# Project libraries
# climateeconomics
# gemseo
# sostrades_core

# External libraries
matplotlib==3.4.3
numpy==1.24.3
pandas==1.3.0
plotly==5.3.0
scipy==1.10.1

# Development requirements
<<<<<<< HEAD
nose2==0.9.1

=======
pytest==7.4.3
pytest-cov==4.1.0
pytest-xdist==3.4.0
pytest-durations==1.2.0

>>>>>>> 42ad21de
<|MERGE_RESOLUTION|>--- conflicted
+++ resolved
@@ -1,23 +1,18 @@
-# Project libraries
-# climateeconomics
-# gemseo
-# sostrades_core
-
-# External libraries
-matplotlib==3.4.3
-numpy==1.24.3
-pandas==1.3.0
-plotly==5.3.0
-scipy==1.10.1
-
-# Development requirements
-<<<<<<< HEAD
-nose2==0.9.1
-
-=======
-pytest==7.4.3
-pytest-cov==4.1.0
-pytest-xdist==3.4.0
-pytest-durations==1.2.0
-
->>>>>>> 42ad21de
+# Project libraries
+# climateeconomics
+# gemseo
+# sostrades_core
+
+# External libraries
+matplotlib==3.4.3
+numpy==1.24.3
+pandas==1.3.0
+plotly==5.3.0
+scipy==1.10.1
+
+# Development requirements
+pytest==7.4.3
+pytest-cov==4.1.0
+pytest-xdist==3.4.0
+pytest-durations==1.2.0
+