'''
Copyright 2022 Airbus SAS
Modifications on 2023/06/14-2023/11/16 Copyright 2023 Capgemini

Licensed under the Apache License, Version 2.0 (the "License");
you may not use this file except in compliance with the License.
You may obtain a copy of the License at

    http://www.apache.org/licenses/LICENSE-2.0

Unless required by applicable law or agreed to in writing, software
distributed under the License is distributed on an "AS IS" BASIS,
WITHOUT WARRANTIES OR CONDITIONS OF ANY KIND, either express or implied.
See the License for the specific language governing permissions and
limitations under the License.
'''

import numpy as np
import pandas as pd

<<<<<<< HEAD
from climateeconomics.glossarycore import GlossaryCore
=======
>>>>>>> 87d775bb
from energy_models.core.stream_type.carbon_models.carbon_dioxyde import CO2
from energy_models.core.techno_type.disciplines.biomass_dry_techno_disc import BiomassDryTechnoDiscipline
from energy_models.glossaryenergy import GlossaryEnergy
from energy_models.models.biomass_dry.crop_energy.crop_energy import CropEnergy
from sostrades_core.tools.post_processing.charts.two_axes_instanciated_chart import InstanciatedSeries, \
    TwoAxesInstanciatedChart


class CropEnergyDiscipline(BiomassDryTechnoDiscipline):
    '''
        Crop energy is the technology that transforms crops and crops residues
        for energy into biomass_dry
    '''

    # ontology information
    _ontology_data = {
        'label': 'Crop Energy Biomass Model',
        'type': 'Research',
        'source': 'SoSTrades Project',
        'validated': '',
        'validated_by': 'SoSTrades Project',
        'last_modification_date': '',
        'category': '',
        'definition': '',
        'icon': 'fas fa-tractor fa-fw',
        'version': '',
    }
    techno_name = 'CropEnergy'
    lifetime = 50
    construction_delay = 1  # years

    # mdpi: according to the NASU recommendations,
    # a fixed value of 0.25 is applied to all crops
    # 50% of crops are left on the field,
    # 50% of the left on the field can be used as crop residue =>
    # 25% of the crops is residue
    residue_percentage = 0.25

    # bioenergyeurope.org : Dedicated energy crops
    # represent 0.1% of the total biomass production in 2018
    energy_crop_percentage = 0.005

    # 23$/t for residue, 60$/t for crop
    crop_residue_price_percent_dif = 23 / 60

    # ourworldindata, average cereal yield: 4070t/ha +
    # average yield of switchgrass on grazing lands: 2565,67t/ha
    # residue is 0.25 more than that
    density_per_ha = 2903 * 1.25

    techno_infos_dict_default = {'maturity': 5,
                                 # computed 87.7euro/ha, counting harvest,
                                 # fertilizing, drying...from gov.mb.ca
                                 # plus removing residue price:
                                 # FACT_Sheet_Harvesting_Crop_Residues_-_revised_2016-2
                                 # 22$/t for harvest residue + 23$/t for
                                 # fertilizing => 37.5euro/ha for residues
                                 'Opex_percentage': 0.52,
                                 'Opex_percentage_for_residue_only': 0.15,
                                 # CO2 from production from tractor is taken
                                 # into account into the energy net factor
                                 'CO2_from_production': - 0.425 * 44.01 / 12.0,  # same as biomass_dry
                                 'CO2_from_production_unit': 'kg/kg',
                                 'elec_demand': 0,
                                 'elec_demand_unit': 'kWh/kWh',
                                 'WACC': 0.07,  # ?
                                 'learning_rate':  0.0,  # augmentation of forests ha per year?
                                 'lifetime': lifetime,  # for now constant in time but should increase with time
                                 'lifetime_unit': GlossaryEnergy.Years,
                                 # capex from
                                 # gov.mb.ca/agriculture/farm-management/production-economics/pubs/cop-crop-production.pdf
                                 # 237.95 euro/ha (717 $/acre)
                                 # 1USD = 0,82 euro in 2021
                                 'Capex_init': 237.95,
                                 'Capex_init_unit': 'euro/ha',
                                 'full_load_hours': 8760.0,
                                 'euro_dollar': 1.2195,  # in 2021, date of the paper
                                 'density_per_ha': density_per_ha,  # average, worldbioenergy.org
                                 'density_per_ha_unit': 'kg/ha',
                                 'residue_density_percentage': residue_percentage,
                                 'crop_percentage_for_energy': energy_crop_percentage,
                                 'residue_percentage_for_energy': 0.05,  # hypothesis
                                 'efficiency': 1.0,
                                 'techno_evo_eff': 'no',
                                 'crop_residue_price_percent_dif': crop_residue_price_percent_dif,

<<<<<<< HEAD
                                 GlossaryCore.ConstructionDelay: construction_delay}
=======
                                 GlossaryEnergy.ConstructionDelay: construction_delay}
>>>>>>> 87d775bb

    invest_before_year_start = pd.DataFrame(
        {'past years': np.arange(-construction_delay, 0), GlossaryEnergy.InvestValue: [0]})
    # available ha of crop: 4.9Gha, initial prod = crop energy + residue for
    # energy of all surfaces
    initial_production = 4.8 * density_per_ha * \
        3.36 * energy_crop_percentage   # in Twh
    # Age distribution of forests in 2008 (
    initial_age_distribution = pd.DataFrame({'age': np.arange(1, lifetime),
                                             'distrib': [0.16, 0.24, 0.31, 0.39, 0.47, 0.55, 0.63, 0.71, 0.78, 0.86,
                                                         0.94, 1.02, 1.1, 1.18, 1.26, 1.33, 1.41, 1.49, 1.57, 1.65,
                                                         1.73, 1.81, 1.88, 1.96, 2.04, 2.12, 2.2, 2.28, 2.35, 2.43,
                                                         2.51, 2.59, 2.67, 2.75, 2.83, 2.9, 2.98, 3.06, 3.14, 3.22,
                                                         3.3, 3.38, 3.45, 3.53, 3.61, 3.69, 3.77, 3.85, 3.92]})
    # The increase in land is of 10Mha each year, in CAPEX and OPEX
    land_surface_for_food = pd.DataFrame({GlossaryEnergy.Years: np.arange(2020, 2101),
                                          'Agriculture total (Gha)': np.ones(81) * 4.8})

    DESC_IN = {'techno_infos_dict': {'type': 'dict',
                                     'default': techno_infos_dict_default, 'unit': 'defined in dict'},
               'initial_production': {'type': 'float', 'unit': 'TWh', 'default': initial_production},
               'initial_age_distrib': {'type': 'dataframe', 'unit': '%', 'default': initial_age_distribution,
                                       'dataframe_descriptor': {GlossaryEnergy.Years: ('int', [1900, 2100], False),
                                                                'age': ('float', None, True),
                                                                'distrib': ('float', None, True),
                                                                }
                                       },
               GlossaryEnergy.InvestmentBeforeYearStartValue: {'type': 'dataframe', 'unit': 'G$', 'default': invest_before_year_start,
                                        'dataframe_descriptor': {'past years': ('int', [-20, -1], False),
                                                                 GlossaryEnergy.InvestValue: ('float', None, True)},
                                        'dataframe_edition_locked': False},
               CropEnergy.LAND_SURFACE_FOR_FOOD_DF: {'type': 'dataframe', 'unit': 'Gha',
                                                     'visibility': BiomassDryTechnoDiscipline.SHARED_VISIBILITY,
                                                     'namespace': 'ns_witness',
                                                     'default': land_surface_for_food,
                                                     'dataframe_descriptor': {GlossaryEnergy.Years: ('int',  [1900, 2100], False),
                                                                              'Agriculture total (Gha)': ('float', None, True),},
                                                     'dataframe_edition_locked': False}}
    # -- add specific techno inputs to this
    DESC_IN.update(BiomassDryTechnoDiscipline.DESC_IN)

    # -- add specific techno outputs to this
    DESC_OUT = {
        'mix_detailed_prices': {'type': 'dataframe', 'unit': '$/MWh'},
        'mix_detailed_production': {'type': 'dataframe', 'unit': 'TWh or Mt'},
    }
    DESC_OUT.update(BiomassDryTechnoDiscipline.DESC_OUT)

    def init_execution(self):
        inputs_dict = self.get_sosdisc_inputs()
        self.techno_model = CropEnergy(self.techno_name)
        self.techno_model.configure_parameters(inputs_dict)

    def run(self):
        '''
        specific run for crops 
        '''
        # -- get inputs
        super().run()
        self.specific_run()

    def specific_run(self):
        '''
        Retrieve specific outputs
        '''
        outputs_dict = {'mix_detailed_prices': self.techno_model.price_mix,
                        'mix_detailed_production': self.techno_model.production_mix}
        # -- store outputs
        self.store_sos_outputs_values(outputs_dict)

    def compute_sos_jacobian(self):
        super().compute_sos_jacobian()

        scaling_factor_techno_production = self.get_sosdisc_inputs(
            'scaling_factor_techno_production')
        scaling_factor_techno_consumption = self.get_sosdisc_inputs(
            'scaling_factor_techno_consumption')
        inputs_dict = self.get_sosdisc_inputs()
        invest_level = inputs_dict[GlossaryEnergy.InvestLevelValue]
        scaling_factor_invest_level = inputs_dict['scaling_factor_invest_level']

        d_prod_dland_for_food = self.techno_model.compute_grad_dprod_dland_for_food()
        d_conso_dland_for_food = self.techno_model.compute_grad_dconso_dland_for_food()

        self.set_partial_derivative_for_other_types(
            (GlossaryEnergy.TechnoProductionValue, f'{self.energy_name} ({self.techno_model.product_energy_unit})'), (CropEnergy.LAND_SURFACE_FOR_FOOD_DF, 'Agriculture total (Gha)'), d_prod_dland_for_food / scaling_factor_techno_production)
        self.set_partial_derivative_for_other_types(
            (GlossaryEnergy.TechnoConsumptionValue, f'{CO2.name} (Mt)'), (CropEnergy.LAND_SURFACE_FOR_FOOD_DF, 'Agriculture total (Gha)'), d_conso_dland_for_food / scaling_factor_techno_consumption)
        self.set_partial_derivative_for_other_types(
            (GlossaryEnergy.TechnoConsumptionWithoutRatioValue, f'{CO2.name} (Mt)'), (CropEnergy.LAND_SURFACE_FOR_FOOD_DF, 'Agriculture total (Gha)'), d_conso_dland_for_food / scaling_factor_techno_consumption)
        self.set_partial_derivative_for_other_types(
<<<<<<< HEAD
            (GlossaryEnergy.TechnoCapitalValue, GlossaryCore.Capital), (CropEnergy.LAND_SURFACE_FOR_FOOD_DF, 'Agriculture total (Gha)'), d_prod_dland_for_food / scaling_factor_techno_production)
=======
            (GlossaryEnergy.TechnoCapitalValue, GlossaryEnergy.Capital), (CropEnergy.LAND_SURFACE_FOR_FOOD_DF, 'Agriculture total (Gha)'), d_prod_dland_for_food / scaling_factor_techno_production)
>>>>>>> 87d775bb

        dcapex_dinvest = self.techno_model.compute_dcapex_dinvest(
            invest_level.loc[invest_level[GlossaryEnergy.Years]
                             <= self.techno_model.year_end][GlossaryEnergy.InvestValue].values * scaling_factor_invest_level, self.techno_model.techno_infos_dict, self.techno_model.initial_production)

        dnon_use_capital_dinvest, dtechnocapital_dinvest = self.techno_model.compute_dnon_usecapital_dinvest(
            dcapex_dinvest, d_prod_dland_for_food / scaling_factor_techno_production)
        self.set_partial_derivative_for_other_types(
            ('non_use_capital', self.techno_model.name), (CropEnergy.LAND_SURFACE_FOR_FOOD_DF, 'Agriculture total (Gha)'), dnon_use_capital_dinvest)

        self.set_partial_derivative_for_other_types(
<<<<<<< HEAD
            (GlossaryEnergy.TechnoCapitalValue, GlossaryCore.Capital),
=======
            (GlossaryEnergy.TechnoCapitalValue, GlossaryEnergy.Capital),
>>>>>>> 87d775bb
            (CropEnergy.LAND_SURFACE_FOR_FOOD_DF, 'Agriculture total (Gha)'), dtechnocapital_dinvest)

    def get_post_processing_list(self, filters=None):
        charts = []
        price_unit_list = []
        # Overload default value with chart filter
        if filters is not None:
            for chart_filter in filters:
                if chart_filter.filter_key == 'charts':
                    charts = chart_filter.selected_values
                if chart_filter.filter_key == 'price_unit':
                    price_unit_list = chart_filter.selected_values

        generic_filter = BiomassDryTechnoDiscipline.get_chart_filter_list(self)
        instanciated_charts = BiomassDryTechnoDiscipline.get_post_processing_list(
            self, generic_filter)

        if 'Consumption and production' in charts:
            production_chart = self.get_production_chart()
            instanciated_charts.append(production_chart)

        if 'Detailed prices' in charts:
            if '$/MWh' in price_unit_list:
                price_chart_Mwh = self.get_chart_price_in_dollar_Mwh()
                instanciated_charts.append(price_chart_Mwh)
            if '$/t' in price_unit_list:
                price_chart = self.get_chart_price_in_dollar_kg()
                instanciated_charts.append(price_chart)

        return instanciated_charts

    def get_production_chart(self):
        '''
        Create chart with production details for industry/energy 
        '''
        production_mix_df = self.get_sosdisc_outputs('mix_detailed_production')

        name_residue = f'{self.energy_name}_residue (TWh)'
        name_crop = f'{self.energy_name}_crop (TWh)'
        name_non_energy = f'{self.energy_name}_non_energy (TWh)'
        name_residue_non_energy = f'{self.energy_name}_residue_non_energy (TWh)'

        year_start = min(production_mix_df[GlossaryEnergy.Years].values.tolist())
        year_end = max(production_mix_df[GlossaryEnergy.Years].values.tolist())

        max1 = max(production_mix_df[name_residue].values.tolist())
        max2 = max(production_mix_df[name_crop].values.tolist())
        max3 = max(production_mix_df[name_non_energy].values.tolist())
        max4 = max(production_mix_df[name_residue_non_energy].values.tolist())
        maximum = (max1 + max2 + max3 + max4) * 1.2

        min1 = min(production_mix_df[name_residue].values.tolist())
        min2 = min(production_mix_df[name_crop].values.tolist())
        min3 = min(production_mix_df[name_non_energy].values.tolist())
        min4 = min(production_mix_df[name_residue_non_energy].values.tolist())
        minimum = min(0, min1, min2, min3, min4) * 0.8

        chart_name = f'Production of Crop over the years'
        new_chart = TwoAxesInstanciatedChart(GlossaryEnergy.Years, f'Production of Crop (TWh)',
                                             [year_start, year_end], [
                                                 minimum, maximum],
                                             chart_name=chart_name, cumulative_surface=True)

        wood_serie = InstanciatedSeries(
            production_mix_df[GlossaryEnergy.Years].values.tolist(),
            production_mix_df[name_crop].values.tolist(),
            f'biomass for energy from crop energy', 'lines')
        new_chart.series.append(wood_serie)

        residue_serie = InstanciatedSeries(
            production_mix_df[GlossaryEnergy.Years].values.tolist(),
            production_mix_df[name_residue].values.tolist(),
            f'biomass for energy from crop residue', 'lines')
        new_chart.series.append(residue_serie)

        residue_non_energy_serie = InstanciatedSeries(
            production_mix_df[GlossaryEnergy.Years].values.tolist(),
            production_mix_df[name_residue_non_energy].values.tolist(),
            f'biomass from residue for non energy production', 'lines')
        new_chart.series.append(residue_non_energy_serie)

        non_energy_serie = InstanciatedSeries(
            production_mix_df[GlossaryEnergy.Years].values.tolist(),
            production_mix_df[name_non_energy].values.tolist(),
            f'biomass from crop for non energy production', 'lines')
        new_chart.series.append(non_energy_serie)

        return new_chart

    def get_chart_price_in_dollar_kg(self):
        '''
        Create chart for residue and wood price in dollar/kg
        '''
        price_mix_df = self.get_sosdisc_outputs('mix_detailed_prices')
        name_residue = f'{self.energy_name}_residue'
        name_crop = f'{self.energy_name}_crop'

        chart_name = f'Price of Crop energy technology over the years'

        year_start = min(price_mix_df[GlossaryEnergy.Years].values.tolist())
        year_end = max(price_mix_df[GlossaryEnergy.Years].values.tolist())

        max1 = max(price_mix_df[name_residue].values.tolist())
        max2 = max(price_mix_df[name_crop].values.tolist())
        maximum = max(max1, max2) * 1.2 * \
            self.get_sosdisc_inputs('data_fuel_dict')['calorific_value']
        new_chart = TwoAxesInstanciatedChart(GlossaryEnergy.Years, f'Price of Crop energy ($/t)',
                                             [year_start, year_end], [0.0, maximum], chart_name=chart_name)

        residue_serie = InstanciatedSeries(
            price_mix_df[GlossaryEnergy.Years].values.tolist(),
            (price_mix_df[name_residue].values *
             self.get_sosdisc_inputs('data_fuel_dict')['calorific_value']).tolist(),
            f'price of crop residue', 'lines')
        new_chart.series.append(residue_serie)

        wood_serie = InstanciatedSeries(
            price_mix_df[GlossaryEnergy.Years].values.tolist(),
            (price_mix_df[name_crop].values *
             self.get_sosdisc_inputs('data_fuel_dict')['calorific_value']).tolist(),
            f'price of crop energy', 'lines')
        new_chart.series.append(wood_serie)

        return new_chart

    def get_chart_price_in_dollar_Mwh(self):
        '''
        Create chart for residue and wood price in dollar/MWh
        '''
        price_mix_df = self.get_sosdisc_outputs('mix_detailed_prices')
        name_residue = f'{self.energy_name}_residue'
        name_crop = f'{self.energy_name}_crop'

        chart_name = f'Price of Crop energy technology over the years'
        year_start = min(price_mix_df[GlossaryEnergy.Years].values.tolist())
        year_end = max(price_mix_df[GlossaryEnergy.Years].values.tolist())

        max1 = max(price_mix_df[name_residue].values.tolist())
        max2 = max(price_mix_df[name_crop].values.tolist())
        maximum = max(max1, max2) * 1.2
        new_chart = TwoAxesInstanciatedChart(GlossaryEnergy.Years, f'Price of Crop energy ($/MWh)',
                                             [year_start, year_end], [0.0, maximum], chart_name=chart_name)

        residue_serie = InstanciatedSeries(
            price_mix_df[GlossaryEnergy.Years].values.tolist(),
            price_mix_df[name_residue].values.tolist(),
            f'price of crop residue', 'lines')
        new_chart.series.append(residue_serie)

        wood_serie = InstanciatedSeries(
            price_mix_df[GlossaryEnergy.Years].values.tolist(),
            price_mix_df[name_crop].values.tolist(),
            f'price of crop energy', 'lines')
        new_chart.series.append(wood_serie)

        return new_chart

    def get_chart_initial_production(self):
        '''
         surcharge of the methode in techno_disc to change historical data with the
         energy part
        '''
        year_start = self.get_sosdisc_inputs(
            GlossaryEnergy.YearStart)
        land_surface_for_food = self.get_sosdisc_inputs(
            CropEnergy.LAND_SURFACE_FOR_FOOD_DF)
        initial_production = self.get_sosdisc_inputs(
            'initial_production')
        initial_age_distrib = self.get_sosdisc_inputs(
            'initial_age_distrib')
        initial_prod = pd.DataFrame({'age': initial_age_distrib['age'].values,
                                     'distrib': initial_age_distrib['distrib'].values, })

        techno_infos_dict = self.get_sosdisc_inputs(
            'techno_infos_dict')

        # Compute initial distrib prod with the agricultural land for food
        residue_food_production_init = land_surface_for_food['Agriculture total (Gha)'][0] *\
            techno_infos_dict['residue_density_percentage'] *\
            techno_infos_dict['density_per_ha'] * \
            self.get_sosdisc_inputs('data_fuel_dict')['high_calorific_value'] *\
            techno_infos_dict['residue_percentage_for_energy']
        initial_prod['energy (TWh)'] = initial_prod['distrib'] / \
            100.0 * initial_production
        initial_prod[GlossaryEnergy.Years] = year_start - initial_prod['age']
        initial_prod.sort_values(GlossaryEnergy.Years, inplace=True)
        initial_prod['cum energy (TWh)'] = initial_prod['energy (TWh)'].cumsum(
        )
        study_production = self.get_sosdisc_outputs(
            GlossaryEnergy.TechnoDetailedProductionValue)
        chart_name = f'{self.energy_name} World Production for energy via {self.techno_name}<br>with 2020 factories distribution'

        new_chart = TwoAxesInstanciatedChart(GlossaryEnergy.Years, f'{self.energy_name} production for energy (TWh)',
                                             chart_name=chart_name)

        serie = InstanciatedSeries(
            initial_prod[GlossaryEnergy.Years].values.tolist(),
            (initial_prod[f'cum energy (TWh)'].values +
             residue_food_production_init).tolist(),
            'Initial production for energy by 2020 factories', 'lines')

        study_prod = study_production[f'{self.energy_name} (TWh)'].values
        new_chart.series.append(serie)
        years_study = study_production[GlossaryEnergy.Years].values.tolist()
        years_study.insert(0, year_start - 1)
        study_prod_l = study_prod.tolist()
        study_prod_l.insert(
            0, initial_prod[f'cum energy (TWh)'].values.tolist()[-1] + residue_food_production_init)
        serie = InstanciatedSeries(
            years_study,
            study_prod_l, 'Predicted production', 'lines')
        new_chart.series.append(serie)

        return new_chart<|MERGE_RESOLUTION|>--- conflicted
+++ resolved
@@ -18,10 +18,6 @@
 import numpy as np
 import pandas as pd
 
-<<<<<<< HEAD
-from climateeconomics.glossarycore import GlossaryCore
-=======
->>>>>>> 87d775bb
 from energy_models.core.stream_type.carbon_models.carbon_dioxyde import CO2
 from energy_models.core.techno_type.disciplines.biomass_dry_techno_disc import BiomassDryTechnoDiscipline
 from energy_models.glossaryenergy import GlossaryEnergy
@@ -108,11 +104,7 @@
                                  'techno_evo_eff': 'no',
                                  'crop_residue_price_percent_dif': crop_residue_price_percent_dif,
 
-<<<<<<< HEAD
-                                 GlossaryCore.ConstructionDelay: construction_delay}
-=======
                                  GlossaryEnergy.ConstructionDelay: construction_delay}
->>>>>>> 87d775bb
 
     invest_before_year_start = pd.DataFrame(
         {'past years': np.arange(-construction_delay, 0), GlossaryEnergy.InvestValue: [0]})
@@ -204,11 +196,7 @@
         self.set_partial_derivative_for_other_types(
             (GlossaryEnergy.TechnoConsumptionWithoutRatioValue, f'{CO2.name} (Mt)'), (CropEnergy.LAND_SURFACE_FOR_FOOD_DF, 'Agriculture total (Gha)'), d_conso_dland_for_food / scaling_factor_techno_consumption)
         self.set_partial_derivative_for_other_types(
-<<<<<<< HEAD
-            (GlossaryEnergy.TechnoCapitalValue, GlossaryCore.Capital), (CropEnergy.LAND_SURFACE_FOR_FOOD_DF, 'Agriculture total (Gha)'), d_prod_dland_for_food / scaling_factor_techno_production)
-=======
             (GlossaryEnergy.TechnoCapitalValue, GlossaryEnergy.Capital), (CropEnergy.LAND_SURFACE_FOR_FOOD_DF, 'Agriculture total (Gha)'), d_prod_dland_for_food / scaling_factor_techno_production)
->>>>>>> 87d775bb
 
         dcapex_dinvest = self.techno_model.compute_dcapex_dinvest(
             invest_level.loc[invest_level[GlossaryEnergy.Years]
@@ -220,11 +208,7 @@
             ('non_use_capital', self.techno_model.name), (CropEnergy.LAND_SURFACE_FOR_FOOD_DF, 'Agriculture total (Gha)'), dnon_use_capital_dinvest)
 
         self.set_partial_derivative_for_other_types(
-<<<<<<< HEAD
-            (GlossaryEnergy.TechnoCapitalValue, GlossaryCore.Capital),
-=======
             (GlossaryEnergy.TechnoCapitalValue, GlossaryEnergy.Capital),
->>>>>>> 87d775bb
             (CropEnergy.LAND_SURFACE_FOR_FOOD_DF, 'Agriculture total (Gha)'), dtechnocapital_dinvest)
 
     def get_post_processing_list(self, filters=None):
