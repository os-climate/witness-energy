--- conflicted
+++ resolved
@@ -135,11 +135,7 @@
                                  'wood_residue_price_percent_dif': wood_residue_price_percent_dif,
                                  'recyle_part': recycle_part,
 
-<<<<<<< HEAD
-                                 GlossaryCore.ConstructionDelay: construction_delay}
-=======
                                  GlossaryEnergy.ConstructionDelay: construction_delay}
->>>>>>> 87d775bb
     # invest: 0.19 Mha are planted each year at 13047.328euro/ha, and 28% is
     # the share of wood (not residue)
     invest_before_year_start = pd.DataFrame(
