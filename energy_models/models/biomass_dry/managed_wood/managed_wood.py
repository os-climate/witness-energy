--- conflicted
+++ resolved
@@ -15,17 +15,6 @@
 limitations under the License.
 '''
 from copy import deepcopy
-<<<<<<< HEAD
-
-import numpy as np
-import pandas as pd
-
-from climateeconomics.glossarycore import GlossaryCore
-from energy_models.core.stream_type.carbon_models.carbon_dioxyde import CO2
-from energy_models.core.stream_type.energy_models.electricity import Electricity
-from energy_models.core.techno_type.base_techno_models.biomass_dry_techno import BiomassDryTechno
-=======
->>>>>>> 87d775bb
 
 import numpy as np
 import pandas as pd
@@ -70,11 +59,7 @@
         name_non_energy = f'{self.energy_name}_non_energy (TWh)'
         name_tot = f'{self.energy_name}_tot (TWh)'
 
-<<<<<<< HEAD
-        self.production_mix = pd.DataFrame({GlossaryCore.Years: self.years})
-=======
         self.production_mix = pd.DataFrame({GlossaryEnergy.Years: self.years})
->>>>>>> 87d775bb
 
         managed_production = deepcopy(
             self.production_detailed[f'{BiomassDryTechno.energy_name} ({self.product_energy_unit})'])
