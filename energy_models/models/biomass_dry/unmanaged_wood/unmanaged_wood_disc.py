--- conflicted
+++ resolved
@@ -135,11 +135,7 @@
                                  'recyle_part': recycle_part,
                                  'wood_residue_price_percent_dif': wood_residue_price_percent_dif,
 
-<<<<<<< HEAD
-                                 GlossaryCore.ConstructionDelay: construction_delay}
-=======
                                  GlossaryEnergy.ConstructionDelay: construction_delay}
->>>>>>> 87d775bb
     # invest: no invest, regenerated naturally forests
     invest_before_year_start = pd.DataFrame(
         {'past years': np.arange(-construction_delay, 0), GlossaryEnergy.InvestValue: [0, 0, 0]})
