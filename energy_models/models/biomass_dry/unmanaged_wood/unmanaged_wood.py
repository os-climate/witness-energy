'''
Copyright 2022 Airbus SAS
Modifications on 2023/11/07-2023/11/16 Copyright 2023 Capgemini

Licensed under the Apache License, Version 2.0 (the "License");
you may not use this file except in compliance with the License.
You may obtain a copy of the License at

    http://www.apache.org/licenses/LICENSE-2.0

Unless required by applicable law or agreed to in writing, software
distributed under the License is distributed on an "AS IS" BASIS,
WITHOUT WARRANTIES OR CONDITIONS OF ANY KIND, either express or implied.
See the License for the specific language governing permissions and
limitations under the License.
'''
from copy import deepcopy

import numpy as np
import pandas as pd

<<<<<<< HEAD
from climateeconomics.glossarycore import GlossaryCore
from energy_models.core.stream_type.carbon_models.carbon_dioxyde import CO2
from energy_models.core.stream_type.energy_models.electricity import Electricity
from energy_models.core.techno_type.base_techno_models.biomass_dry_techno import BiomassDryTechno
=======
from energy_models.core.stream_type.carbon_models.carbon_dioxyde import CO2
from energy_models.core.stream_type.energy_models.electricity import Electricity
from energy_models.core.techno_type.base_techno_models.biomass_dry_techno import BiomassDryTechno
from energy_models.glossaryenergy import GlossaryEnergy
>>>>>>> 87d775bb


class UnmanagedWood(BiomassDryTechno):

    def compute_other_primary_energy_costs(self):
        """
        Compute primary costs to produce 1kg of wood
        """

        self.cost_details['elec_needs'] = self.get_electricity_needs()
        self.cost_details[f'{Electricity.name}'] = list(
            self.prices[f'{Electricity.name}'] * self.cost_details['elec_needs'])

        return self.cost_details[f'{Electricity.name}']

    def grad_price_vs_energy_price(self):
        '''
        Compute the gradient of global price vs energy prices 
        Work also for total CO2_emissions vs energy CO2 emissions
        '''
        elec_needs = self.get_electricity_needs()

        return {Electricity.name: np.identity(len(self.years)) * elec_needs}

    def grad_production_invest(self, capex, production, production_mix):

        dcapex_dinvest = self.compute_dcapex_dinvest(
            self.invest_level.loc[self.invest_level[GlossaryEnergy.Years]
                                  <= self.year_end][GlossaryEnergy.InvestValue].values, self.techno_infos_dict, self.initial_production)

        dprod_dinvest = self.compute_dprod_dinvest(
            capex, self.invest_level[GlossaryEnergy.InvestValue].values,
            self.invest_before_ystart[GlossaryEnergy.InvestValue].values,
            self.techno_infos_dict, dcapex_dinvest)

        years = self.years
        name_tot = f'{self.energy_name}_tot (TWh)'

        residue_year_start_production = production_mix[name_tot][0] * self.techno_infos_dict['residue_density_percentage'] * \
            (1 - self.techno_infos_dict['residue_percentage_for_energy'])
        wood_year_start_production = production_mix[name_tot][0] * self.techno_infos_dict['non_residue_density_percentage'] * \
            (1 - self.techno_infos_dict['wood_percentage_for_energy'])

        # compute production dedicated to energy from residue
        residues = production_mix[name_tot] *\
            self.techno_infos_dict['residue_density_percentage'] - \
            residue_year_start_production
        d_residue = [
            self.techno_infos_dict['residue_density_percentage']] * len(residues)
        for i in range(0, len(residues)):
            if residues[i] < 0:
                d_residue[i] = 0
        # compute production dedicated to energy from wood
        woods = production_mix[name_tot] *\
            self.techno_infos_dict['non_residue_density_percentage'] - \
            wood_year_start_production
        d_woods = [
            self.techno_infos_dict['non_residue_density_percentage']] * len(woods)
        for i in range(0, len(residues)):
            if woods[i] < 0:
                d_woods[i] = 0
        d_production_tot = np.add(d_residue, d_woods)

        dconso_dinvest = {}
        for column in production:
            dprod_column_dinvest = dprod_dinvest.copy()
            if column == f'{self.energy_name} ({self.product_energy_unit})':
                var_prod = d_production_tot
                for line in range(len(years)):
<<<<<<< HEAD
                    if self.is_invest_before_year(years[line] - self.techno_infos_dict[GlossaryCore.ConstructionDelay]) \
=======
                    if self.is_invest_before_year(years[line] - self.techno_infos_dict[GlossaryEnergy.ConstructionDelay]) \
>>>>>>> 87d775bb
                            and var_prod[line] == 0.0 and dprod_dinvest[line, :].sum() != 0.0 and line != len(years) - 1:

                        var_prod[line] = var_prod[line + 1]
                    dprod_column_dinvest[line,
                                         :] = dprod_dinvest[line, :] * var_prod[line]
                dconso_dinvest[column] = dprod_column_dinvest

        return dconso_dinvest

    def compute_consumption_and_production(self):
        """
        Compute the consumption and the production of the technology for a given investment
        Maybe add efficiency in consumption computation ? 
        """
        

        name_residue = f'{self.energy_name}_residue (TWh)'
        name_wood = f'{self.energy_name}_wood (TWh)'
        name_non_energy = f'{self.energy_name}_non_energy (TWh)'
        name_tot = f'{self.energy_name}_tot (TWh)'

<<<<<<< HEAD

=======
>>>>>>> 87d775bb


        self.production_mix = pd.DataFrame({GlossaryEnergy.Years: self.years})
        unmanaged_production = deepcopy(
            self.production_detailed[f'{BiomassDryTechno.energy_name} ({self.product_energy_unit})'])

        # compute production for non energy at year start with percentages
        residue_year_start_production = unmanaged_production[0] * self.techno_infos_dict['residue_density_percentage'] * \
            (1 - self.techno_infos_dict['residue_percentage_for_energy'])
        wood_year_start_production = unmanaged_production[0] * self.techno_infos_dict['non_residue_density_percentage'] * \
            (1 - self.techno_infos_dict['wood_percentage_for_energy'])

        # compute production dedicated to energy from residue
        self.production_mix[name_residue] = unmanaged_production *\
            self.techno_infos_dict['residue_density_percentage'] - \
            residue_year_start_production
        # unmanaged wood production must not be negative because we don't want
        # to force invest in this techno
        self.production_mix.loc[
            self.production_mix[name_residue] < 0, name_residue] = 0

        # compute production dedicated to energy from wood
        self.production_mix[name_wood] = unmanaged_production *\
            self.techno_infos_dict['non_residue_density_percentage'] - \
            wood_year_start_production
        # unmanaged wood production must not be negative because we don't want
        # to force invest in this techno
        self.production_mix.loc[
            self.production_mix[name_wood] < 0, name_wood] = 0

        # compute production dedicated to non energy
        self.production_mix[name_non_energy] = unmanaged_production - \
            self.production_mix[name_residue] - \
            self.production_mix[name_wood]

        self.production_mix[name_tot] = unmanaged_production

        # compute output production dedicated to energy
        self.production_detailed[f'{BiomassDryTechno.energy_name} ({self.product_energy_unit})'] = self.production_mix[name_residue] + \
                                                                                                   self.production_mix[name_wood]

        self.consumption_detailed[f'{Electricity.name} ({self.product_energy_unit})'] = self.cost_details['elec_needs'] * \
                                                                                        self.production_detailed[f'{BiomassDryTechno.energy_name} ({self.product_energy_unit})']  # in kWH

        self.production_detailed[f'{CO2.name} ({self.mass_unit})'] = self.techno_infos_dict['CO2_from_production'] / \
                                                                     self.data_energy_dict['high_calorific_value'] * \
                                                                     self.production_detailed[f'{BiomassDryTechno.energy_name} ({self.product_energy_unit})']

    def compute_CO2_emissions_from_input_resources(self):
        '''
        Need to take into account  CO2 from electricity/fuel production
        '''

        self.carbon_intensity[f'{Electricity.name}'] = self.energy_CO2_emissions[f'{Electricity.name}'] * \
                                                       self.cost_details['elec_needs']

        return self.carbon_intensity[f'{Electricity.name}']

    def compute_price(self):
        prices = BiomassDryTechno.compute_price(self)
        unmanaged_price = deepcopy(self.cost_details[self.name])

        residue_percent = self.techno_infos_dict['residue_density_percentage']
        wood_percent = self.techno_infos_dict['non_residue_density_percentage']

        wood_residue_percent = self.techno_infos_dict['wood_residue_price_percent_dif']

        # Price_tot = Price_residue * %res + Price_wood * %wood
        # Price_residue = %res_wood * Price_wood
        self.price_mix = pd.DataFrame({GlossaryEnergy.Years: self.years})
        self.price_mix[f'{BiomassDryTechno.energy_name}_wood'] = unmanaged_price / \
            (wood_residue_percent * residue_percent + wood_percent)
        self.price_mix[f'{BiomassDryTechno.energy_name}_residue'] = wood_residue_percent * \
            self.price_mix[f'{BiomassDryTechno.energy_name}_wood']

        return prices

    def get_mean_age_over_years(self):

        mean_age_df = pd.DataFrame({GlossaryEnergy.Years: self.years})

        self.age_distrib_prod_df['age_x_prod'] = self.age_distrib_prod_df['age'] * \
            self.age_distrib_prod_df[f'distrib_prod ({self.product_energy_unit})']

        production = self.production_woratio[f'{self.energy_name} ({self.product_energy_unit})']

        # compute production for non energy at year start with percentages
        residue_year_start_production = production[0] * self.techno_infos_dict['residue_density_percentage'] * \
            (1 - self.techno_infos_dict['residue_percentage_for_energy'])
        wood_year_start_production = production[0] * self.techno_infos_dict['non_residue_density_percentage'] * \
            (1 - self.techno_infos_dict['wood_percentage_for_energy'])

        mean_age_df['mean age'] = self.age_distrib_prod_df.groupby(
            [GlossaryEnergy.Years], as_index=False).agg({'age_x_prod': 'sum'})['age_x_prod'] / \
            (production + residue_year_start_production + wood_year_start_production)
        mean_age_df.replace([np.inf, -np.inf], np.nan, inplace=True)
        mean_age_df.fillna(0.0, inplace=True)
        self.mean_age_df = mean_age_df
        return mean_age_df<|MERGE_RESOLUTION|>--- conflicted
+++ resolved
@@ -19,17 +19,10 @@
 import numpy as np
 import pandas as pd
 
-<<<<<<< HEAD
-from climateeconomics.glossarycore import GlossaryCore
-from energy_models.core.stream_type.carbon_models.carbon_dioxyde import CO2
-from energy_models.core.stream_type.energy_models.electricity import Electricity
-from energy_models.core.techno_type.base_techno_models.biomass_dry_techno import BiomassDryTechno
-=======
 from energy_models.core.stream_type.carbon_models.carbon_dioxyde import CO2
 from energy_models.core.stream_type.energy_models.electricity import Electricity
 from energy_models.core.techno_type.base_techno_models.biomass_dry_techno import BiomassDryTechno
 from energy_models.glossaryenergy import GlossaryEnergy
->>>>>>> 87d775bb
 
 
 class UnmanagedWood(BiomassDryTechno):
@@ -99,11 +92,7 @@
             if column == f'{self.energy_name} ({self.product_energy_unit})':
                 var_prod = d_production_tot
                 for line in range(len(years)):
-<<<<<<< HEAD
-                    if self.is_invest_before_year(years[line] - self.techno_infos_dict[GlossaryCore.ConstructionDelay]) \
-=======
                     if self.is_invest_before_year(years[line] - self.techno_infos_dict[GlossaryEnergy.ConstructionDelay]) \
->>>>>>> 87d775bb
                             and var_prod[line] == 0.0 and dprod_dinvest[line, :].sum() != 0.0 and line != len(years) - 1:
 
                         var_prod[line] = var_prod[line + 1]
@@ -125,10 +114,6 @@
         name_non_energy = f'{self.energy_name}_non_energy (TWh)'
         name_tot = f'{self.energy_name}_tot (TWh)'
 
-<<<<<<< HEAD
-
-=======
->>>>>>> 87d775bb
 
 
         self.production_mix = pd.DataFrame({GlossaryEnergy.Years: self.years})
