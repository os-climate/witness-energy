'''
Copyright 2022 Airbus SAS
Modifications on 2023/06/14-2023/11/16 Copyright 2023 Capgemini

Licensed under the Apache License, Version 2.0 (the "License");
you may not use this file except in compliance with the License.
You may obtain a copy of the License at

    http://www.apache.org/licenses/LICENSE-2.0

Unless required by applicable law or agreed to in writing, software
distributed under the License is distributed on an "AS IS" BASIS,
WITHOUT WARRANTIES OR CONDITIONS OF ANY KIND, either express or implied.
See the License for the specific language governing permissions and
limitations under the License.
'''

import numpy as np
import pandas as pd

<<<<<<< HEAD
from climateeconomics.glossarycore import GlossaryCore
from energy_models.core.stream_type.energy_models.biodiesel import BioDiesel
from energy_models.core.techno_type.disciplines.biodiesel_techno_disc import BioDieselTechnoDiscipline
=======
from energy_models.core.stream_type.energy_models.biodiesel import BioDiesel
from energy_models.core.techno_type.disciplines.biodiesel_techno_disc import BioDieselTechnoDiscipline
from energy_models.glossaryenergy import GlossaryEnergy
>>>>>>> 87d775bb
from energy_models.models.biodiesel.transesterification.transesterification import Transesterification


class TransesterificationDiscipline(BioDieselTechnoDiscipline):

    # ontology information
    _ontology_data = {
        'label': 'Transesterification Model',
        'type': 'Research',
        'source': 'SoSTrades Project',
        'validated': '',
        'validated_by': 'SoSTrades Project',
        'last_modification_date': '',
        'category': '',
        'definition': '',
        'icon': 'fas fa-gas-pump fa-fw',
        'version': '',
    }
    # -- add specific techno inputs to this
    techno_name = 'Transesterification'
    energy_name = BioDiesel.name
    lifetime = 15
    construction_delay = 3  # years

    initial_age_distribution = pd.DataFrame({'age': np.arange(1, lifetime),
                                             'distrib': [0.0, 4.085787594423131, 11.083221775965836, 9.906291833479699,
                                                         11.264502455357881, 15.372601517593951, 10.940986166952394,
                                                         6.682284695273031, 3.1012940652355083, 7.711401160086531,
                                                         5.848393573822739, 2.2088353407762535, 3.162650601721087,
                                                         8.631749219311956]})  # to review

    invest_before_year_start = pd.DataFrame(
        {'past years': np.arange(-construction_delay, 0), GlossaryEnergy.InvestValue: [0.0, 3.0, 2.0]})
    DESC_IN = {'initial_age_distrib': {'type': 'dataframe', 'unit': '%', 'default': initial_age_distribution,
                                       'dataframe_descriptor': {GlossaryEnergy.Years: ('float', None, True),
                                                                'age': ('float', None, True),
                                                                'distrib': ('float', None, True)}
                                       },
               GlossaryEnergy.InvestmentBeforeYearStartValue: {'type': 'dataframe', 'unit': 'G$', 'default': invest_before_year_start,
                                        'dataframe_descriptor': {'past years': ('int',  [-20, -1], False),
                                                                 GlossaryEnergy.InvestValue: ('float',  None, True)},
                                        'dataframe_edition_locked': False}}
    DESC_IN.update(BioDieselTechnoDiscipline.DESC_IN)
    # -- add specific techno outputs to this
    DESC_OUT = BioDieselTechnoDiscipline.DESC_OUT

    def init_execution(self):
        inputs_dict = self.get_sosdisc_inputs()
        self.techno_model = Transesterification(self.techno_name)
        self.techno_model.configure_parameters(inputs_dict)

    def setup_sos_disciplines(self):
        '''
        Compute techno_infos_dict with updated data_fuel_dict
        '''
        super().setup_sos_disciplines()
        dynamic_inputs = self.get_inst_desc_in()
        if self.get_data_in() is not None:
            if 'data_fuel_dict' in self.get_data_in():
                biodiesel_calorific_value = self.get_sosdisc_inputs('data_fuel_dict')[
                    'calorific_value']
                biodiesel_density = self.get_sosdisc_inputs('data_fuel_dict')[
                    'density']

                # Beer, T., Grant, T., Morgan, G., Lapszewicz, J., Anyon, P., Edwards, J., Nelson, P., Watson, H. and Williams, D., 2001.
                # Comparison of transport fuels. FINAL REPORT (EV45A/2/F3C) to the Australian Greenhouse Office on the stage, 2.
                # Pre-combustion CO2 emissions for soybean = 0.03 kgCO2/MJ * 3.6 MJ/kWh =
                # 0.11 kgCO2/kWh
                co2_from_production = (6.7 / 1000) * biodiesel_calorific_value
                techno_infos_dict_default = {'Opex_percentage': 0.04,
                                             'lifetime': self.lifetime,  # for now constant in time but should increase with time
                                             'lifetime_unit': GlossaryEnergy.Years,
                                             'Capex_init': 22359405 / 40798942,  # Capex initial at year 2020
                                             'Capex_init_unit': '$/kg',
                                             'efficiency': 0.99,
                                             'CO2_from_production': co2_from_production,
                                             'CO2_from_production_unit': 'kg/kg',
                                             'maturity': 5,
                                             'learning_rate': 0.1,

                                             'full_load_hours': 7920.0,

                                             'WACC': 0.0878,
                                             'techno_evo_eff': 'no',

<<<<<<< HEAD
                                             GlossaryCore.ConstructionDelay: self.construction_delay
=======
                                             GlossaryEnergy.ConstructionDelay: self.construction_delay
>>>>>>> 87d775bb
                                             }

                # Source for initial production: IEA 2022, Renewables 2021, https://www.iea.org/reports/renewables-2021, License: CC BY 4.0.
                # 43 billion liters from IEA in 2020
                initial_production = 37 * biodiesel_density / 1000 * biodiesel_calorific_value

                dynamic_inputs['techno_infos_dict'] = {
                    'type': 'dict', 'default': techno_infos_dict_default, 'unit': 'defined in dict'}
                dynamic_inputs['initial_production'] = {
                    'type': 'float', 'unit': 'TWh', 'default': initial_production}
        self.add_inputs(dynamic_inputs)

    def set_partial_derivatives_techno(self, grad_dict, carbon_emissions, grad_dict_resources={}, grad_dict_resources_co2={}):
        """
        Generic method to set partial derivatives of techno_prices / energy_prices, energy_CO2_emissions and dco2_emissions/denergy_co2_emissions
        """
        self.dprices_demissions = {}
        self.grad_total = {}
        for energy, value in grad_dict.items():
            self.grad_total[energy] = value * \
                self.techno_model.margin[GlossaryEnergy.MarginValue].values / 100.0
            self.set_partial_derivative_for_other_types(
                (GlossaryEnergy.TechnoPricesValue, self.techno_name), (GlossaryEnergy.EnergyPricesValue, energy), self.grad_total[energy])
            self.set_partial_derivative_for_other_types(
                (GlossaryEnergy.TechnoPricesValue, f'{self.techno_name}_wotaxes'), (GlossaryEnergy.EnergyPricesValue, energy), self.grad_total[energy])
            # Means it has no sense to compute carbon emissions as for CC and
            # CS
            if carbon_emissions is not None:
                self.set_partial_derivative_for_other_types(
                    (GlossaryEnergy.CO2EmissionsValue, self.techno_name), (GlossaryEnergy.EnergyCO2EmissionsValue, energy), value)

                # to manage gradient when carbon_emissions is null:
                # sign_carbon_emissions = 1 if carbon_emissions >=0, -1 if
                # carbon_emissions < 0
                sign_carbon_emissions = np.sign(
                    carbon_emissions.loc[carbon_emissions[GlossaryEnergy.Years] <= self.techno_model.year_end][self.techno_name]) + 1 - np.sign(carbon_emissions.loc[carbon_emissions[GlossaryEnergy.Years] <= self.techno_model.year_end][self.techno_name])**2
                grad_on_co2_tax = value * \
                    self.techno_model.CO2_taxes.loc[self.techno_model.CO2_taxes[GlossaryEnergy.Years] <= self.techno_model.year_end][GlossaryEnergy.CO2Tax].values[:, np.newaxis] * np.maximum(
                        0, sign_carbon_emissions).values

                self.dprices_demissions[energy] = grad_on_co2_tax
                self.set_partial_derivative_for_other_types(
                    (GlossaryEnergy.TechnoPricesValue, self.techno_name), (GlossaryEnergy.EnergyCO2EmissionsValue, energy), self.dprices_demissions[energy])
        if carbon_emissions is not None:
<<<<<<< HEAD
            dCO2_taxes_factory = (self.techno_model.CO2_taxes[GlossaryCore.Years] <= self.techno_model.carbon_intensity[GlossaryCore.Years].max(
=======
            dCO2_taxes_factory = (self.techno_model.CO2_taxes[GlossaryEnergy.Years] <= self.techno_model.carbon_intensity[GlossaryEnergy.Years].max(
>>>>>>> 87d775bb
            )) * self.techno_model.carbon_intensity[self.techno_name].clip(0).values
            dtechno_prices_dCO2_taxes = dCO2_taxes_factory

            self.set_partial_derivative_for_other_types(
                (GlossaryEnergy.TechnoPricesValue, self.techno_name), (GlossaryEnergy.CO2TaxesValue, GlossaryEnergy.CO2Tax), dtechno_prices_dCO2_taxes.values * np.identity(len(self.techno_model.years)))

        for resource, value in grad_dict_resources.items():
            self.set_partial_derivative_for_other_types(
                (GlossaryEnergy.TechnoPricesValue, self.techno_name), (GlossaryEnergy.ResourcesPriceValue, resource), value *
                self.techno_model.margin[GlossaryEnergy.MarginValue].values / 100.0)
            self.set_partial_derivative_for_other_types(
                (GlossaryEnergy.TechnoPricesValue, f'{self.techno_name}_wotaxes'), (GlossaryEnergy.ResourcesPriceValue, resource), value *
                self.techno_model.margin[GlossaryEnergy.MarginValue].values / 100.0)

        for resource, value in grad_dict_resources_co2.items():
            if carbon_emissions is not None:
                # resources carbon emissions
                self.set_partial_derivative_for_other_types(
                    (GlossaryEnergy.CO2EmissionsValue, self.techno_name), (GlossaryEnergy.RessourcesCO2EmissionsValue, resource), value)

                sign_carbon_emissions = np.sign(carbon_emissions.loc[carbon_emissions[GlossaryEnergy.Years] <=
                                                                     self.techno_model.year_end][self.techno_name]) + 1 - np.sign(carbon_emissions.loc[carbon_emissions[GlossaryEnergy.Years] <=
                                                                                                                                                       self.techno_model.year_end][self.techno_name]) ** 2
                grad_on_co2_tax = value * self.techno_model.CO2_taxes.loc[self.techno_model.CO2_taxes[GlossaryEnergy.Years] <=
                                                                          self.techno_model.year_end][GlossaryEnergy.CO2Tax].values[:, np.newaxis] * np.maximum(0, sign_carbon_emissions).values

                self.dprices_demissions[resource] = grad_on_co2_tax
                self.set_partial_derivative_for_other_types(
                    (GlossaryEnergy.TechnoPricesValue, self.techno_name), (GlossaryEnergy.RessourcesCO2EmissionsValue, resource), self.dprices_demissions[resource])

    def compute_sos_jacobian(self):
        # Grad of price vs energyprice

        BioDieselTechnoDiscipline.compute_sos_jacobian(self)

        grad_dict = self.techno_model.grad_price_vs_energy_price()
        carbon_emissions = self.get_sosdisc_outputs(GlossaryEnergy.CO2EmissionsValue)
        grad_dict_resources = self.techno_model.grad_price_vs_resources_price()
        grad_dict_resources_co2 = self.techno_model.grad_co2_emissions_vs_resources_co2_emissions()

        self.set_partial_derivatives_techno(
            grad_dict, carbon_emissions, grad_dict_resources, grad_dict_resources_co2)

        # for resource, value in grad_dict_resources_co2.items():
        #     self.set_partial_derivative_for_other_types(
        #         (GlossaryEnergy.CO2EmissionsValue, self.techno_name), (GlossaryEnergy.RessourcesCO2EmissionsValue, resource), value)<|MERGE_RESOLUTION|>--- conflicted
+++ resolved
@@ -18,15 +18,9 @@
 import numpy as np
 import pandas as pd
 
-<<<<<<< HEAD
-from climateeconomics.glossarycore import GlossaryCore
-from energy_models.core.stream_type.energy_models.biodiesel import BioDiesel
-from energy_models.core.techno_type.disciplines.biodiesel_techno_disc import BioDieselTechnoDiscipline
-=======
 from energy_models.core.stream_type.energy_models.biodiesel import BioDiesel
 from energy_models.core.techno_type.disciplines.biodiesel_techno_disc import BioDieselTechnoDiscipline
 from energy_models.glossaryenergy import GlossaryEnergy
->>>>>>> 87d775bb
 from energy_models.models.biodiesel.transesterification.transesterification import Transesterification
 
 
@@ -112,11 +106,7 @@
                                              'WACC': 0.0878,
                                              'techno_evo_eff': 'no',
 
-<<<<<<< HEAD
-                                             GlossaryCore.ConstructionDelay: self.construction_delay
-=======
                                              GlossaryEnergy.ConstructionDelay: self.construction_delay
->>>>>>> 87d775bb
                                              }
 
                 # Source for initial production: IEA 2022, Renewables 2021, https://www.iea.org/reports/renewables-2021, License: CC BY 4.0.
@@ -161,11 +151,7 @@
                 self.set_partial_derivative_for_other_types(
                     (GlossaryEnergy.TechnoPricesValue, self.techno_name), (GlossaryEnergy.EnergyCO2EmissionsValue, energy), self.dprices_demissions[energy])
         if carbon_emissions is not None:
-<<<<<<< HEAD
-            dCO2_taxes_factory = (self.techno_model.CO2_taxes[GlossaryCore.Years] <= self.techno_model.carbon_intensity[GlossaryCore.Years].max(
-=======
             dCO2_taxes_factory = (self.techno_model.CO2_taxes[GlossaryEnergy.Years] <= self.techno_model.carbon_intensity[GlossaryEnergy.Years].max(
->>>>>>> 87d775bb
             )) * self.techno_model.carbon_intensity[self.techno_name].clip(0).values
             dtechno_prices_dCO2_taxes = dCO2_taxes_factory
 
