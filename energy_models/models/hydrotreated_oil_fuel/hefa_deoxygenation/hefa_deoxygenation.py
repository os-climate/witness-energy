'''
Copyright 2022 Airbus SAS
Modifications on 2023/11/09-2023/11/15 Copyright 2023 Capgemini

Licensed under the Apache License, Version 2.0 (the "License");
you may not use this file except in compliance with the License.
You may obtain a copy of the License at

    http://www.apache.org/licenses/LICENSE-2.0

Unless required by applicable law or agreed to in writing, software
distributed under the License is distributed on an "AS IS" BASIS,
WITHOUT WARRANTIES OR CONDITIONS OF ANY KIND, either express or implied.
See the License for the specific language governing permissions and
limitations under the License.
'''

from energy_models.core.stream_type.energy_models.gaseous_hydrogen import (
    GaseousHydrogen,
)
from energy_models.core.stream_type.energy_models.hydrotreated_oil_fuel import (
    HydrotreatedOilFuel,
)
from energy_models.core.stream_type.resources_models.natural_oil import NaturalOil
from energy_models.core.stream_type.resources_models.water import Water
from energy_models.core.techno_type.base_techno_models.hydrotreated_oil_fuel_techno import (
    HydrotreatedOilFuelTechno,
)
from energy_models.glossaryenergy import GlossaryEnergy


class HefaDeoxygenation(HydrotreatedOilFuelTechno):
    # Sources
    # https://biotechnologyforbiofuels.biomedcentral.com/articles/10.1186/s13068-017-0739-7     --> Selected source
    # https://www.etipbioenergy.eu/value-chains/conversion-technologies/conventional-technologies/hydrotreatment-to-hvo

    """
        Chemical reaction: oil + 15H2 = 3fuel + 6H20 (hydrogenation + deoxygenation) --> HEFA "green"
        or
        oil + 6H2 = 3fuel + 3C02 (hydrogenation + decarboxylation)  --> HEFA
    """

    elec_consumption_factor = .185

    def compute_resources_needs(self):
        naturaloil_data = NaturalOil.data_energy_dict
        self.outputs[f'{GlossaryEnergy.TechnoDetailedPricesValue}:{NaturalOil.name}_needs'] = self.get_theoretical_natural_oil_needs(
        ) / naturaloil_data['calorific_value']

<<<<<<< HEAD
    def compute_energies_needs(self):
        self.outputs[f'{GlossaryEnergy.TechnoDetailedPricesValue}:{GaseousHydrogen.name}_needs'] = self.get_theoretical_hydrogen_needs()  / self.outputs[f'{GlossaryEnergy.TechnoDetailedPricesValue}:efficiency']
        self.outputs[f'{GlossaryEnergy.TechnoDetailedPricesValue}:{GlossaryEnergy.electricity}_needs'] = self.elec_consumption_factor
=======
    def compute_other_streams_needs(self):
        self.cost_details[f'{GaseousHydrogen.name}_needs'] = self.get_theoretical_hydrogen_needs() / self.cost_details['efficiency']
        self.cost_details[f'{GlossaryEnergy.electricity}_needs'] = self.elec_consumption_factor
>>>>>>> dd22b0d5

    def compute_byproducts_production(self):
        # Theoretical C02 production in kg
        water_calorific_value = Water.data_energy_dict['calorific_value']
        water_prod_factor = self.get_theoretical_water_prod()
        self.outputs[f'{GlossaryEnergy.TechnoTargetProductionValue}:{Water.name} ({GlossaryEnergy.mass_unit})'] = \
            water_prod_factor * \
            self.outputs[f'{GlossaryEnergy.TechnoTargetProductionValue}:{HydrotreatedOilFuel.name} ({self.product_unit})'] \
            / water_calorific_value

    def get_theoretical_natural_oil_needs(self):
        """
       oil + 15H2 = 3fuel + 6H20 (hydrogenation + deoxygenation)
        """
        naturaloil_data = NaturalOil.data_energy_dict

        natural_oil_needs = 1 / 3 * naturaloil_data['calorific_value'] * naturaloil_data['molar_mass'] / \
                            (self.inputs['data_fuel_dict']['calorific_value']
                             * self.inputs['data_fuel_dict']['molar_mass'])

        return natural_oil_needs

    def get_theoretical_hydrogen_needs(self):
        """
       oil + 15H2 = 3fuel + 6H20 (hydrogenation + deoxygenation)
        """
        hydrogen_data = GaseousHydrogen.data_energy_dict

        gaseous_hydrogen_needs = 15 / 3 * hydrogen_data['calorific_value'] * hydrogen_data['molar_mass'] / \
                                 (self.inputs['data_fuel_dict']['calorific_value']
                                  * self.inputs['data_fuel_dict']['molar_mass'])

        return gaseous_hydrogen_needs

    def get_theoretical_water_prod(self):
        """
       oil + 15H2 = 3fuel + 6H20 (hydrogenation + deoxygenation)
        """
        water_molar_mass = Water.data_energy_dict['molar_mass']
        water_prod = (6 / 3) * water_molar_mass / (
                self.inputs['data_fuel_dict']['calorific_value'] * self.inputs['data_fuel_dict']['molar_mass'])

        return water_prod<|MERGE_RESOLUTION|>--- conflicted
+++ resolved
@@ -47,15 +47,9 @@
         self.outputs[f'{GlossaryEnergy.TechnoDetailedPricesValue}:{NaturalOil.name}_needs'] = self.get_theoretical_natural_oil_needs(
         ) / naturaloil_data['calorific_value']
 
-<<<<<<< HEAD
     def compute_energies_needs(self):
         self.outputs[f'{GlossaryEnergy.TechnoDetailedPricesValue}:{GaseousHydrogen.name}_needs'] = self.get_theoretical_hydrogen_needs()  / self.outputs[f'{GlossaryEnergy.TechnoDetailedPricesValue}:efficiency']
         self.outputs[f'{GlossaryEnergy.TechnoDetailedPricesValue}:{GlossaryEnergy.electricity}_needs'] = self.elec_consumption_factor
-=======
-    def compute_other_streams_needs(self):
-        self.cost_details[f'{GaseousHydrogen.name}_needs'] = self.get_theoretical_hydrogen_needs() / self.cost_details['efficiency']
-        self.cost_details[f'{GlossaryEnergy.electricity}_needs'] = self.elec_consumption_factor
->>>>>>> dd22b0d5
 
     def compute_byproducts_production(self):
         # Theoretical C02 production in kg
