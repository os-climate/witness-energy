'''
Copyright 2022 Airbus SAS
Modifications on 2023/06/14-2023/11/03 Copyright 2023 Capgemini

Licensed under the Apache License, Version 2.0 (the "License");
you may not use this file except in compliance with the License.
You may obtain a copy of the License at

    http://www.apache.org/licenses/LICENSE-2.0

Unless required by applicable law or agreed to in writing, software
distributed under the License is distributed on an "AS IS" BASIS,
WITHOUT WARRANTIES OR CONDITIONS OF ANY KIND, either express or implied.
See the License for the specific language governing permissions and
limitations under the License.
'''

import pandas as pd
import numpy as np

from climateeconomics.glossarycore import GlossaryCore
from energy_models.core.techno_type.disciplines.liquid_hydrogen_techno_disc import LiquidHydrogenTechnoDiscipline
from energy_models.models.liquid_hydrogen.hydrogen_liquefaction.hydrogen_liquefaction import HydrogenLiquefaction
from energy_models.core.stream_type.energy_models.heat import hightemperatureheat
from energy_models.core.techno_type.base_techno_models.liquid_hydrogen_techno import LiquidHydrogenTechno
from energy_models.core.stream_type.energy_models.heat import lowtemperatureheat
from energy_models.core.stream_type.energy_models.gaseous_hydrogen import GaseousHydrogen
from energy_models.core.stream_type.energy_models.electricity import Electricity

class HydrogenLiquefactionDiscipline(LiquidHydrogenTechnoDiscipline):
    """
    HydrogenLiquefaction Discipline
    """

    # ontology information
    _ontology_data = {
        'label': 'Hydrogen Liquefaction Model',
        'type': '',
        'source': '',
        'validated': '',
        'validated_by': '',
        'last_modification_date': '',
        'category': '',
        'definition': '',
        'icon': 'fas fa-tint fa-fw',
        'version': '',
    }
    techno_name = 'HydrogenLiquefaction'
    construction_delay = 2  # year
    lifetime = 40
    techno_infos_dict_default = {'maturity': 5,
                                 'Opex_percentage': 0.0127,
                                 'CO2_from_production': 0.0,
                                 'CO2_from_production_unit': 'kg/kg',
                                 'elec_demand': 8,
                                 'elec_demand_unit': 'kWh/kg',
                                 'efficiency': 0.98,
                                 'techno_evo_eff': 'no',
                                 'WACC': 0.1,
                                 'useful_heat_recovery_factor': 0.8,
                                 'learning_rate':  0.2,
                                 'lifetime': lifetime,
                                 'lifetime_unit': GlossaryCore.Years,
                                 'stack_lifetime': 100000,
                                 'stack_lifetime_unit': 'hours',
                                 'Capex_init': 500000000,
                                 'Capex_init_unit': 'euro',
                                 'euro_dollar': 1.114,
                                 'available_power': 73000000,
                                 'available_power_unit': 'kg/year',
                                 'construction_delay': construction_delay}

    initial_production = 70.0 * 33.3 * 0.001

    initial_age_distribution = pd.DataFrame({'age': np.arange(1, lifetime),
                                             'distrib': np.asarray([0, 0, 0, 0, 0, 0, 0, 1, 2, 0, 0, 1, 1, 0, 1, 1, 4, 3, 1, 2, 2, 1, 1, 0, 1, 2, 0, 1, 0, 0, 0, 0, 0, 0, 1, 1, 0, 1, 2]) * 100.0 / 30.0})

    invest_before_year_start = pd.DataFrame({'past years': np.arange(-construction_delay, 0),
                                             GlossaryCore.InvestValue: [0.0443575, 0.0443575]})

    DESC_IN = {'techno_infos_dict': {'type': 'dict',
                                     'default': techno_infos_dict_default, 'unit': 'defined in dict'},
               'initial_production': {'type': 'float',
                                      'unit': 'TWh', 'default': initial_production},
               'initial_age_distrib': {'type': 'dataframe',
                                       'unit': '%', 'default': initial_age_distribution,
                                       'dataframe_descriptor': {GlossaryCore.Years: ('float', None, True),
                                                                'age': ('float', None, True),
                                                                'distrib': ('float', None, True)}
                                       },
               GlossaryCore.InvestmentBeforeYearStartValue: {'type': 'dataframe',
                                        'unit': 'G$',
                                        'default': invest_before_year_start,
                                        'dataframe_descriptor': {GlossaryCore.Years: ('float', None, True),
                                                                 'past years': ('float', None, True),
                                                                 GlossaryCore.InvestValue: ('float', None, True)}
                                        }}
    DESC_IN.update(LiquidHydrogenTechnoDiscipline.DESC_IN)

    # -- add specific techno outputs to this
    DESC_OUT = LiquidHydrogenTechnoDiscipline.DESC_OUT

    def init_execution(self):
        inputs_dict = self.get_sosdisc_inputs()
        self.techno_model = HydrogenLiquefaction(self.techno_name)
        self.techno_model.configure_parameters(inputs_dict)

    # def compute_sos_jacobian(self):
    #     #inputs_dict = self.get_sosdisc_outputs()
    #     #print(inputs_dict)
    #     LiquidHydrogenTechnoDiscipline.compute_sos_jacobian(self)
<<<<<<< HEAD
    #
    #     # the generic gradient for production column is not working because of
    #     # abandoned mines not proportional to production
    #
    #     scaling_factor_invest_level, scaling_factor_techno_production = self.get_sosdisc_inputs(
    #         ['scaling_factor_invest_level', 'scaling_factor_techno_production'])
    #     applied_ratio = self.get_sosdisc_outputs(
    #         'applied_ratio')['applied_ratio'].values
    #
    #
    #     dprod_name_dinvest = (self.dprod_dinvest.T * applied_ratio).T * scaling_factor_invest_level / scaling_factor_techno_production
    #     production_gradient = self.techno_consumption_derivative[f'{GaseousHydrogen.name} ({self.techno_model.product_energy_unit})']
    #     print(production_gradient - dprod_name_dinvest)
    #     m = self.set_partial_derivative_for_other_types(
    #         ('techno_production',
    #          f'{lowtemperatureheat.name} ({self.techno_model.product_energy_unit})'), ('invest_level', 'invest'),
    #         (production_gradient - dprod_name_dinvest))
    #
=======

        # # the generic gradient for production column is not working because of
        # # abandoned mines not proportional to production
        #
        # scaling_factor_invest_level, scaling_factor_techno_production = self.get_sosdisc_inputs(
        #     ['scaling_factor_invest_level', 'scaling_factor_techno_production'])
        # applied_ratio = self.get_sosdisc_outputs(
        #     'applied_ratio')['applied_ratio'].values
        #
        # dprod_name_dinvest = (self.dprod_dinvest.T * applied_ratio).T * scaling_factor_invest_level / scaling_factor_techno_production
        # production_gradient = self.techno_consumption_derivative[f'{Electricity.name} ({self.techno_model.product_energy_unit})']
        # m = self.set_partial_derivative_for_other_types(
        #     (GlossaryCore.TechnoProductionValue,
        #      f'{lowtemperatureheat.name} ({self.techno_model.product_energy_unit})'), (GlossaryCore.InvestLevelValue, GlossaryCore.InvestValue),
        #     (production_gradient - dprod_name_dinvest))
>>>>>>> 19e401e6
<|MERGE_RESOLUTION|>--- conflicted
+++ resolved
@@ -109,26 +109,6 @@
     #     #inputs_dict = self.get_sosdisc_outputs()
     #     #print(inputs_dict)
     #     LiquidHydrogenTechnoDiscipline.compute_sos_jacobian(self)
-<<<<<<< HEAD
-    #
-    #     # the generic gradient for production column is not working because of
-    #     # abandoned mines not proportional to production
-    #
-    #     scaling_factor_invest_level, scaling_factor_techno_production = self.get_sosdisc_inputs(
-    #         ['scaling_factor_invest_level', 'scaling_factor_techno_production'])
-    #     applied_ratio = self.get_sosdisc_outputs(
-    #         'applied_ratio')['applied_ratio'].values
-    #
-    #
-    #     dprod_name_dinvest = (self.dprod_dinvest.T * applied_ratio).T * scaling_factor_invest_level / scaling_factor_techno_production
-    #     production_gradient = self.techno_consumption_derivative[f'{GaseousHydrogen.name} ({self.techno_model.product_energy_unit})']
-    #     print(production_gradient - dprod_name_dinvest)
-    #     m = self.set_partial_derivative_for_other_types(
-    #         ('techno_production',
-    #          f'{lowtemperatureheat.name} ({self.techno_model.product_energy_unit})'), ('invest_level', 'invest'),
-    #         (production_gradient - dprod_name_dinvest))
-    #
-=======
 
         # # the generic gradient for production column is not working because of
         # # abandoned mines not proportional to production
@@ -144,4 +124,3 @@
         #     (GlossaryCore.TechnoProductionValue,
         #      f'{lowtemperatureheat.name} ({self.techno_model.product_energy_unit})'), (GlossaryCore.InvestLevelValue, GlossaryCore.InvestValue),
         #     (production_gradient - dprod_name_dinvest))
->>>>>>> 19e401e6
