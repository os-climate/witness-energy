--- conflicted
+++ resolved
@@ -53,13 +53,8 @@
                                  'efficiency': 0.98,
                                  'techno_evo_eff': 'no',
                                  'WACC': 0.1,
-<<<<<<< HEAD
                                  'heat_recovery_factor': 0.8,
                                  'learning_rate':  0.2,
-=======
-                                 # 'heat_recovery_factor': 0.8,
-                                 'learning_rate': 0.2,
->>>>>>> deccc9f4
                                  'lifetime': lifetime,
                                  'lifetime_unit': GlossaryEnergy.Years,
                                  'stack_lifetime': 100000,
