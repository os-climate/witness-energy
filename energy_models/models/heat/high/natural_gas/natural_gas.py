--- conflicted
+++ resolved
@@ -17,34 +17,10 @@
 
         self.cost_details[f'{Methane.name}'] = \
             self.prices[f'{Methane.name}'] * \
-            self.cost_details[f'{Methane.name}_needs'] \
-            # / \
-            # self.cost_details['efficiency']
-
-<<<<<<< HEAD
-=======
-        # methane_needs 
-
-        # output needed in this method is in $/kwh of heat
-        # to do so I need to know how much methane is used to produce 1kwh of heat (i need this information in kwh) : methane_needs is in kwh of methane/kwh of heat 
-        # kwh/kwh * price of methane ($/kwh) : kwh/kwh * $/kwh  ----> $/kwh  : price of methane is in self.prices[f'{Methane.name}'] 
-        # and then we divide by efficiency 
+            self.cost_details[f'{Methane.name}_needs']  / \
+            self.cost_details['efficiency']
 
 
-
-        # self.cost_details[f'{Water.name}'] = \
-        #     self.resources_prices[f'{Water.name}'] * \
-        #     self.cost_details[f'{Water.name}_needs'] / \
-        #     self.cost_details['efficiency']
-
-        # self.cost_details[f'{Electricity.name}'] = \
-        #     self.prices[Electricity.name] * \
-        #     self.cost_details[f'{Electricity.name}_needs'] / \
-        #     self.cost_details['efficiency']
-
-        # return self.cost_details[f'{Methane.name}'] + self.cost_details[f'{Water.name}'] + \
-        #        self.cost_details[f'{Electricity.name}']
->>>>>>> f8b811e9
         return self.cost_details[f'{Methane.name}']
 
     def grad_price_vs_energy_price(self):
@@ -88,54 +64,11 @@
     def get_theoretical_methane_needs(self):
         # we need as output kwh/kwh 
         methane_demand = self.techno_infos_dict['methane_demand']
-<<<<<<< HEAD
 
-        heat_density = Methane.data_energy_dict['density']                       # kg/m3
-        #cost_details = Methane.data_energy_dict['cost_details']
-        methane_price = Methane.name['prices']
 
-        methane_needs = (methane_demand / heat_density) * methane_price
-        return methane_needs
+        h#eat_density = Methane.data_energy_dict['density']                       # kg/m3
 
-    def get_theoretical_co2_prod(self, unit='kg/kWh'):
-
-        co2_captured__production = self.techno_infos_dict['co2_captured__production']
-        heat_density = Methane.data_energy_dict['density']                       # kg/Nm3
-        heat_calorific_value = Methane.data_energy_dict['calorific_value']       # kWh/kg
-
-        co2_prod = co2_captured__production / (heat_density * heat_calorific_value)
-
-        return co2_prod
-=======
-        #methane_needs = methane_demand * methane_calorific_value / (heat_density * heat_calorific_value)
         methane_needs = methane_demand
         return methane_needs
 
-    # def get_theoretical_water_needs(self):
-    #     """
-    #     From Renewable Fuel Association (https://heatrfa.org/file/1795/waterusagenrel-1.pdf)
-    #     3 to 4 gallons of water per gallon of heat produced
-    #
-    #     Needs in kg of Water per kWh of Heat
-    #     """
-    #     water_demand = self.techno_infos_dict['water_demand']
-    #     water_density = Water.data_energy_dict['density']                       # kg/m3
-    #     heat_density = Methane.data_energy_dict['density']                   # kg/m3
-    #     heat_calorific_value = Methane.data_energy_dict['calorific_value']   # kWh/kg
-    #
-    #     water_needs = water_demand * water_density / (heat_density * heat_calorific_value)
-    #     return water_needs
 
-    # def get_theoretical_electricity_needs(self):
-    #     """
-    #     From Ethanol Today Online (http://www.heattoday.com/index.php?option=com_content&task=view&id=5&fid=53&Itemid=6)
-    #     Electricity usage there averaged 0.70 kilowatt hours per gallon of ethanol.
-    #     """
-    #     elec_demand = self.techno_infos_dict['elec_demand']
-    #     heat_density = Methane.data_energy_dict['density']                   # kg/m3
-    #     heat_calorific_value = Methane.data_energy_dict['calorific_value']   # kWh/kg
-    #
-    #     electricity_needs = elec_demand / (heat_density * heat_calorific_value)
-    #
-    #     return electricity_needs
->>>>>>> f8b811e9
