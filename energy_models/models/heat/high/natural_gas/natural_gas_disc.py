--- conflicted
+++ resolved
@@ -61,21 +61,17 @@
         'wall_temp': 300,
         'wall_temp_unit': 'c',
         'methane_demand': 92,                   #https://www.iea.org/reports/global-methane-tracker-2022/overview
-<<<<<<< HEAD
-        'methane_demand_unit': 'KWh/kg',
-        'density': 0.83,                         #https://cdn.intechopen.com/pdfs/11474/InTech-Environmental_technology_assessment_of_natural_gas_compared_to_biogas.pdf
-        'co2_captured__production': 0.21,        #per kg kWh
-                                                 #https://www.google.com/search?q=co2+captured+production+to+produce+heat+in+natural+gas+boiler&rlz=1C1UEAD_enIN1000IN1000&oq=co2+captured+production+to+produce+heat+in+natural+gas+boiler&aqs=chrome..69i57.37619j0j7&sourceid=chrome&ie=UTF-8
-=======
+                                             #https://www.google.com/search?q=co2+captured+production+to+produce+heat+in+natural+gas+boiler&rlz=1C1UEAD_enIN1000IN1000&oq=co2+captured+production+to+produce+heat+in+natural+gas+boiler&aqs=chrome..69i57.37619j0j7&sourceid=chrome&ie=UTF-8
+
         'methane_demand_unit': 'kWh/kWh',
         # 'elec_demand': 0.70 / gallon_to_m3,
         # 'elec_demand_unit': 'kWh/m3',
         'density': 0.83,                         #https://cdn.intechopen.com/pdfs/11474/InTech-Environmental_technology_assessment_of_natural_gas_compared_to_biogas.pdf
         #'maturity': 0,
-        'CO2_from_production': 0.21,        #kg per kWh of heat
-        'unit' : 'kg/kwh',
+        'CO2_from_production': 0.21,            #kg per kWh of heat
+        'unit': 'kg/kwh',
                              #https://www.google.com/search?q=co2+captured+production+to+produce+heat+in+natural+gas+boiler&rlz=1C1UEAD_enIN1000IN1000&oq=co2+captured+production+to+produce+heat+in+natural+gas+boiler&aqs=chrome..69i57.37619j0j7&sourceid=chrome&ie=UTF-8
->>>>>>> f8b811e9
+
         'calorific_value': 15.27,                #https://www.google.com/search?q=What+is+the+calorific+value+of+methane+to+burn+kWh+in+natural+gas+boiler&rlz=1C1UEAD_enIN1000IN1000&biw=1280&bih=601&sxsrf=APwXEdeVw3daWU9daM6lZi591JsDcc5TWQ%3A1683144074088&ei=ir1SZIaFBae84-EPkOWS8AI&ved=0ahUKEwiG8pCl-Nn-AhUn3jgGHZCyBC4Q4dUDCA8&uact=5&oq=What+is+the+calorific+value+of+methane+to+burn+kWh+in+natural+gas+boiler&gs_lcp=Cgxnd3Mtd2l6LXNlcnAQA0oECEEYAFAAWABgAGgAcAB4AIABAIgBAJIBAJgBAKABAQ&sclient=gws-wiz-serp
         'calorific_value_unit': 'kWh/kg',        #https://www.google.com/search?q=mj+to+kwh&rlz=1C1UEAD_enIN1000IN1000&oq=MJ+to+&aqs=chrome.1.69i57j0i20i131i263i433i512j0i67i650j0i67i131i433i650j0i67i650l5j0i512.5384j0j7&sourceid=chrome&ie=UTF-8
                                  'Opex_percentage': 0.024,
