'''
Copyright 2023 Capgemini

Licensed under the Apache License, Version 2.0 (the "License");
you may not use this file except in compliance with the License.
You may obtain a copy of the License at

    http://www.apache.org/licenses/LICENSE-2.0

Unless required by applicable law or agreed to in writing, software
distributed under the License is distributed on an "AS IS" BASIS,
WITHOUT WARRANTIES OR CONDITIONS OF ANY KIND, either express or implied.
See the License for the specific language governing permissions and
limitations under the License.
'''

import numpy as np
import pandas as pd

from energy_models.core.stream_type.energy_models.heat import hightemperatureheat
from energy_models.core.techno_type.disciplines.heat_techno_disc import HighHeatTechnoDiscipline
from energy_models.glossaryenergy import GlossaryEnergy
from energy_models.models.heat.high.geothermal_high_heat.geothermal_high_heat import GeothermalHeat
from sostrades_core.tools.post_processing.charts.two_axes_instanciated_chart import InstanciatedSeries, \
    TwoAxesInstanciatedChart
from energy_models.core.stream_type.energy_models.electricity import Electricity

class GeothermalHighHeatDiscipline(HighHeatTechnoDiscipline):

    # ontology information
    _ontology_data = {
        'label': 'Geothermal High Heat Model',
        'type': 'Research',
        'source': 'SoSTrades Project',
        'validated': '',
        'validated_by': 'SoSTrades Project',
        'last_modification_date': '',
        'category': '',
        'definition': '',
        'icon': 'fas fa-gas-pump fa-fw',
        'version': '',
    }
    # -- add specific techno inputs to this
    techno_name = 'GeothermalHighHeat'
    energy_name = hightemperatureheat.name


    lifetime = 25    # in years # https://www.energy.gov/eere/geothermal/articles/life-cycle-analysis-results-geothermal-systems-comparison-other-power

    construction_delay = 1  # in years
    techno_infos_dict_default = {
        'Capex_init': 3830, # https://www.irena.org/-/media/Files/IRENA/Agency/Publication/2017/Aug/IRENA_Geothermal_Power_2017.pdf
        'Capex_init_unit': '$/kW',
        'Opex_percentage': 0.0287, # https://www.irena.org/-/media/Files/IRENA/Agency/Publication/2017/Aug/IRENA_Geothermal_Power_2017.pdf
        'lifetime': lifetime,
        'lifetime_unit': GlossaryEnergy.Years,
        GlossaryEnergy.ConstructionDelay: construction_delay,
        'construction_delay_unit': GlossaryEnergy.Years,
        'efficiency': 1,    # consumptions and productions already have efficiency included
        'CO2_from_production': 0.122, # high GHG concentrations in the reservoir fluid # https://documents1.worldbank.org/curated/en/875761592973336676/pdf/Greenhouse-Gas-Emissions-from-Geothermal-Power-Production.pdf
        'CO2_from_production_unit': 'kg/kWh',
        'maturity': 5,
        'learning_rate': 0.00,
        'full_load_hours': 8760.0,
        'WACC': 0.075,
        'techno_evo_eff': 'no',
        'output_temperature': 500, #Average High Temperature, Page Number 152, #https://www.medeas.eu/system/files/documentation/files/D8.11%28D35%29%20Model%20Users%20Manual.pdf
        'mean_temperature': 200,
        'output_temperature_unit': 'K',
        'mean_temperature_unit': 'K',
        'steel_needs': 968,    # Page:21 #https://www.energy.gov/eere/geothermal/articles/life-cycle-analysis-results-geothermal-systems-comparison-other-power
    }

    # geothermal_high_heat Heat production
    # production in 2019 #https://en.wikipedia.org/wiki/Geothermal_power
    # in TWh
    initial_production = 182500/3  # Equally split for High, low and Medium Heat production, #https://www.iea.org/data-and-statistics/charts/direct-use-of-geothermal-energy-world-2012-2024

    distrib = [9.677419355, 7.52688172, 0,
               5.376344086, 4.301075269, 5.376344086, 11.82795699, 21.50537634,
               13.97849462, 9.677419355,   7.52688172,   1.075268817,
               2.150537634,  4.301075269, 5.376344086, 11.827959, 21.5056937634,    13.97849462, 9.677419355,   7.52688172,   1.075268817,
               5.376344086, 4.301075269, 5.376344086]

    initial_age_distribution = pd.DataFrame({'age': np.arange(1, lifetime),
                                             'distrib': 100 / sum(distrib) * np.array(distrib)})  # to review

    invest_before_year_start = pd.DataFrame(
        {'past years': np.array(-construction_delay), GlossaryEnergy.InvestValue: 3830/(25*8760)* np.array([182500/3])}) #1.83E+08]
    DESC_IN = {'techno_infos_dict': {'type': 'dict',
                                     'default': techno_infos_dict_default, 'unit': 'defined in dict'},
               'initial_production': {'type': 'float', 'unit': 'TWh', 'default': initial_production},
               'initial_age_distrib': {'type': 'dataframe', 'unit': '%', 'default': initial_age_distribution,
                                       'dataframe_descriptor': {'age': ('int',  [0, 100], False),
                                                                'distrib': ('float',  None, True)},
                                       'dataframe_edition_locked': False},
               GlossaryEnergy.InvestmentBeforeYearStartValue: {'type': 'dataframe', 'unit': 'G$', 'default': invest_before_year_start,
                                        'dataframe_descriptor': {'past years': ('int',  [-20, -1], False),
                                                                 GlossaryEnergy.InvestValue: ('float',  None, True)},
                                        'dataframe_edition_locked': False},
               }
    DESC_IN.update(HighHeatTechnoDiscipline.DESC_IN)
    # -- add specific techno outputs to this
    DESC_OUT = HighHeatTechnoDiscipline.DESC_OUT
    _maturity = 'Research'

    def init_execution(self):
        inputs_dict = self.get_sosdisc_inputs()
        self.techno_model = GeothermalHeat(self.techno_name)
        self.techno_model.configure_parameters(inputs_dict)
<<<<<<< HEAD
=======
        self.techno_model.configure_input(inputs_dict)

    def setup_sos_disciplines(self):
        super().setup_sos_disciplines()

        dynamic_outputs = {}
        dynamic_outputs['heat_flux'] = {'type': 'dataframe', 'unit': 'TWh/Gha',
                                        'dataframe_descriptor': {GlossaryEnergy.Years: ('int', [1900, GlossaryEnergy.YeartEndDefault], True),
                                                                 'heat_flux': ('float', [1.e-8, 1e30], True),
                                                                 },
                                        }
>>>>>>> a8c10df8

    # def setup_sos_disciplines(self):
    #     super().setup_sos_disciplines()
    #
    # def run(self):
    #     '''
    #     Run for all energy disciplines
    #     '''
    #
    #     inputs_dict = self.get_sosdisc_inputs()
    #     self.techno_model.configure_parameters_update(inputs_dict)
    #     super().run()

    def compute_sos_jacobian(self):
        HighHeatTechnoDiscipline.compute_sos_jacobian(self)

        # the generic gradient for production column is not working because of
        # abandoned mines not proportional to production

        scaling_factor_invest_level, scaling_factor_techno_production = self.get_sosdisc_inputs(
            ['scaling_factor_invest_level', 'scaling_factor_techno_production'])
        applied_ratio = self.get_sosdisc_outputs(
            'applied_ratio')['applied_ratio'].values

        dprod_name_dinvest = (self.dprod_dinvest.T * applied_ratio).T * scaling_factor_invest_level / scaling_factor_techno_production
        consumption_gradient = self.techno_consumption_derivative[f'{Electricity.name} ({self.techno_model.product_energy_unit})']
        #self.techno_consumption_derivative[f'{SolidFuel.name} ({self.product_energy_unit})']
        self.set_partial_derivative_for_other_types(
            (GlossaryEnergy.TechnoProductionValue,
             f'{hightemperatureheat.name} ({self.techno_model.product_energy_unit})'), (GlossaryEnergy.InvestLevelValue, GlossaryEnergy.InvestValue),
            (consumption_gradient- dprod_name_dinvest))<|MERGE_RESOLUTION|>--- conflicted
+++ resolved
@@ -108,20 +108,6 @@
         inputs_dict = self.get_sosdisc_inputs()
         self.techno_model = GeothermalHeat(self.techno_name)
         self.techno_model.configure_parameters(inputs_dict)
-<<<<<<< HEAD
-=======
-        self.techno_model.configure_input(inputs_dict)
-
-    def setup_sos_disciplines(self):
-        super().setup_sos_disciplines()
-
-        dynamic_outputs = {}
-        dynamic_outputs['heat_flux'] = {'type': 'dataframe', 'unit': 'TWh/Gha',
-                                        'dataframe_descriptor': {GlossaryEnergy.Years: ('int', [1900, GlossaryEnergy.YeartEndDefault], True),
-                                                                 'heat_flux': ('float', [1.e-8, 1e30], True),
-                                                                 },
-                                        }
->>>>>>> a8c10df8
 
     # def setup_sos_disciplines(self):
     #     super().setup_sos_disciplines()
@@ -135,21 +121,3 @@
     #     self.techno_model.configure_parameters_update(inputs_dict)
     #     super().run()
 
-    def compute_sos_jacobian(self):
-        HighHeatTechnoDiscipline.compute_sos_jacobian(self)
-
-        # the generic gradient for production column is not working because of
-        # abandoned mines not proportional to production
-
-        scaling_factor_invest_level, scaling_factor_techno_production = self.get_sosdisc_inputs(
-            ['scaling_factor_invest_level', 'scaling_factor_techno_production'])
-        applied_ratio = self.get_sosdisc_outputs(
-            'applied_ratio')['applied_ratio'].values
-
-        dprod_name_dinvest = (self.dprod_dinvest.T * applied_ratio).T * scaling_factor_invest_level / scaling_factor_techno_production
-        consumption_gradient = self.techno_consumption_derivative[f'{Electricity.name} ({self.techno_model.product_energy_unit})']
-        #self.techno_consumption_derivative[f'{SolidFuel.name} ({self.product_energy_unit})']
-        self.set_partial_derivative_for_other_types(
-            (GlossaryEnergy.TechnoProductionValue,
-             f'{hightemperatureheat.name} ({self.techno_model.product_energy_unit})'), (GlossaryEnergy.InvestLevelValue, GlossaryEnergy.InvestValue),
-            (consumption_gradient- dprod_name_dinvest))