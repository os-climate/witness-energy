--- conflicted
+++ resolved
@@ -50,16 +50,9 @@
         COP = output_temperature / (output_temperature - mean_temperature)
         efficiency = COP
         #efficiency = self.techno_infos_dict['COP']
-<<<<<<< HEAD
-        # return {Electricity.name: np.identity(len(self.years)) * elec_needs / efficiency,
-        #        hightemperatureheat.name: np.identity(len(self.years)) * heat_generated / efficiency,
-        #        }
-        return {}
-=======
         return {Electricity.name: np.identity(len(self.years)) * elec_needs / efficiency,
                hightemperatureheat.name: np.identity(len(self.years)) * heat_generated / efficiency,
                }
->>>>>>> 2b0571a3
 
     def compute_consumption_and_production(self):
         """
