<<<<<<< HEAD
=======
'''
Copyright 2023 Capgemini

Licensed under the Apache License, Version 2.0 (the "License");
you may not use this file except in compliance with the License.
You may obtain a copy of the License at

    http://www.apache.org/licenses/LICENSE-2.0

Unless required by applicable law or agreed to in writing, software
distributed under the License is distributed on an "AS IS" BASIS,
WITHOUT WARRANTIES OR CONDITIONS OF ANY KIND, either express or implied.
See the License for the specific language governing permissions and
limitations under the License.
'''
from climateeconomics.glossarycore import GlossaryCore
>>>>>>> 3394dc0b
from energy_models.core.stream_type.energy_models.heat import hightemperatureheat
from energy_models.core.techno_type.base_techno_models.high_heat_techno import highheattechno
from energy_models.core.stream_type.energy_models.electricity import Electricity
import numpy as np
import pandas as pd
from climateeconomics.glossarycore import GlossaryCore


class ElectricBoilerHighHeat(highheattechno):

    def compute_other_primary_energy_costs(self):
        """
        Compute primary costs to produce 1kWh of heat
        """

        self.cost_details[f'{Electricity.name}_needs'] = self.get_theoretical_electricity_needs()


        self.cost_details[f'{Electricity.name}'] = \
            self.prices[Electricity.name] * \
            self.cost_details[f'{Electricity.name}_needs'] / \
            self.cost_details['efficiency']

        #print(self.cost_details[f'{Electricity.name}'])

        return self.cost_details[f'{Electricity.name}']

    def configure_input(self, inputs_dict):
        '''
        Configure with inputs_dict from the discipline
        '''
        self.land_rate = inputs_dict['flux_input_dict']['land_rate']

    def compute_heat_flux(self):
        land_rate = self.land_rate
        heat_price = self.compute_other_primary_energy_costs()
        self.heat_flux = land_rate/heat_price
        self.heat_flux_distribution = pd.DataFrame({GlossaryCore.Years: self.cost_details[GlossaryCore.Years],
                                               'heat_flux': self.heat_flux})
        return self.heat_flux_distribution

<<<<<<< HEAD
    def compute(self):
        """
        computing
        """
        self.compute_consumption_and_production()
        self.compute_other_primary_energy_costs()

        self.grad_price_vs_energy_price()
    def grad_price_vs_energy_price_calc(self):
=======
    def grad_price_vs_energy_price(self):
>>>>>>> 3394dc0b
        '''
        Compute the gradient of global price vs energy prices
        '''
        elec_needs = self.get_theoretical_electricity_needs()
        efficiency = self.techno_infos_dict['efficiency']
        return {'natural_gas_resource': np.identity(len(self.years)) * elec_needs / efficiency,
                }

    def compute_consumption_and_production(self):
        """
        Compute the consumption and the production of the technology for a given investment
        """
        
        # Consumption
        self.consumption_detailed[f'{Electricity.name} ({self.product_energy_unit})'] = self.cost_details[f'{Electricity.name}_needs'] * \
                                                                                        self.production_detailed[f'{hightemperatureheat.name} ({self.product_energy_unit})']

    def get_theoretical_electricity_needs(self):
        # we need as output kwh/kwh
        elec_demand = self.techno_infos_dict['elec_demand']

        return elec_demand


<|MERGE_RESOLUTION|>--- conflicted
+++ resolved
@@ -1,5 +1,3 @@
-<<<<<<< HEAD
-=======
 '''
 Copyright 2023 Capgemini
 
@@ -16,7 +14,6 @@
 limitations under the License.
 '''
 from climateeconomics.glossarycore import GlossaryCore
->>>>>>> 3394dc0b
 from energy_models.core.stream_type.energy_models.heat import hightemperatureheat
 from energy_models.core.techno_type.base_techno_models.high_heat_techno import highheattechno
 from energy_models.core.stream_type.energy_models.electricity import Electricity
@@ -58,25 +55,13 @@
                                                'heat_flux': self.heat_flux})
         return self.heat_flux_distribution
 
-<<<<<<< HEAD
-    def compute(self):
-        """
-        computing
-        """
-        self.compute_consumption_and_production()
-        self.compute_other_primary_energy_costs()
-
-        self.grad_price_vs_energy_price()
-    def grad_price_vs_energy_price_calc(self):
-=======
     def grad_price_vs_energy_price(self):
->>>>>>> 3394dc0b
         '''
         Compute the gradient of global price vs energy prices
         '''
         elec_needs = self.get_theoretical_electricity_needs()
         efficiency = self.techno_infos_dict['efficiency']
-        return {'natural_gas_resource': np.identity(len(self.years)) * elec_needs / efficiency,
+        return {Electricity.name: np.identity(len(self.years)) * elec_needs / efficiency,
                 }
 
     def compute_consumption_and_production(self):
