
from energy_models.core.stream_type.energy_models.heat import hightemperatureheat
from energy_models.core.techno_type.base_techno_models.heat_techno import highheattechno
from energy_models.core.stream_type.energy_models.electricity import Electricity

import numpy as np


<<<<<<< HEAD
class ElectricBoilerHeat(highheattechno):
=======
class ElectricBoilerHighHeat(HighHeatTechno):
>>>>>>> 3ff9c3e8

    def compute_other_primary_energy_costs(self):
        """
        Compute primary costs to produce 1kWh of heat
        """
        self.cost_details[f'{Electricity.name}_needs'] = self.get_theoretical_electricity_needs()

        self.cost_details[f'{Electricity.name}'] = \
            self.prices[Electricity.name] * \
            self.cost_details[f'{Electricity.name}_needs'] / \
            self.cost_details['efficiency']

        return self.cost_details[f'{Electricity.name}']

    def grad_price_vs_energy_price(self):
        '''
        Compute the gradient of global price vs energy prices
        '''
        elec_needs = self.get_theoretical_electricity_needs()
        efficiency = self.techno_infos_dict['efficiency']
        return {Electricity.name: np.identity(len(self.years)) * elec_needs / efficiency,
                }

    def compute_consumption_and_production(self):
        """
        Compute the consumption and the production of the technology for a given investment
        """

        self.compute_primary_energy_production()

        # self.production[f'{HighTemperatureHeat.short_name} ({self.heat_unit})'] = self.production[f'{HighTemperatureHeat.name} ({self.product_energy_unit})']

        # Consumption
        self.consumption[f'{Electricity.name} ({self.product_energy_unit})'] = self.cost_details[f'{Electricity.name}_needs'] * \
            self.production[f'{hightemperatureheat.name} ({self.product_energy_unit})']

    def get_theoretical_electricity_needs(self):
        # we need as output kwh/kwh

        elec_demand = self.techno_infos_dict['elec_demand']

        electricity_needs = elec_demand

        return electricity_needs


<|MERGE_RESOLUTION|>--- conflicted
+++ resolved
@@ -6,11 +6,9 @@
 import numpy as np
 
 
-<<<<<<< HEAD
-class ElectricBoilerHeat(highheattechno):
-=======
-class ElectricBoilerHighHeat(HighHeatTechno):
->>>>>>> 3ff9c3e8
+
+class ElectricBoilerHighHeat(highheattechno):
+
 
     def compute_other_primary_energy_costs(self):
         """
