'''
Copyright 2023 Capgemini

Licensed under the Apache License, Version 2.0 (the "License");
you may not use this file except in compliance with the License.
You may obtain a copy of the License at

    http://www.apache.org/licenses/LICENSE-2.0

Unless required by applicable law or agreed to in writing, software
distributed under the License is distributed on an "AS IS" BASIS,
WITHOUT WARRANTIES OR CONDITIONS OF ANY KIND, either express or implied.
See the License for the specific language governing permissions and
limitations under the License.
'''
import numpy as np
import pandas as pd

from energy_models.core.stream_type.carbon_models.carbon_capture import CarbonCapture
from energy_models.core.stream_type.energy_models.heat import mediumtemperatureheat
from energy_models.core.stream_type.energy_models.methane import Methane
from energy_models.core.techno_type.base_techno_models.medium_heat_techno import mediumheattechno
from energy_models.glossaryenergy import GlossaryEnergy


class NaturalGasMediumHeat(mediumheattechno):

    def compute_other_primary_energy_costs(self):
        """
        Compute primary costs to produce 1kWh of heat
        """
        self.cost_details[f'{Methane.name}_needs'] = self.get_theoretical_methane_needs()

        self.cost_details[f'{Methane.name}'] = \
            self.prices[f'{Methane.name}'] * \
            self.cost_details[f'{Methane.name}_needs'] / \
            self.cost_details['efficiency']

        # methane_needs

        # output needed in this method is in $/kwh of heat
        # to do so I need to know how much methane is used to produce 1kwh of heat (i need this information in kwh) : methane_needs is in kwh of methane/kwh of heat
        # kwh/kwh * price of methane ($/kwh) : kwh/kwh * $/kwh  ----> $/kwh  : price of methane is in self.prices[f'{Methane.name}']
        # and then we divide by efficiency

        return self.cost_details[f'{Methane.name}']

    def grad_price_vs_energy_price(self):
        '''
        Compute the gradient of global price vs energy prices
        Work also for total CO2_emissions vs energy CO2 emissions
        '''
        methane_needs = self.get_theoretical_methane_needs()
        efficiency = self.techno_infos_dict['efficiency']

        return {
            Methane.name: np.identity(len(self.years)) * methane_needs / efficiency
        }

    def compute_consumption_and_production(self):
        """
        Compute the consumption and the production of the technology for a given investment
        """

        # Consumption

        self.consumption_detailed[f'{Methane.name} ({self.product_energy_unit})'] = self.cost_details[
                                                                                        f'{Methane.name}_needs'] * \
                                                                                    self.production_detailed[
                                                                                        f'{mediumtemperatureheat.name} ({self.product_energy_unit})']

        # CO2 production
        self.production_detailed[f'{CarbonCapture.flue_gas_name} ({self.mass_unit})'] = Methane.data_energy_dict[
                                                                                            'CO2_per_use'] / \
                                                                                        Methane.data_energy_dict[
                                                                                            'calorific_value'] * \
                                                                                        self.consumption_detailed[
                                                                                            f'{Methane.name} ({self.product_energy_unit})']

    def compute_CO2_emissions_from_input_resources(self):
        '''
        Need to take into account CO2 from Methane production
        '''

        self.carbon_intensity[Methane.name] = self.energy_CO2_emissions[Methane.name] * \
                                              self.cost_details[f'{Methane.name}_needs']

        return self.carbon_intensity[f'{Methane.name}']

    def get_theoretical_methane_needs(self):
        # we need as output kwh/kwh
        methane_demand = self.techno_infos_dict['methane_demand']

        methane_needs = methane_demand

        return methane_needs

    def get_theoretical_co2_prod(self, unit='kg/kWh'):
        co2_captured__production = self.techno_infos_dict['co2_captured__production']
        heat_density = Methane.data_energy_dict['density']  # kg/m^3
        heat_calorific_value = Methane.data_energy_dict['calorific_value']  # kWh/kg

        co2_prod = co2_captured__production / (heat_density * heat_calorific_value)

        return co2_prod

<<<<<<< HEAD



=======
    def configure_input(self, inputs_dict):
        '''
        Configure with inputs_dict from the discipline
        '''
        self.land_rate = inputs_dict['flux_input_dict']['land_rate']

    def compute_heat_flux(self):
        land_rate = self.land_rate
        heat_price = self.compute_other_primary_energy_costs()
        self.heat_flux = land_rate / heat_price
        self.heat_flux_distribution = pd.DataFrame({GlossaryEnergy.Years: self.cost_details[GlossaryEnergy.Years],
                                                    'heat_flux': self.heat_flux})
        return self.heat_flux_distribution
>>>>>>> deccc9f4
<|MERGE_RESOLUTION|>--- conflicted
+++ resolved
@@ -103,23 +103,3 @@
         co2_prod = co2_captured__production / (heat_density * heat_calorific_value)
 
         return co2_prod
-
-<<<<<<< HEAD
-
-
-
-=======
-    def configure_input(self, inputs_dict):
-        '''
-        Configure with inputs_dict from the discipline
-        '''
-        self.land_rate = inputs_dict['flux_input_dict']['land_rate']
-
-    def compute_heat_flux(self):
-        land_rate = self.land_rate
-        heat_price = self.compute_other_primary_energy_costs()
-        self.heat_flux = land_rate / heat_price
-        self.heat_flux_distribution = pd.DataFrame({GlossaryEnergy.Years: self.cost_details[GlossaryEnergy.Years],
-                                                    'heat_flux': self.heat_flux})
-        return self.heat_flux_distribution
->>>>>>> deccc9f4
