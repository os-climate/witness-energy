--- conflicted
+++ resolved
@@ -46,17 +46,9 @@
         output_temperature = self.techno_infos_dict['output_temperature']
         COP = output_temperature / (output_temperature - mean_temperature)
         efficiency = COP
-<<<<<<< HEAD
-        # return {Electricity.name: np.identity(len(self.years)) * elec_needs / efficiency,
-        #         mediumtemperatureheat.name: np.identity(len(self.years)) * heat_generated / efficiency,
-        #         }
-        return {}
-
-=======
         return {Electricity.name: np.identity(len(self.years)) * elec_needs / efficiency,
                 mediumtemperatureheat.name: np.identity(len(self.years)) * heat_generated / efficiency,
                 }
->>>>>>> 2b0571a3
     def compute_consumption_and_production(self):
         """
         Compute the consumption and the production of the technology for a given investment
