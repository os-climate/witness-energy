--- conflicted
+++ resolved
@@ -48,14 +48,7 @@
         COP = output_temperature / (output_temperature - mean_temperature)
         efficiency = COP
         # efficiency = self.techno_infos_dict['COP']
-        return {Electricity.name: np.identity(len(self.years)) * elec_needs / efficiency,
-<<<<<<< HEAD
-               # lowtemperatureheat.name: np.identity(len(self.years)) * heat_generated / efficiency,
-               }
-=======
-                lowtemperatureheat.name: np.identity(len(self.years)) * heat_generated / efficiency,
-                }
->>>>>>> deccc9f4
+        return {Electricity.name: np.identity(len(self.years)) * elec_needs / efficiency}
 
     def compute_consumption_and_production(self):
         """
@@ -95,21 +88,3 @@
 
         return steel_need
 
-<<<<<<< HEAD
-
-
-=======
-    def configure_input(self, inputs_dict):
-        '''
-        Configure with inputs_dict from the discipline
-        '''
-        self.land_rate = inputs_dict['flux_input_dict']['land_rate']
-
-    def compute_heat_flux(self):
-        land_rate = self.land_rate
-        heat_price = self.compute_other_primary_energy_costs()
-        self.heat_flux = land_rate / heat_price
-        self.heat_flux_distribution = pd.DataFrame({GlossaryEnergy.Years: self.cost_details[GlossaryEnergy.Years],
-                                                    'heat_flux': self.heat_flux})
-        return self.heat_flux_distribution
->>>>>>> deccc9f4
