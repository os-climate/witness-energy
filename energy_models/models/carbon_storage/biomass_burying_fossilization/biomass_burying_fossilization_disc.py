'''
Copyright 2022 Airbus SAS
Modifications on 2023/09/19-2023/11/16 Copyright 2023 Capgemini

Licensed under the Apache License, Version 2.0 (the "License");
you may not use this file except in compliance with the License.
You may obtain a copy of the License at

    http://www.apache.org/licenses/LICENSE-2.0

Unless required by applicable law or agreed to in writing, software
distributed under the License is distributed on an "AS IS" BASIS,
WITHOUT WARRANTIES OR CONDITIONS OF ANY KIND, either express or implied.
See the License for the specific language governing permissions and
limitations under the License.
'''

import numpy as np
import pandas as pd

<<<<<<< HEAD
from climateeconomics.glossarycore import GlossaryCore
from energy_models.core.techno_type.disciplines.carbon_storage_techno_disc import CSTechnoDiscipline
=======
from energy_models.core.techno_type.disciplines.carbon_storage_techno_disc import CSTechnoDiscipline
from energy_models.glossaryenergy import GlossaryEnergy
>>>>>>> 87d775bb
from energy_models.models.carbon_storage.biomass_burying_fossilization.biomass_burying_fossilization import BiomassBF


class BiomassBuryingFossilizationDiscipline(CSTechnoDiscipline):
    """**EnergyModelsDiscipline** is the :class:`~gems.core.discipline.MDODiscipline`
    implementing the computation of Energy Models outputs."""

    # ontology information
    _ontology_data = {
        'label': 'Biomass Burying Fossilization Model',
        'type': 'Research',
        'source': 'SoSTrades Project',
        'validated': '',
        'validated_by': 'SoSTrades Project',
        'last_modification_date': '',
        'category': '',
        'definition': '',
        'icon': '',
        'version': '',
    }
    techno_name = 'BiomassBuryingFossilization'
    lifetime = 35
    construction_delay = 0
    techno_infos_dict_default = {'maturity': 0,
                                 'Opex_percentage': 0,
                                 'WACC': 0.1,  # Weighted averaged cost of capital for the carbon storage plant
                                 'learning_rate': 0,
                                 'lifetime': lifetime,  # should be modified
                                 'lifetime_unit': GlossaryEnergy.Years,
                                 'Capex_init': 0.0175,
                                 'Capex_init_unit': '$/kgCO2',
                                 'efficiency': 1,
                                 'CO2_capacity_peryear': 3.6E+8,  # kg CO2 /year
                                 'CO2_capacity_peryear_unit': 'kg CO2/year',
                                 'real_factor_CO2': 1.0,
                                 GlossaryEnergy.TransportCostValue: 0.0,
                                 'transport_cost_unit': '$/kgCO2',
                                 'enthalpy': 1.124,
                                 'enthalpy_unit': 'kWh/kgC02',
<<<<<<< HEAD
                                 GlossaryCore.EnergyEfficiency: 1,
                                 GlossaryCore.ConstructionDelay: construction_delay,
=======
                                 GlossaryEnergy.EnergyEfficiency: 1,
                                 GlossaryEnergy.ConstructionDelay: construction_delay,
>>>>>>> 87d775bb
                                 'techno_evo_eff': 'no',
                                 }

    techno_info_dict = techno_infos_dict_default

    initial_storage = 0  # in kg at year_start
    invest_before_year_start = pd.DataFrame(
        {'past years': [], GlossaryEnergy.InvestValue: []})

    initial_age_distribution = pd.DataFrame({'age': np.arange(1, lifetime - 1),
                                             'distrib': [10.0, 10.0, 10.0, 10.0, 10.0,
                                                         10.0, 10.0, 10.0,
                                                         10.0, 10.0, 0.0,
                                                         0.0, 0.0, 0.0,
                                                         0.0, 0.0, 0.0,
                                                         0.0, 0.0, 0.0,
                                                         0.0, 0.0, 0.0,
                                                         0.0, 0.0, 0.0,
                                                         0.0, 0.0, 0.0,
                                                         0.0, 0.0, 0.0,
                                                         0.0]
                                             })

    DESC_IN = {'techno_infos_dict': {'type': 'dict',
                                     'default': techno_infos_dict_default, 'unit': 'defined in dict'},
               'initial_production': {'type': 'float', 'unit': 'MtCO2', 'default': initial_storage},
               'initial_age_distrib': {'type': 'dataframe', 'unit': '%', 'default': initial_age_distribution,
                                       'dataframe_descriptor': {'age': ('int',  [0, 100], False),
                                                                'distrib': ('float',  None, True)},
                                       'dataframe_edition_locked': False},
               GlossaryEnergy.InvestmentBeforeYearStartValue: {'type': 'dataframe', 'unit': 'G$', 'default': invest_before_year_start,
                                        'dataframe_descriptor': {'past years': ('int',  [-20, -1], False),
                                                                 GlossaryEnergy.InvestValue: ('float',  None, True)},
                                        'dataframe_edition_locked': False}}
    # -- add specific techno outputs to this
    DESC_IN.update(CSTechnoDiscipline.DESC_IN)

    DESC_OUT = CSTechnoDiscipline.DESC_OUT

    _maturity = 'Research'

    def init_execution(self):
        inputs_dict = self.get_sosdisc_inputs()
        self.techno_model = BiomassBF(self.techno_name)
        self.techno_model.configure_parameters(inputs_dict)<|MERGE_RESOLUTION|>--- conflicted
+++ resolved
@@ -18,13 +18,8 @@
 import numpy as np
 import pandas as pd
 
-<<<<<<< HEAD
-from climateeconomics.glossarycore import GlossaryCore
-from energy_models.core.techno_type.disciplines.carbon_storage_techno_disc import CSTechnoDiscipline
-=======
 from energy_models.core.techno_type.disciplines.carbon_storage_techno_disc import CSTechnoDiscipline
 from energy_models.glossaryenergy import GlossaryEnergy
->>>>>>> 87d775bb
 from energy_models.models.carbon_storage.biomass_burying_fossilization.biomass_burying_fossilization import BiomassBF
 
 
@@ -64,13 +59,8 @@
                                  'transport_cost_unit': '$/kgCO2',
                                  'enthalpy': 1.124,
                                  'enthalpy_unit': 'kWh/kgC02',
-<<<<<<< HEAD
-                                 GlossaryCore.EnergyEfficiency: 1,
-                                 GlossaryCore.ConstructionDelay: construction_delay,
-=======
                                  GlossaryEnergy.EnergyEfficiency: 1,
                                  GlossaryEnergy.ConstructionDelay: construction_delay,
->>>>>>> 87d775bb
                                  'techno_evo_eff': 'no',
                                  }
 
