'''
Copyright 2022 Airbus SAS
Modifications on 2023/06/14-2023/11/16 Copyright 2023 Capgemini

Licensed under the Apache License, Version 2.0 (the "License");
you may not use this file except in compliance with the License.
You may obtain a copy of the License at

    http://www.apache.org/licenses/LICENSE-2.0

Unless required by applicable law or agreed to in writing, software
distributed under the License is distributed on an "AS IS" BASIS,
WITHOUT WARRANTIES OR CONDITIONS OF ANY KIND, either express or implied.
See the License for the specific language governing permissions and
limitations under the License.
'''

import numpy as np
import pandas as pd

from energy_models.core.techno_type.disciplines.biogas_techno_disc import BiogasTechnoDiscipline
from energy_models.glossaryenergy import GlossaryEnergy
from energy_models.models.biogas.anaerobic_digestion.anaerobic_digestion import AnaerobicDigestion


class AnaerobicDigestionDiscipline(BiogasTechnoDiscipline):

    # ontology information
    _ontology_data = {
        'label': 'Energy Biogas Anaerobic Digestion Model',
        'type': 'Research',
        'source': 'SoSTrades Project',
        'validated': '',
        'validated_by': 'SoSTrades Project',
        'last_modification_date': '',
        'category': '',
        'definition': '',
        'icon': 'fas fa-burn fa-fw',
        'version': '',
    }
    # -- add specific techno inputs to this
    techno_name = 'AnaerobicDigestion'
    lifetime = 20
    construction_delay = 3  # years Not Found
    techno_infos_dict_default = {'maturity': 3,
                                 'Opex_percentage': 0.85,
                                 'lifetime': lifetime,  # for now constant in time but should increase with time
                                 'lifetime_unit': GlossaryEnergy.Years,
                                 'CO2_from_production': 0.0,
                                 'CO2_from_production_unit': 'kg/kg',
                                 # Rajendran, K., Gallach�ir, B.�. and Murphy, J.D., 2019.
                                 # The Role of Incentivising Biomethane in
                                 # Ireland Using Anaerobic Digestion.
                                 'elec_demand': 0.25,  # Mean of technos
                                 'elec_demand_unit': 'kWh/m^3',
                                 'wet_biomass_needs': 2.0,  # Rakendran2019 in table 3
                                 'wet_biomass_needs_unit': 'kg/m^3',
                                 # McKendry P (2019)
                                 # Overview of Anaerobic Digestion and Power and Gas to Grid Plant CAPEX and OPEX Costs.
                                 # Int J Bioprocess Biotech 02: 109.
                                 # DOI:10.20911/IJBBT-109.100009
                                 # Source for CAPEX init: IEA 2022, Outlook for biogas and biomethane: Prospects for organic growth,
                                 # https://www.iea.org/reports/outlook-for-biogas-and-biomethane-prospects-for-organic-growth,
                                 # License: CC BY 4.0.
                                 # Capex 6.9 $/Mbtu from IEA medium digester
                                 # (Mbtu/kWh = 1/293)
                                 'Capex_init': 6.9 / 293.,
                                 'Capex_init_unit': '$/kWh',
                                 'learning_rate':  0.2,  # not found
                                 # move from medium to large digester to
                                 # decrease capex
                                 'maximum_learning_capex_ratio': 5.2 / 6.9,
                                 # Carlini, M., Mosconi, E.M., Castellucci, S., Villarini, M. and Colantoni, A., 2017.
                                 # An economical evaluation of anaerobic digestion plants fed with organic agro-industrial waste.
                                 # Energies, 10(8), p.1165.
                                 'efficiency': 0.4,
                                 'WACC': 0.06,
                                 'techno_evo_eff': 'no',
<<<<<<< HEAD
                                 GlossaryCore.ConstructionDelay: construction_delay
=======
                                 GlossaryEnergy.ConstructionDelay: construction_delay
>>>>>>> 87d775bb
                                 }

    # Source for initial production: IEA 2022, Outlook for biogas and biomethane: Prospects for organic growth,
    # https://www.iea.org/reports/outlook-for-biogas-and-biomethane-prospects-for-organic-growth
    # License: CC BY 4.0.
    # in 17.7 GW with 8760 hours in a year  at year_start
    # 35 Mtoe in 2020 by IEA  Mtoe to TWh:
    initial_production = 35.0 * 11.63

    # Age distribution can be computed with
    # http://task37.ieabioenergy.com/plant-list.html
    initial_age_distribution = pd.DataFrame({'age': np.arange(1, lifetime),
                                             'distrib': [10.12312, 10.12312, 10.12312, 7.113543, 7.113543, 12.9959, 7.387141, 7.387141, 3.556772,
                                                         5.471956, 4.514364, 4.651163, 2.599179, 2.599179, 1.094391,  0.820793,  0.820793, 0.820793, 0.683994528
                                                         ]})  # to review
    # Source for initial production: IEA 2022, Outlook for biogas and biomethane: Prospects for organic growth,
    # https://www.iea.org/reports/outlook-for-biogas-and-biomethane-prospects-for-organic-growth
    # License: CC BY 4.0.
    invest_before_year_start = pd.DataFrame(
        {'past years': np.arange(-construction_delay, 0), GlossaryEnergy.InvestValue: [0.015, 0.017, 0.009]})
    DESC_IN = {'techno_infos_dict': {'type': 'dict',
                                     'default': techno_infos_dict_default, 'unit': 'defined in dict'},
               'initial_production': {'type': 'float', 'unit': 'TWh', 'default': initial_production},
               'initial_age_distrib': {'type': 'dataframe', 'unit': '%', 'default': initial_age_distribution,
                                       'dataframe_descriptor': {GlossaryEnergy.Years: ('float', None, True),
                                                                'age': ('float', None, True),
                                                                'distrib': ('float', None, True)}
                                       },
               GlossaryEnergy.InvestmentBeforeYearStartValue: {'type': 'dataframe', 'unit': 'G$', 'default': invest_before_year_start,
                                        'dataframe_descriptor': {'past years': ('int',  [-20, -1], False),
                                                                 GlossaryEnergy.InvestValue: ('float',  None, True)},
                                        'dataframe_edition_locked': False}}
    DESC_IN.update(BiogasTechnoDiscipline.DESC_IN)

    # -- add specific techno outputs to this
    DESC_OUT = BiogasTechnoDiscipline.DESC_OUT

    def init_execution(self):
        inputs_dict = self.get_sosdisc_inputs()
        self.techno_model = AnaerobicDigestion(self.techno_name)
        self.techno_model.configure_parameters(inputs_dict)

    def compute_sos_jacobian(self):
        # Grad of price vs energyprice

        super().compute_sos_jacobian()

        grad_dict = self.techno_model.grad_price_vs_energy_price()
        carbon_emissions = self.get_sosdisc_outputs(GlossaryEnergy.CO2EmissionsValue)
        grad_dict_resources = self.techno_model.grad_price_vs_resources_price()

        self.set_partial_derivatives_techno(
            grad_dict, carbon_emissions, grad_dict_resources)<|MERGE_RESOLUTION|>--- conflicted
+++ resolved
@@ -76,11 +76,7 @@
                                  'efficiency': 0.4,
                                  'WACC': 0.06,
                                  'techno_evo_eff': 'no',
-<<<<<<< HEAD
-                                 GlossaryCore.ConstructionDelay: construction_delay
-=======
                                  GlossaryEnergy.ConstructionDelay: construction_delay
->>>>>>> 87d775bb
                                  }
 
     # Source for initial production: IEA 2022, Outlook for biogas and biomethane: Prospects for organic growth,
