--- conflicted
+++ resolved
@@ -44,42 +44,28 @@
 
         self.cost_details['heat_needs'] = self.get_heat_needs()
 
-<<<<<<< HEAD
         # self.cost_details[mediumtemperatureheat.name] = list(self.prices[mediumtemperatureheat.name] * self.cost_details['heat_needs']
         #                                            )
 
         return self.cost_details[Electricity.name] + self.cost_details[ResourceGlossary.Amine['name']]
-=======
-        self.cost_details[Methane.name] = list(self.prices[Methane.name] * self.cost_details['heat_needs']
-                                               )
-
-        return self.cost_details[Electricity.name] + self.cost_details[ResourceGlossary.Amine['name']] + \
-               self.cost_details[Methane.name]
->>>>>>> deccc9f4
 
     def compute_CO2_emissions_from_input_resources(self):
         '''
         Need to take into account  CO2 from electricity consumption
         '''
 
-<<<<<<< HEAD
+
         self.carbon_intensity[Electricity.name] = self.energy_CO2_emissions[Electricity.name] * self.cost_details['elec_needs']
-=======
-        self.carbon_intensity[Methane.name] = self.energy_CO2_emissions[Methane.name] * self.cost_details['heat_needs']
-
         self.carbon_intensity[Electricity.name] = self.energy_CO2_emissions[Electricity.name] * self.cost_details[
             'elec_needs']
->>>>>>> deccc9f4
+
 
         self.carbon_intensity[ResourceGlossary.Amine['name']] = self.resources_CO2_emissions[
                                                                     ResourceGlossary.Amine['name']] * \
                                                                 self.cost_details['amine_needs']
-<<<<<<< HEAD
+
         return self.carbon_intensity[Electricity.name] + self.carbon_intensity[ResourceGlossary.Amine['name']] - 1.0
-=======
-        return self.carbon_intensity[Methane.name] + self.carbon_intensity[Electricity.name] + self.carbon_intensity[
-            ResourceGlossary.Amine['name']] - 1.0
->>>>>>> deccc9f4
+
 
     def grad_price_vs_energy_price(self):
         '''
@@ -115,14 +101,9 @@
                                                                                 self.production_detailed[
                                                                                     f'{CCTechno.energy_name} ({self.product_energy_unit})']  # in kWH
 
-<<<<<<< HEAD
+
         self.consumption_detailed[f'{mediumtemperatureheat.name} ({self.energy_unit})'] = self.cost_details['heat_needs'] * \
                                                                             self.production_detailed[f'{CCTechno.energy_name} ({self.product_energy_unit})'] 
-=======
-        self.consumption_detailed[f'{Methane.name} ({self.energy_unit})'] = self.cost_details['heat_needs'] * \
-                                                                            self.production_detailed[
-                                                                                f'{CCTechno.energy_name} ({self.product_energy_unit})']  # in kWH
->>>>>>> deccc9f4
 
         self.consumption_detailed[f'amine ({self.mass_unit})'] = self.cost_details['amine_needs'] * \
                                                                  self.production_detailed[
@@ -137,16 +118,13 @@
                                                                                         Methane.data_energy_dict[
                                                                                             'calorific_value']
 
-<<<<<<< HEAD
+
         self.production_detailed[f'{CarbonCapture.flue_gas_name} ({self.mass_unit})'] = self.cost_details['heat_needs'] * \
                                                                                         self.production_detailed[f'{CCTechno.energy_name} ({self.product_energy_unit})'] * \
                                                                                         self.consumption_detailed[f'amine ({self.mass_unit})'] / \
                                                                                         self.consumption_detailed[f'{mediumtemperatureheat.name} ({self.energy_unit})']
         
-    def compute_amine_need(self):                                                                   
-=======
     def compute_amine_need(self):
->>>>>>> deccc9f4
         """
         'reaction': 'RNH2(Amine) + CO2 <--> (RNHCOO-) + (H+)'
         unit : kg_Amine/kg_CO2
