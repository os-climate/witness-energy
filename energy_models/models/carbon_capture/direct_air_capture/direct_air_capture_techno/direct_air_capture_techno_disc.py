--- conflicted
+++ resolved
@@ -17,13 +17,8 @@
 import numpy as np
 import pandas as pd
 
-<<<<<<< HEAD
-from climateeconomics.glossarycore import GlossaryCore
-from energy_models.core.techno_type.disciplines.carbon_capture_techno_disc import CCTechnoDiscipline
-=======
 from energy_models.core.techno_type.disciplines.carbon_capture_techno_disc import CCTechnoDiscipline
 from energy_models.glossaryenergy import GlossaryEnergy
->>>>>>> 87d775bb
 from energy_models.models.carbon_capture.direct_air_capture.direct_air_capture_techno.direct_air_capture_techno import \
     DirectAirCaptureTechno
 
@@ -73,13 +68,8 @@
                                  'transport_cost_unit': '$/kgCO2',
                                  'enthalpy': 1.124,
                                  'enthalpy_unit': 'kWh/kgC02',
-<<<<<<< HEAD
-                                 GlossaryCore.EnergyEfficiency: 0.78,
-                                 GlossaryCore.ConstructionDelay: construction_delay,
-=======
                                  GlossaryEnergy.EnergyEfficiency: 0.78,
                                  GlossaryEnergy.ConstructionDelay: construction_delay,
->>>>>>> 87d775bb
                                  'techno_evo_eff': 'no',
                                  'CO2_from_production': 0.0,
                                  'CO2_from_production_unit': 'kg/kg',
