'''
Copyright 2022 Airbus SAS
Modifications on 2023/11/07-2023/11/16 Copyright 2023 Capgemini

Licensed under the Apache License, Version 2.0 (the "License");
you may not use this file except in compliance with the License.
You may obtain a copy of the License at

    http://www.apache.org/licenses/LICENSE-2.0

Unless required by applicable law or agreed to in writing, software
distributed under the License is distributed on an "AS IS" BASIS,
WITHOUT WARRANTIES OR CONDITIONS OF ANY KIND, either express or implied.
See the License for the specific language governing permissions and
limitations under the License.
'''
import numpy as np

from energy_models.core.stream_type.energy_models.electricity import Electricity
from energy_models.core.stream_type.energy_models.heat import lowtemperatureheat
from energy_models.core.techno_type.base_techno_models.carbon_capture_techno import CCTechno
from energy_models.glossaryenergy import GlossaryEnergy


class MonoEthanolAmine(CCTechno):

    def configure_parameters_update(self, inputs_dict):

        CCTechno.configure_parameters_update(self, inputs_dict)
        self.flue_gas_ratio = inputs_dict[GlossaryEnergy.FlueGasMean].loc[
            inputs_dict[GlossaryEnergy.FlueGasMean][GlossaryEnergy.Years]
            <= self.year_end]
        # To deal quickly with l0 test
        if 'fg_ratio_effect' in inputs_dict:
            self.fg_ratio_effect = inputs_dict['fg_ratio_effect']
        else:
            self.fg_ratio_effect = True

    def compute_other_primary_energy_costs(self):
        """
        Compute primary costs which depends on the technology

        """
        self.cost_details['elec_needs'] = self.get_electricity_needs()
        self.cost_details['heat_needs'] = self.get_heat_needs()
        self.cost_details[Electricity.name] = list(self.prices[Electricity.name] * self.cost_details['elec_needs']
                                                   / self.cost_details['efficiency'])

        self.cost_details[Electricity.name] *= self.compute_electricity_variation_from_fg_ratio(
            self.flue_gas_ratio[GlossaryEnergy.FlueGasMean].values, self.fg_ratio_effect)

        return self.cost_details[Electricity.name]

    def grad_price_vs_energy_price(self):
        '''
        Compute the gradient of global price vs energy prices 
        Work also for total CO2_emissions vs energy CO2 emissions
        '''
        elec_needs = self.get_electricity_needs()
        heat_needs = self.get_heat_needs()

        return {Electricity.name: np.identity(len(self.years)) * elec_needs / self.techno_infos_dict[
            'efficiency'] * self.compute_electricity_variation_from_fg_ratio(
            self.flue_gas_ratio[GlossaryEnergy.FlueGasMean].values, self.fg_ratio_effect)}

    def compute_consumption_and_production(self):
        """
        Compute the consumption and the production of the technology for a given investment
        """

        # Consumption
        self.consumption_detailed[f'{Electricity.name} ({self.energy_unit})'] = self.cost_details['elec_needs'] * \
<<<<<<< HEAD
                                                                                self.production_detailed[f'{CCTechno.energy_name} ({self.product_energy_unit})']

        self.consumption_detailed[f'{lowtemperatureheat.name} ({self.energy_unit})'] = self.cost_details['heat_needs'] * \
                                                                                    self.production_detailed[f'{CCTechno.energy_name} ({self.product_energy_unit})']
      
=======
                                                                                self.production_detailed[
                                                                                    f'{CCTechno.energy_name} ({self.product_energy_unit})']

>>>>>>> deccc9f4
    def compute_capex(self, invest_list, data_config):
        capex_calc_list = super().compute_capex(invest_list, data_config)
        capex_calc_list *= self.compute_capex_variation_from_fg_ratio(
            self.flue_gas_ratio[GlossaryEnergy.FlueGasMean].values, self.fg_ratio_effect)

        return capex_calc_list<|MERGE_RESOLUTION|>--- conflicted
+++ resolved
@@ -70,17 +70,11 @@
 
         # Consumption
         self.consumption_detailed[f'{Electricity.name} ({self.energy_unit})'] = self.cost_details['elec_needs'] * \
-<<<<<<< HEAD
                                                                                 self.production_detailed[f'{CCTechno.energy_name} ({self.product_energy_unit})']
 
         self.consumption_detailed[f'{lowtemperatureheat.name} ({self.energy_unit})'] = self.cost_details['heat_needs'] * \
                                                                                     self.production_detailed[f'{CCTechno.energy_name} ({self.product_energy_unit})']
       
-=======
-                                                                                self.production_detailed[
-                                                                                    f'{CCTechno.energy_name} ({self.product_energy_unit})']
-
->>>>>>> deccc9f4
     def compute_capex(self, invest_list, data_config):
         capex_calc_list = super().compute_capex(invest_list, data_config)
         capex_calc_list *= self.compute_capex_variation_from_fg_ratio(
