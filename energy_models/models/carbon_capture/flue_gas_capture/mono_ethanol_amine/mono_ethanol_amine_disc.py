--- conflicted
+++ resolved
@@ -94,11 +94,7 @@
                                  'efficiency': 1.0,
                                  'CO2_from_production': 0.0,
                                  'CO2_from_production_unit': 'kg/kg',
-<<<<<<< HEAD
-                                 GlossaryCore.ConstructionDelay: construction_delay, }
-=======
                                  GlossaryEnergy.ConstructionDelay: construction_delay, }
->>>>>>> 87d775bb
 
     techno_info_dict = techno_infos_dict_default
 
