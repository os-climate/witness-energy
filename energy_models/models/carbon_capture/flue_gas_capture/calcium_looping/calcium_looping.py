--- conflicted
+++ resolved
@@ -15,13 +15,6 @@
 limitations under the License.
 '''
 import numpy as np
-<<<<<<< HEAD
-
-from climateeconomics.glossarycore import GlossaryCore
-from energy_models.core.stream_type.energy_models.electricity import Electricity
-from energy_models.core.techno_type.base_techno_models.carbon_capture_techno import CCTechno
-=======
->>>>>>> 87d775bb
 
 from energy_models.core.stream_type.energy_models.electricity import Electricity
 from energy_models.core.techno_type.base_techno_models.carbon_capture_techno import CCTechno
@@ -83,11 +76,7 @@
 
 
         self.carbon_intensity[Electricity.name] = self.energy_CO2_emissions[Electricity.name] * self.cost_details['elec_needs'] * self.compute_electricity_variation_from_fg_ratio(
-<<<<<<< HEAD
-            self.flue_gas_ratio[GlossaryCore.FlueGasMean].values, self.fg_ratio_effect)
-=======
             self.flue_gas_ratio[GlossaryEnergy.FlueGasMean].values, self.fg_ratio_effect)
->>>>>>> 87d775bb
 
         return self.carbon_intensity[Electricity.name] - 1.0
 
