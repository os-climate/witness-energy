'''
Copyright 2022 Airbus SAS
Modifications on 2023/09/25-2024/06/24 Copyright 2023 Capgemini

Licensed under the Apache License, Version 2.0 (the "License");
you may not use this file except in compliance with the License.
You may obtain a copy of the License at

    http://www.apache.org/licenses/LICENSE-2.0

Unless required by applicable law or agreed to in writing, software
distributed under the License is distributed on an "AS IS" BASIS,
WITHOUT WARRANTIES OR CONDITIONS OF ANY KIND, either express or implied.
See the License for the specific language governing permissions and
limitations under the License.
'''


from energy_models.core.stream_type.carbon_models.carbon_dioxyde import CO2
from energy_models.core.stream_type.carbon_models.carbon_monoxyde import CO
from energy_models.core.stream_type.energy_models.methane import Methane
from energy_models.core.stream_type.energy_models.syngas import (
    compute_calorific_value as compute_syngas_calorific_value,
)
from energy_models.core.stream_type.energy_models.syngas import (
    compute_molar_mass as compute_syngas_molar_mass,
)
from energy_models.core.stream_type.resources_models.water import Water
from energy_models.core.techno_type.base_techno_models.gaseous_hydrogen_techno import (
    GaseousHydrogenTechno,
)
from energy_models.glossaryenergy import GlossaryEnergy


class WGS(GaseousHydrogenTechno):

    def __init__(self, name):
        super().__init__(name)
        self.available_power = None
        self.slope_capex = None

<<<<<<< HEAD
    def configure_parameters_update(self):
        GaseousHydrogenTechno.configure_parameters_update(self)
        self.inputs['syngas_ratio'] /= 100.
        self.inputs['needed_syngas_ratio'] /= 100.0
=======
    def check_capex_unity(self, data_config):
        '''
        Overload the check_capex_unity for this particular model
        '''
        capex_list = np.array(data_config['Capex_init_vs_CO_conversion'])

        # input power was in mol/h
        # We multiply by molar mass and calorific value of the paper to get input power in kW
        # in the paper 0.3 H2 0.3 of CO 0.25 of CO2 0.1 of CH4 and 0.05 of N2
>>>>>>> dd22b0d5

    def compute_available_power(self):
        data_config = self.inputs['data_fuel_dict']
        nitrogen_molar_mass = 2 * 14
        input_molar_mass = 0.3 * data_config['molar_mass'] + 0.3 * CO.data_energy_dict['molar_mass'] + \
                           0.25 * CO2.data_energy_dict['molar_mass'] + 0.1 * Methane.data_energy_dict['molar_mass'] \
                           + 0.05 * nitrogen_molar_mass

        input_calorific_value = 0.3 * data_config['calorific_value'] + 0.3 * CO.data_energy_dict[
            'calorific_value'] + \
                                0.25 * CO2.data_energy_dict['calorific_value'] + \
                                0.1 * Methane.data_energy_dict['calorific_value']

        # molar mass is in g/mol
        input_power = self.inputs['techno_infos_dict']['input_power'] * \
                      input_molar_mass / 1000.0 * input_calorific_value

        syngas_needs = self.get_theoretical_syngas_needs(1.0)

        self.available_power = input_power * self.inputs['techno_infos_dict']['full_load_hours'] / syngas_needs * self.inputs['techno_infos_dict']['efficiency']


    def capex_unity_harmonizer(self):
        '''
        Overload the check_capex_unity for this particular model 
        '''
        data_config = self.inputs['techno_infos_dict']
        capex_list = self.np.array(data_config['Capex_init_vs_CO_conversion'])
        data_config.update(self.inputs['data_fuel_dict'])

        capex_list = capex_list * \
                     data_config['euro_dollar'] / self.available_power
        # Need to convertcapex_list in $/kWh
        final_sg_ratio = 1.0 - self.np.array(data_config['CO_conversion']) / 100.0
        initial_sg_ratio = 0.3 / 0.3
        delta_sg_ratio = initial_sg_ratio - final_sg_ratio

        self.slope_capex = (
                                   capex_list[0] - capex_list[1]) / (delta_sg_ratio[0] - delta_sg_ratio[1])
        b = capex_list[0] - self.slope_capex * delta_sg_ratio[0]

        def func_capex(delta_sg_ratio):
            return self.slope_capex * delta_sg_ratio + b

        #         func_capex_a = sc.interp1d(delta_sg_ratio, capex_list,
        #                                    kind='linear', fill_value='extrapolate')

        capex_init = func_capex(
            self.inputs['syngas_ratio'][0] - self.inputs['needed_syngas_ratio'])

        return capex_init * 1000.0

    def get_electricity_needs(self):
        self.compute_available_power()
        elec_power = self.inputs['techno_infos_dict']['elec_demand']
        elec_demand = elec_power * self.inputs['techno_infos_dict']['full_load_hours'] / self.available_power

        return elec_demand

    def compute_resources_needs(self):
        # need in kg
<<<<<<< HEAD
        self.outputs[f"{GlossaryEnergy.TechnoDetailedPricesValue}:{GlossaryEnergy.WaterResource}_needs"] = self.get_theoretical_water_needs()/ self.outputs[f'{GlossaryEnergy.TechnoDetailedPricesValue}:efficiency']
=======
        self.cost_details[f"{GlossaryEnergy.WaterResource}_needs"] = self.get_theoretical_water_needs() / self.cost_details['efficiency']
>>>>>>> dd22b0d5

    def compute_energies_needs(self):
        self.outputs[f'{GlossaryEnergy.TechnoDetailedPricesValue}:{GlossaryEnergy.electricity}_needs'] = self.get_electricity_needs()
        # in kwh of fuel by kwh of H2
        self.outputs[f'{GlossaryEnergy.TechnoDetailedPricesValue}:syngas_needs'] = self.get_theoretical_syngas_needs(self.inputs['syngas_ratio']) / self.outputs[f'{GlossaryEnergy.TechnoDetailedPricesValue}:efficiency']

    def compute_byproducts_production(self):
        # production
        # self.production[f'{lowheattechno.stream_name} ({self.product_unit})'] = \
        #     self.inputs['techno_infos_dict']['low_heat_production'] * \
        #     self.production[f'{GaseousHydrogenTechno.stream_name} ({self.product_unit})']  # in TWH
        pass


    def get_theoretical_syngas_needs(self, syngas_ratio):
        '''
        (H2 +r1CO) + cH20 --> dCO2 + e(H2 +r2CO)

        e = (1+r1)/(1+r2)
        c = (r1-r2)/(1+r2)
        d = r1 - r2(1+r1)/(1+r2)
        '''

        mol_H2 = (1.0 + syngas_ratio) / (1.0 + self.inputs['needed_syngas_ratio'])
        mol_syngas = 1.0

        # r1*mmCO + mmH2/(1+r1)
        syngas_molar_mass = compute_syngas_molar_mass(syngas_ratio)
        syngas_calorific_value = compute_syngas_calorific_value(
            syngas_ratio)

        # needed syngas_ratio could be 0 in this case syngas is H2
        needed_syngas_molar_mass = compute_syngas_molar_mass(
            self.inputs['needed_syngas_ratio'])
        needed_calorific_value = compute_syngas_calorific_value(
            self.inputs['needed_syngas_ratio'])
        syngas_needs = mol_syngas * syngas_molar_mass * syngas_calorific_value / \
                       (mol_H2 * needed_syngas_molar_mass *
                        needed_calorific_value)

        return syngas_needs

    def get_theoretical_water_needs(self):
        '''
        (H2 +r1CO) + cH20 --> dCO2 + e(H2 +r2CO)

        e = (1+r1)/(1+r2)
        c = (r1-r2)/(1+r2)
        d = r1 - r2(1+r1)/(1+r2)
        '''

        mol_H20 = (self.inputs['syngas_ratio'] - self.inputs['needed_syngas_ratio']) / \
                  (1.0 + self.inputs['needed_syngas_ratio'])
        mol_H2 = (1.0 + self.inputs['syngas_ratio']) / (1.0 + self.inputs['needed_syngas_ratio'])

        # needed syngas_ratio could be 0 in this case syngas is H2
        needed_syngas_molar_mass = compute_syngas_molar_mass(
            self.inputs['needed_syngas_ratio'])
        needed_calorific_value = compute_syngas_calorific_value(
            self.inputs['needed_syngas_ratio'])

        water_data = Water.data_energy_dict
        water_needs = mol_H20 * water_data['molar_mass'] / \
                      (mol_H2 * needed_syngas_molar_mass *
                       needed_calorific_value)

        return water_needs

<<<<<<< HEAD
    def compute_co2_from_flue_gas_intensity_scope_1(self, unit='kg/kWh'):
        ''' 
        Get co2 producted in kg co2 /kWh H2
=======
    def get_theoretical_co2_prod(self, unit='kg/kWh'):
        '''
        Get co2 needs in kg co2 /kWh H2
>>>>>>> dd22b0d5
        1 mol of CO2 for 4 mol of H2
        Warning : molar mass is in g/mol but we divide and multiply by one
        '''

        mol_H2 = (1.0 + self.inputs['syngas_ratio']) / (1.0 + self.inputs['needed_syngas_ratio'])
        mol_CO2 = self.inputs['syngas_ratio'] - self.inputs['needed_syngas_ratio'] * mol_H2

        co2_data = CO2.data_energy_dict

        # needed syngas_ratio could be 0 in this case syngas is H2
        needed_syngas_molar_mass = compute_syngas_molar_mass(
            self.inputs['needed_syngas_ratio'])
        needed_calorific_value = compute_syngas_calorific_value(
            self.inputs['needed_syngas_ratio'])

        if unit == 'kg/kWh':
            co2_prod = mol_CO2 * co2_data['molar_mass'] / \
                       (mol_H2 * needed_syngas_molar_mass *
                        needed_calorific_value)
        elif unit == 'kg/kg':
            co2_prod = mol_CO2 * co2_data['molar_mass'] / \
                       (mol_H2 * needed_syngas_molar_mass)
        else:
            raise Exception("unit not handled")

        return co2_prod<|MERGE_RESOLUTION|>--- conflicted
+++ resolved
@@ -39,22 +39,10 @@
         self.available_power = None
         self.slope_capex = None
 
-<<<<<<< HEAD
     def configure_parameters_update(self):
         GaseousHydrogenTechno.configure_parameters_update(self)
         self.inputs['syngas_ratio'] /= 100.
         self.inputs['needed_syngas_ratio'] /= 100.0
-=======
-    def check_capex_unity(self, data_config):
-        '''
-        Overload the check_capex_unity for this particular model
-        '''
-        capex_list = np.array(data_config['Capex_init_vs_CO_conversion'])
-
-        # input power was in mol/h
-        # We multiply by molar mass and calorific value of the paper to get input power in kW
-        # in the paper 0.3 H2 0.3 of CO 0.25 of CO2 0.1 of CH4 and 0.05 of N2
->>>>>>> dd22b0d5
 
     def compute_available_power(self):
         data_config = self.inputs['data_fuel_dict']
@@ -116,11 +104,7 @@
 
     def compute_resources_needs(self):
         # need in kg
-<<<<<<< HEAD
         self.outputs[f"{GlossaryEnergy.TechnoDetailedPricesValue}:{GlossaryEnergy.WaterResource}_needs"] = self.get_theoretical_water_needs()/ self.outputs[f'{GlossaryEnergy.TechnoDetailedPricesValue}:efficiency']
-=======
-        self.cost_details[f"{GlossaryEnergy.WaterResource}_needs"] = self.get_theoretical_water_needs() / self.cost_details['efficiency']
->>>>>>> dd22b0d5
 
     def compute_energies_needs(self):
         self.outputs[f'{GlossaryEnergy.TechnoDetailedPricesValue}:{GlossaryEnergy.electricity}_needs'] = self.get_electricity_needs()
@@ -189,15 +173,9 @@
 
         return water_needs
 
-<<<<<<< HEAD
     def compute_co2_from_flue_gas_intensity_scope_1(self, unit='kg/kWh'):
         ''' 
         Get co2 producted in kg co2 /kWh H2
-=======
-    def get_theoretical_co2_prod(self, unit='kg/kWh'):
-        '''
-        Get co2 needs in kg co2 /kWh H2
->>>>>>> dd22b0d5
         1 mol of CO2 for 4 mol of H2
         Warning : molar mass is in g/mol but we divide and multiply by one
         '''
