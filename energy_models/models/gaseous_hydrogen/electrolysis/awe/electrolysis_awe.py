'''
Copyright 2022 Airbus SAS
Modifications on 2023/10/10-2023/11/16 Copyright 2023 Capgemini

Licensed under the Apache License, Version 2.0 (the "License");
you may not use this file except in compliance with the License.
You may obtain a copy of the License at

    http://www.apache.org/licenses/LICENSE-2.0

Unless required by applicable law or agreed to in writing, software
distributed under the License is distributed on an "AS IS" BASIS,
WITHOUT WARRANTIES OR CONDITIONS OF ANY KIND, either express or implied.
See the License for the specific language governing permissions and
limitations under the License.
'''
from energy_models.core.stream_type.resources_models.dioxygen import Dioxygen
from energy_models.core.stream_type.resources_models.water import Water
from energy_models.core.techno_type.base_techno_models.gaseous_hydrogen_techno import (
    GaseousHydrogenTechno,
)
from energy_models.glossaryenergy import GlossaryEnergy


class ElectrolysisAWE(GaseousHydrogenTechno):
    """
    electrolysis class

    """

    def compute_resources_needs(self):
        # Cost of water for 1 kWH of H2
<<<<<<< HEAD
        self.outputs[f"{GlossaryEnergy.TechnoDetailedPricesValue}:{GlossaryEnergy.WaterResource}_needs"] = self.get_water_needs()
    def compute_energies_needs(self):
=======
        self.cost_details[f"{GlossaryEnergy.WaterResource}_needs"] = self.get_water_needs()

    def compute_other_streams_needs(self):
>>>>>>> dd22b0d5
        # Efficiency ifor electrolysis means electric efficiency and is here to
        # compute the elec needs in kWh/kWh 1/efficiency
        self.outputs[f'{GlossaryEnergy.TechnoDetailedPricesValue}:{GlossaryEnergy.electricity}_needs'] = 1.0 / self.outputs[f'{GlossaryEnergy.TechnoDetailedPricesValue}:efficiency']

    def get_water_needs(self):
        '''
        Get water needs in kg Water /kWh H2
        1 mol of H20 for 1 mol of H2
        Warning : molar mass is in g/mol but we divide and multiply by one
        '''

        mol_H20 = 1.0
        mol_H2 = 1.0
        water_data = Water.data_energy_dict
        water_needs = mol_H20 * water_data['molar_mass'] / \
                      (mol_H2 * self.inputs['data_fuel_dict']['molar_mass'] *
                       self.inputs['data_fuel_dict']['calorific_value'])

        return water_needs

    def get_oxygen_produced(self):
        '''
        Get oxygen needs in kg O2 /kWh H2
        1 mol of O2 for 2 mol of H2
        Warning : molar mass is in g/mol but we divide and multiply by one
        '''

        mol_O2 = 1.0
        mol_H2 = 2.0
        oxygen_data = Dioxygen.data_energy_dict
        water_needs = mol_O2 * oxygen_data['molar_mass'] / \
                      (mol_H2 * self.inputs['data_fuel_dict']['molar_mass'] *
                       self.inputs['data_fuel_dict']['calorific_value'])

        return water_needs

    def compute_byproducts_production(self):
        o2_needs = self.get_oxygen_produced()
        self.outputs[f'{GlossaryEnergy.TechnoTargetProductionValue}:O2 ({GlossaryEnergy.mass_unit})'] = \
            o2_needs / self.inputs['data_fuel_dict']['calorific_value'] * \
            self.outputs[f'{GlossaryEnergy.TechnoTargetProductionValue}:{GaseousHydrogenTechno.stream_name} ({self.product_unit})']

        # production
        # self.production[f'{lowheattechno.stream_name} ({self.product_unit})'] = \
        #     self.consumption[f'{GlossaryEnergy.electricity} ({self.product_unit})'] \
<<<<<<< HEAD
        #     - self.production[f'{GaseousHydrogenTechno.stream_name} ({self.product_unit})']  # in TWH
=======
        #     - self.production[f'{GaseousHydrogenTechno.energy_name} ({self.product_unit})']  # in TWH
>>>>>>> dd22b0d5
<|MERGE_RESOLUTION|>--- conflicted
+++ resolved
@@ -30,14 +30,8 @@
 
     def compute_resources_needs(self):
         # Cost of water for 1 kWH of H2
-<<<<<<< HEAD
         self.outputs[f"{GlossaryEnergy.TechnoDetailedPricesValue}:{GlossaryEnergy.WaterResource}_needs"] = self.get_water_needs()
     def compute_energies_needs(self):
-=======
-        self.cost_details[f"{GlossaryEnergy.WaterResource}_needs"] = self.get_water_needs()
-
-    def compute_other_streams_needs(self):
->>>>>>> dd22b0d5
         # Efficiency ifor electrolysis means electric efficiency and is here to
         # compute the elec needs in kWh/kWh 1/efficiency
         self.outputs[f'{GlossaryEnergy.TechnoDetailedPricesValue}:{GlossaryEnergy.electricity}_needs'] = 1.0 / self.outputs[f'{GlossaryEnergy.TechnoDetailedPricesValue}:efficiency']
@@ -83,8 +77,4 @@
         # production
         # self.production[f'{lowheattechno.stream_name} ({self.product_unit})'] = \
         #     self.consumption[f'{GlossaryEnergy.electricity} ({self.product_unit})'] \
-<<<<<<< HEAD
         #     - self.production[f'{GaseousHydrogenTechno.stream_name} ({self.product_unit})']  # in TWH
-=======
-        #     - self.production[f'{GaseousHydrogenTechno.energy_name} ({self.product_unit})']  # in TWH
->>>>>>> dd22b0d5
