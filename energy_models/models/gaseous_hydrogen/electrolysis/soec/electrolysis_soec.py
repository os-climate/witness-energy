'''
Copyright 2022 Airbus SAS
Modifications on 2023/10/10-2023/11/16 Copyright 2023 Capgemini

Licensed under the Apache License, Version 2.0 (the "License");
you may not use this file except in compliance with the License.
You may obtain a copy of the License at

    http://www.apache.org/licenses/LICENSE-2.0

Unless required by applicable law or agreed to in writing, software
distributed under the License is distributed on an "AS IS" BASIS,
WITHOUT WARRANTIES OR CONDITIONS OF ANY KIND, either express or implied.
See the License for the specific language governing permissions and
limitations under the License.
'''


from energy_models.core.stream_type.resources_models.dioxygen import Dioxygen
from energy_models.core.stream_type.resources_models.water import Water
from energy_models.core.techno_type.base_techno_models.gaseous_hydrogen_techno import (
    GaseousHydrogenTechno,
)
from energy_models.glossaryenergy import GlossaryEnergy


class ElectrolysisSOEC(GaseousHydrogenTechno):
    """
    electrolysis class

    """
    def compute_resources_needs(self):
        self.outputs[f"{GlossaryEnergy.TechnoDetailedPricesValue}:{GlossaryEnergy.WaterResource}_needs"] = self.get_water_needs()

    def compute_energies_needs(self):
        # Efficiency ifor electrolysis means electric efficiency and is here to
        # compute the elec needs in kWh/kWh 1/efficiency
        self.outputs[f'{GlossaryEnergy.TechnoDetailedPricesValue}:{GlossaryEnergy.electricity}_needs'] = 1.0 / self.outputs[f'{GlossaryEnergy.TechnoDetailedPricesValue}:efficiency']

    def get_water_needs(self):
        '''
        Get water needs in kg Water /kWh H2
        1 mol of H20 for 1 mol of H2
        Warning : molar mass is in g/mol but we divide and multiply by one
        '''

        mol_H20 = 1.0
        mol_H2 = 1.0
        water_data = Water.data_energy_dict
        water_needs = mol_H20 * water_data['molar_mass'] / \
                      (mol_H2 * self.inputs['data_fuel_dict']['molar_mass'] *
                       self.inputs['data_fuel_dict']['calorific_value'])

        return water_needs

    def get_oxygen_produced(self):
        '''
        Get oxygen needs in kg O2 /kWh H2
        1 mol of O2 for 2 mol of H2
        Warning : molar mass is in g/mol but we divide and multiply by one
        '''

        mol_O2 = 1.0
        mol_H2 = 2.0
        oxygen_data = Dioxygen.data_energy_dict
        water_needs = mol_O2 * oxygen_data['molar_mass'] / \
                      (mol_H2 * self.inputs['data_fuel_dict']['molar_mass'] *
                       self.inputs['data_fuel_dict']['calorific_value'])

        return water_needs

    def compute_byproducts_production(self):
        o2_needs = self.get_oxygen_produced()
        self.outputs[f'{GlossaryEnergy.TechnoTargetProductionValue}:O2 ({GlossaryEnergy.mass_unit})'] = \
            o2_needs / self.inputs['data_fuel_dict']['calorific_value'] * \
            self.outputs[f'{GlossaryEnergy.TechnoTargetProductionValue}:{GaseousHydrogenTechno.stream_name} ({self.product_unit})']

        # production
        # self.production[f'{lowheattechno.stream_name} ({self.product_unit})'] = \
        #     self.consumption[f'{GlossaryEnergy.electricity} ({self.product_unit})'] \
<<<<<<< HEAD
        #     - self.production[f'{GaseousHydrogenTechno.stream_name} ({self.product_unit})'] # in TWH

=======
        #     - self.production[f'{GaseousHydrogenTechno.energy_name} ({self.product_unit})'] # in TWH
>>>>>>> dd22b0d5
<|MERGE_RESOLUTION|>--- conflicted
+++ resolved
@@ -78,9 +78,5 @@
         # production
         # self.production[f'{lowheattechno.stream_name} ({self.product_unit})'] = \
         #     self.consumption[f'{GlossaryEnergy.electricity} ({self.product_unit})'] \
-<<<<<<< HEAD
         #     - self.production[f'{GaseousHydrogenTechno.stream_name} ({self.product_unit})'] # in TWH
 
-=======
-        #     - self.production[f'{GaseousHydrogenTechno.energy_name} ({self.product_unit})'] # in TWH
->>>>>>> dd22b0d5
