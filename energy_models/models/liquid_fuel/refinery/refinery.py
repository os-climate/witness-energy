--- conflicted
+++ resolved
@@ -226,15 +226,9 @@
         self.carbon_intensity[self.OIL_RESOURCE_NAME] = self.resources_CO2_emissions[self.OIL_RESOURCE_NAME] * \
                                                         self.cost_details[f'{self.OIL_RESOURCE_NAME}_needs']
 
-<<<<<<< HEAD
-        return self.carbon_intensity[f'{Electricity.name}'] + \
-            self.carbon_intensity[self.OIL_RESOURCE_NAME] + \
-            self.carbon_intensity[f'{GaseousHydrogen.name}']
-=======
         return self.carbon_intensity[Electricity.name] + \
                self.carbon_intensity[self.OIL_RESOURCE_NAME] + \
                self.carbon_intensity[GaseousHydrogen.name]
->>>>>>> 64a197f4
 
     def compute_prod_from_invest(self, construction_delay):
         '''
