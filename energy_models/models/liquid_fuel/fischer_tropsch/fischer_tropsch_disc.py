--- conflicted
+++ resolved
@@ -78,13 +78,9 @@
                                  'learning_rate':  0.15,
                                  'maximum_learning_capex_ratio': 0.5,
                                  'lifetime': lifetime,  # for now constant in time but should increase with time
-<<<<<<< HEAD
-                                 'lifetime_unit': 'years',
                                  'medium_heat_production': ((165-41)/28.01)*1000*2.77778e-13,
-=======
                                  'lifetime_unit': GlossaryCore.Years,
                                  # 'medium_heat_production': (165/28.01)*1000*2.77778e-13,
->>>>>>> 19e401e6
                                  # # https://www.sciencedirect.com/science/article/pii/S1385894718309215, reaction enthalpy of −165 kJ/molCO
                                  'medium_heat_production_unit': 'TWh/kg',
                                  'useful_heat_recovery_factor': 0.8,
