--- conflicted
+++ resolved
@@ -73,13 +73,9 @@
             f'{ElectricityTechno.energy_name} ({self.product_energy_unit})'] * (1.0 - elec_needs)
         self.production[f'{CarbonCapture.flue_gas_name} ({self.mass_unit})'] = self.techno_infos_dict['CO2_from_production'] * \
             self.production[f'{ElectricityTechno.energy_name} ({self.product_energy_unit})']
-<<<<<<< HEAD
-        # self.production[f'{hightemperatureheat.name} ({self.product_energy_unit})'] = self.consumption[f'{SolidFuel.name}({self.product_energy_unit})'] - \
-        #     self.production[f'{ElectricityTechno.energy_name} ({self.product_energy_unit})']
-=======
         self.production[f'{hightemperatureheat.name} ({self.product_energy_unit})'] = self.consumption[f'{SolidFuel.name} ({self.product_energy_unit})'] - \
             self.production[f'{ElectricityTechno.energy_name} ({self.product_energy_unit})']
->>>>>>> 67112de7
+
 
         self.compute_ghg_emissions(N2O.name, related_to=SolidFuel.name)
 
