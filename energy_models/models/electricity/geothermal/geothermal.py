--- conflicted
+++ resolved
@@ -1,5 +1,6 @@
 '''
 Copyright 2022 Airbus SAS
+Modifications on 2023/10/03-2023/11/03 Copyright 2023 Capgemini
 
 Licensed under the Apache License, Version 2.0 (the "License");
 you may not use this file except in compliance with the License.
@@ -54,14 +55,7 @@
         """
         Compute the consumption and the production of the technology for a given investment
         """
-<<<<<<< HEAD
-        self.compute_primary_energy_production()
-        self.consumption[f'{mediumtemperatureheat.name} ({self.product_energy_unit})'] = ((1 - self.techno_infos_dict['efficiency']) * \
-             self.production[f'{ElectricityTechno.energy_name} ({self.product_energy_unit})']) / \
-             self.techno_infos_dict['efficiency']
-=======
         
         self.consumption_detailed[f'{mediumtemperatureheat.name}({self.product_energy_unit})'] = ((1 - self.techno_infos_dict['efficiency']) * \
                                                                                                   self.production_detailed[f'{ElectricityTechno.energy_name} ({self.product_energy_unit})']) / \
-                                                                                                 self.techno_infos_dict['efficiency']
->>>>>>> 3394dc0b
+                                                                                                 self.techno_infos_dict['efficiency']