'''
Copyright 2022 Airbus SAS

Licensed under the Apache License, Version 2.0 (the "License");
you may not use this file except in compliance with the License.
You may obtain a copy of the License at

    http://www.apache.org/licenses/LICENSE-2.0

Unless required by applicable law or agreed to in writing, software
distributed under the License is distributed on an "AS IS" BASIS,
WITHOUT WARRANTIES OR CONDITIONS OF ANY KIND, either express or implied.
See the License for the specific language governing permissions and
limitations under the License.
'''

from energy_models.core.techno_type.base_techno_models.electricity_techno import ElectricityTechno
from energy_models.core.stream_type.resources_models.water import Water
from energy_models.core.stream_type.energy_models.heat import hightemperatureheat
from energy_models.core.stream_type.resources_models.resource_glossary import ResourceGlossary
import numpy as np


class Nuclear(ElectricityTechno):

    URANIUM_RESOURCE_NAME = ResourceGlossary.Uranium['name']
    COPPER_RESOURCE_NAME = ResourceGlossary.Copper['name']

    def compute_other_primary_energy_costs(self):
        """
        Compute primary costs which depends on the technology
        """
        self.cost_details[f'{self.URANIUM_RESOURCE_NAME}_needs'] = self.get_theoretical_uranium_fuel_needs(
        )
        self.cost_details[self.URANIUM_RESOURCE_NAME] = list(self.resources_prices[self.URANIUM_RESOURCE_NAME] *
                                                    self.cost_details[f'{self.URANIUM_RESOURCE_NAME}_needs'])

        self.cost_details['water_needs'] = self.get_theoretical_water_needs()
        self.cost_details[Water.name] = list(self.resources_prices[Water.name] *
                                             self.cost_details['water_needs'])

        # self.cost_details[f'{self.COPPER_RESOURCE_NAME}_needs'] = self.get_theoretical_copper_needs()
        # self.cost_details[self.COPPER_RESOURCE_NAME] = list(self.resources_prices[self.COPPER_RESOURCE_NAME] *
        #                                             self.cost_details[f'{self.COPPER_RESOURCE_NAME}_needs'])

        self.cost_details['waste_disposal'] = self.compute_nuclear_waste_disposal_cost(
        )

        return self.cost_details[f'{self.URANIUM_RESOURCE_NAME}'] + self.cost_details[Water.name] + self.cost_details['waste_disposal']
            #+  self.cost_details[f'{self.COPPER_RESOURCE_NAME}']

    def compute_consumption_and_production(self):
        """
        Compute the consumption and the production of the technology for a given investment
        Maybe add efficiency in consumption computation ?
        """
        self.compute_primary_energy_production()

<<<<<<< HEAD
=======
        self.production[f'{hightemperatureheat.name} ({self.product_energy_unit})'] = (self.techno_infos_dict['heat_recovery_factor'] * \
              self.production[f'{ElectricityTechno.energy_name} ({self.product_energy_unit})']) / \
              self.techno_infos_dict['efficiency']

>>>>>>> 67112de7
        self.consumption[f'{self.URANIUM_RESOURCE_NAME} ({self.mass_unit})'] = self.cost_details[f'{self.URANIUM_RESOURCE_NAME}_needs'] * \
            self.production[f'{ElectricityTechno.energy_name} ({self.product_energy_unit})']

        '''
        One tonne of natural uranium feed might end up: as 120-130 kg of uranium for power reactor fuel
        => 1 kg of fuel => 8.33 kg of ore
        '''
        # FOR ALL_RESOURCES DISCIPLINE
        self.consumption[f'{self.URANIUM_RESOURCE_NAME} ({self.mass_unit})'] = self.cost_details[f'{self.URANIUM_RESOURCE_NAME}_needs'] * \
            self.production[f'{ElectricityTechno.energy_name} ({self.product_energy_unit})'] * 8.33

        water_needs = self.get_theoretical_water_needs()
        self.consumption[f'{Water.name} ({self.mass_unit})'] = water_needs * \
            self.production[f'{ElectricityTechno.energy_name} ({self.product_energy_unit})']  # in Mt
        

    def compute_consumption_and_power_production(self):
        """
        Compute the resource consumption and the power installed (MW) of the technology for a given investment
        """
        self.compute_primary_power_production()

        # FOR ALL_RESOURCES DISCIPLINE

        copper_needs = self.get_theoretical_copper_needs(self)
        self.consumption[f'{self.COPPER_RESOURCE_NAME} ({self.mass_unit})'] = copper_needs * self.power_production['new_power_production'] # in Mt
        

    def compute_CO2_emissions_from_input_resources(self):
        """
        Need to take into account  CO2 from electricity/hydrogen production
        """

        self.carbon_emissions[self.URANIUM_RESOURCE_NAME] = self.resources_CO2_emissions[self.URANIUM_RESOURCE_NAME] * \
            self.cost_details[f'{self.URANIUM_RESOURCE_NAME}_needs']
        self.carbon_emissions[Water.name] = self.resources_CO2_emissions[Water.name] * \
            self.cost_details['water_needs']

        return self.carbon_emissions[self.URANIUM_RESOURCE_NAME] + self.carbon_emissions[Water.name]

    @staticmethod
    def get_theoretical_uranium_fuel_needs():
        """
        Get Uranium fuel needs in kg Uranium fuel /kWh electricty
        World Nuclear Association
        https://www.world-nuclear.org/information-library/economic-aspects/economics-of-nuclear-power.aspx
        * Prices are approximate and as of March 2017.
        At 45,000 MWd/t burn-up this gives 360,000 kWh electrical per kg, hence fuel cost = 0.39 ¢/kWh.

        One tonne of natural uranium feed might end up: as 120-130 kg of uranium for power reactor fuel
        => 1 kg of fuel => 8.33 kg of ore
        """
        uranium_fuel_needs = 1.0 / 360000  # kg of uranium_fuel needed for 1 kWh of electric

        return uranium_fuel_needs

    @staticmethod
    def get_theoretical_water_needs():
        """
        The Nuclear Energy Institute estimates that, per megawatt-hour, a nuclear power reactor
        consumes between 1,514 and 2,725 litres of water.
        """
        water_needs = (1541 + 2725) / 2 / 1000

        return water_needs
    
    @staticmethod
    def get_theoretical_copper_needs(self):
        """
        According to the IEA, Nuclear power stations need 1473 kg of copper for each MW implemented
        Computing the need in Mt/MW
        """
        copper_need = self.techno_infos_dict['copper_needs'] / 1000 / 1000 / 1000

        return copper_need

    def compute_nuclear_waste_disposal_cost(self):
        """
        Computes the cost of waste disposal and decommissioning per kWh of produced electricity.
        Sources:
            - World Nuclear Association
            (https://world-nuclear.org/information-library/nuclear-fuel-cycle/nuclear-wastes/radioactive-waste-management.aspx,
        """
        waste_disposal_levy = self.techno_infos_dict['waste_disposal_levy']
        return waste_disposal_levy

    def compute_capex(self, invest_list, data_config):
        """
        overloads check_capex_unity that return the capex in $/MW to add the decommissioning cost
        decommissioning_cost unit is $/kW
        """
        expo_factor = self.compute_expo_factor(data_config)
        capex_init = self.check_capex_unity(data_config)

        # add decommissioning_cost
        capex_init += self.techno_infos_dict['decommissioning_cost'] * 1.0e3 \
            / self.techno_infos_dict['full_load_hours'] \
            / self.techno_infos_dict['capacity_factor']

        if expo_factor != 0.0:
            capacity_factor_list = None
            if 'capacity_factor_at_year_end' in data_config \
                    and 'capacity_factor' in data_config:
                capacity_factor_list = np.linspace(data_config['capacity_factor'],
                                                   data_config['capacity_factor_at_year_end'],
                                                   len(invest_list))

            capex_calc_list = []
            invest_sum = self.initial_production * capex_init
            capex_year = capex_init

            for i, invest in enumerate(invest_list):

                # below 1M$ investments has no influence on learning rate for capex
                # decrease
                if invest_sum.real < 10.0 or i == 0.0:
                    capex_year = capex_init
                    # first capex calculation
                else:
                    np.seterr('raise')
                    if capacity_factor_list is not None:
                        try:
                            ratio_invest = ((invest_sum + invest) / invest_sum *
                                            (capacity_factor_list[i] / data_config['capacity_factor'])) \
                                ** (-expo_factor)

                        except:
                            raise Exception(
                                f'invest is {invest} and invest sum {invest_sum} on techno {self.name}')

                    else:
                        np.seterr('raise')
                        try:
                            # try to calculate capex_year "normally"
                            ratio_invest = ((invest_sum + invest) /
                                            invest_sum) ** (-expo_factor)

                            pass

                        except FloatingPointError:
                            # set invest as a complex to calculate capex_year as a
                            # complex
                            ratio_invest = ((invest_sum + np.complex128(invest)) /
                                            invest_sum) ** (-expo_factor)

                            pass
                        np.seterr('warn')

                    # Check that the ratio is always above 0.95 but no strict threshold for
                    # optim is equal to 0.92 when tends to zero:
                    if ratio_invest.real < 0.95:
                        ratio_invest = 0.9 + \
                            0.05 * np.exp(ratio_invest - 0.9)
                    capex_year = capex_year * ratio_invest

                capex_calc_list.append(capex_year)
                invest_sum += invest

            if 'maximum_learning_capex_ratio' in data_config:
                maximum_learning_capex_ratio = data_config['maximum_learning_capex_ratio']
            else:
                # if maximum learning_capex_ratio is not specified, the learning
                # rate on capex ratio cannot decrease the initial capex mor ethan
                # 10%
                maximum_learning_capex_ratio = 0.9

            capex_calc_list = capex_init * (maximum_learning_capex_ratio + (
                1.0 - maximum_learning_capex_ratio) * np.array(capex_calc_list) / capex_init)
        else:
            capex_calc_list = capex_init * np.ones(len(invest_list))

        return capex_calc_list.tolist()

    def grad_price_vs_resources_price(self):
        '''
        Compute the gradient of global price vs resources prices
        '''
        water_needs = self.get_theoretical_water_needs()
        uranium_needs = self.get_theoretical_uranium_fuel_needs()
        efficiency = self.configure_efficiency()
        return {
            Water.name: np.identity(
                len(self.years)) * water_needs / efficiency[:, np.newaxis],
            self.URANIUM_RESOURCE_NAME: np.identity(
                len(self.years)) * uranium_needs / efficiency[:, np.newaxis],
        }<|MERGE_RESOLUTION|>--- conflicted
+++ resolved
@@ -56,13 +56,10 @@
         """
         self.compute_primary_energy_production()
 
-<<<<<<< HEAD
-=======
         self.production[f'{hightemperatureheat.name} ({self.product_energy_unit})'] = (self.techno_infos_dict['heat_recovery_factor'] * \
               self.production[f'{ElectricityTechno.energy_name} ({self.product_energy_unit})']) / \
               self.techno_infos_dict['efficiency']
 
->>>>>>> 67112de7
         self.consumption[f'{self.URANIUM_RESOURCE_NAME} ({self.mass_unit})'] = self.cost_details[f'{self.URANIUM_RESOURCE_NAME}_needs'] * \
             self.production[f'{ElectricityTechno.energy_name} ({self.product_energy_unit})']
 
