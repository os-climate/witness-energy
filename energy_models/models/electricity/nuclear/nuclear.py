'''
Copyright 2022 Airbus SAS

Licensed under the Apache License, Version 2.0 (the "License");
you may not use this file except in compliance with the License.
You may obtain a copy of the License at

    http://www.apache.org/licenses/LICENSE-2.0

Unless required by applicable law or agreed to in writing, software
distributed under the License is distributed on an "AS IS" BASIS,
WITHOUT WARRANTIES OR CONDITIONS OF ANY KIND, either express or implied.
See the License for the specific language governing permissions and
limitations under the License.
'''

from energy_models.core.techno_type.base_techno_models.electricity_techno import ElectricityTechno
from energy_models.core.stream_type.resources_models.water import Water
from energy_models.core.stream_type.energy_models.heat import hightemperatureheat
from energy_models.core.stream_type.resources_models.resource_glossary import ResourceGlossary
import numpy as np


class Nuclear(ElectricityTechno):

    URANIUM_RESOURCE_NAME = ResourceGlossary.Uranium['name']
    COPPER_RESOURCE_NAME = ResourceGlossary.Copper['name']

    def compute_other_primary_energy_costs(self):
        """
        Compute primary costs which depends on the technology
        """
        self.cost_details[f'{self.URANIUM_RESOURCE_NAME}_needs'] = self.get_theoretical_uranium_fuel_needs(
        )
        self.cost_details[self.URANIUM_RESOURCE_NAME] = list(self.resources_prices[self.URANIUM_RESOURCE_NAME] *
                                                    self.cost_details[f'{self.URANIUM_RESOURCE_NAME}_needs'])

        self.cost_details['water_needs'] = self.get_theoretical_water_needs()
        self.cost_details[Water.name] = list(self.resources_prices[Water.name] *
                                             self.cost_details['water_needs'])

        # self.cost_details[f'{self.COPPER_RESOURCE_NAME}_needs'] = self.get_theoretical_copper_needs()
        # self.cost_details[self.COPPER_RESOURCE_NAME] = list(self.resources_prices[self.COPPER_RESOURCE_NAME] *
        #                                             self.cost_details[f'{self.COPPER_RESOURCE_NAME}_needs'])

        self.cost_details['waste_disposal'] = self.compute_nuclear_waste_disposal_cost(
        )

        return self.cost_details[f'{self.URANIUM_RESOURCE_NAME}'] + self.cost_details[Water.name] + self.cost_details['waste_disposal']
            #+  self.cost_details[f'{self.COPPER_RESOURCE_NAME}']

    def compute_consumption_and_production(self):
        """
        Compute the consumption and the production of the technology for a given investment
        Maybe add efficiency in consumption computation ?
        """
        self.compute_primary_energy_production()

        self.production[f'{hightemperatureheat.name} ({self.product_energy_unit})'] = (self.techno_infos_dict['heat_recovery_factor'] * \
              self.production[f'{ElectricityTechno.energy_name} ({self.product_energy_unit})']) / \
              self.techno_infos_dict['efficiency']

        # self.consumption[f'{self.URANIUM_RESOURCE_NAME} ({self.mass_unit})'] = self.cost_details[f'{self.URANIUM_RESOURCE_NAME}_needs'] * \
        #     self.production[f'{ElectricityTechno.energy_name} ({self.product_energy_unit})']

        # Uranium resource consumption, total (electricity production/ efficiency) / (calorific value of Uranium per Mega Ton)
        # https://www.euronuclear.org/glossary/fuel-comparison/


        '''
        One tonne of natural uranium feed might end up: as 120-130 kg of uranium for power reactor fuel
        => 1 kg of fuel => 8.33 kg of ore
        '''
        # FOR ALL_RESOURCES DISCIPLINE
<<<<<<< HEAD
        self.consumption[f'{self.URANIUM_RESOURCE_NAME} ({self.mass_unit})'] = \
            (self.production[f'{ElectricityTechno.energy_name} ({self.product_energy_unit})'] / \
             self.techno_infos_dict['efficiency']) / (24000000.00)

=======
>>>>>>> b7fd443b
        # self.consumption[f'{self.URANIUM_RESOURCE_NAME} ({self.mass_unit})'] = self.cost_details[f'{self.URANIUM_RESOURCE_NAME}_needs'] * \
        #     self.production[f'{ElectricityTechno.energy_name} ({self.product_energy_unit})'] * 8.33

        water_needs = self.get_theoretical_water_needs()
        self.consumption[f'{Water.name} ({self.mass_unit})'] = water_needs * \
            self.production[f'{ElectricityTechno.energy_name} ({self.product_energy_unit})']  # in Mt
        

    def compute_consumption_and_power_production(self):
        """
        Compute the resource consumption and the power installed (MW) of the technology for a given investment
        """
        self.compute_primary_power_production()

        # FOR ALL_RESOURCES DISCIPLINE

        copper_needs = self.get_theoretical_copper_needs(self)
        self.consumption[f'{self.COPPER_RESOURCE_NAME} ({self.mass_unit})'] = copper_needs * self.power_production['new_power_production'] # in Mt
        

    def compute_CO2_emissions_from_input_resources(self):
        """
        Need to take into account  CO2 from electricity/hydrogen production
        """

        self.carbon_emissions[self.URANIUM_RESOURCE_NAME] = self.resources_CO2_emissions[self.URANIUM_RESOURCE_NAME] * \
            self.cost_details[f'{self.URANIUM_RESOURCE_NAME}_needs']
        self.carbon_emissions[Water.name] = self.resources_CO2_emissions[Water.name] * \
            self.cost_details['water_needs']

        return self.carbon_emissions[self.URANIUM_RESOURCE_NAME] + self.carbon_emissions[Water.name]

    #@staticmethod
    def get_theoretical_uranium_fuel_needs(self):
        """
        Get Uranium fuel needs in kg Uranium fuel /kWh electricty
        World Nuclear Association
        https://www.world-nuclear.org/information-library/economic-aspects/economics-of-nuclear-power.aspx
        * Prices are approximate and as of March 2017.
        At 45,000 MWd/t burn-up this gives 360,000 kWh electrical per kg, hence fuel cost = 0.39 ¢/kWh.

        One tonne of natural uranium feed might end up: as 120-130 kg of uranium for power reactor fuel
        => 1 kg of fuel => 8.33 kg of ore
        With a complete  fission, approx around 24,000,000 kWh of heat can be generated from 1 kg of uranium-235
        """
        uranium_fuel_needs = 1.0 / (24000000.00 * self.techno_infos_dict['efficiency']) # kg of uranium_fuel needed for 1 kWh of electric

        return uranium_fuel_needs

    @staticmethod
    def get_theoretical_water_needs():
        """
        The Nuclear Energy Institute estimates that, per megawatt-hour, a nuclear power reactor
        consumes between 1,514 and 2,725 litres of water.
        """
        water_needs = (1541 + 2725) / 2 / 1000

        return water_needs
    
    @staticmethod
    def get_theoretical_copper_needs(self):
        """
        According to the IEA, Nuclear power stations need 1473 kg of copper for each MW implemented
        Computing the need in Mt/MW
        """
        copper_need = self.techno_infos_dict['copper_needs'] / 1000 / 1000 / 1000

        return copper_need

    def compute_nuclear_waste_disposal_cost(self):
        """
        Computes the cost of waste disposal and decommissioning per kWh of produced electricity.
        Sources:
            - World Nuclear Association
            (https://world-nuclear.org/information-library/nuclear-fuel-cycle/nuclear-wastes/radioactive-waste-management.aspx,
        """
        waste_disposal_levy = self.techno_infos_dict['waste_disposal_levy']
        return waste_disposal_levy

    def compute_capex(self, invest_list, data_config):
        """
        overloads check_capex_unity that return the capex in $/MW to add the decommissioning cost
        decommissioning_cost unit is $/kW
        """
        expo_factor = self.compute_expo_factor(data_config)
        capex_init = self.check_capex_unity(data_config)

        # add decommissioning_cost
        capex_init += self.techno_infos_dict['decommissioning_cost'] * 1.0e3 \
            / self.techno_infos_dict['full_load_hours'] \
            / self.techno_infos_dict['capacity_factor']

        if expo_factor != 0.0:
            capacity_factor_list = None
            if 'capacity_factor_at_year_end' in data_config \
                    and 'capacity_factor' in data_config:
                capacity_factor_list = np.linspace(data_config['capacity_factor'],
                                                   data_config['capacity_factor_at_year_end'],
                                                   len(invest_list))

            capex_calc_list = []
            invest_sum = self.initial_production * capex_init
            capex_year = capex_init

            for i, invest in enumerate(invest_list):

                # below 1M$ investments has no influence on learning rate for capex
                # decrease
                if invest_sum.real < 10.0 or i == 0.0:
                    capex_year = capex_init
                    # first capex calculation
                else:
                    np.seterr('raise')
                    if capacity_factor_list is not None:
                        try:
                            ratio_invest = ((invest_sum + invest) / invest_sum *
                                            (capacity_factor_list[i] / data_config['capacity_factor'])) \
                                ** (-expo_factor)

                        except:
                            raise Exception(
                                f'invest is {invest} and invest sum {invest_sum} on techno {self.name}')

                    else:
                        np.seterr('raise')
                        try:
                            # try to calculate capex_year "normally"
                            ratio_invest = ((invest_sum + invest) /
                                            invest_sum) ** (-expo_factor)

                            pass

                        except FloatingPointError:
                            # set invest as a complex to calculate capex_year as a
                            # complex
                            ratio_invest = ((invest_sum + np.complex128(invest)) /
                                            invest_sum) ** (-expo_factor)

                            pass
                        np.seterr('warn')

                    # Check that the ratio is always above 0.95 but no strict threshold for
                    # optim is equal to 0.92 when tends to zero:
                    if ratio_invest.real < 0.95:
                        ratio_invest = 0.9 + \
                            0.05 * np.exp(ratio_invest - 0.9)
                    capex_year = capex_year * ratio_invest

                capex_calc_list.append(capex_year)
                invest_sum += invest

            if 'maximum_learning_capex_ratio' in data_config:
                maximum_learning_capex_ratio = data_config['maximum_learning_capex_ratio']
            else:
                # if maximum learning_capex_ratio is not specified, the learning
                # rate on capex ratio cannot decrease the initial capex mor ethan
                # 10%
                maximum_learning_capex_ratio = 0.9

            capex_calc_list = capex_init * (maximum_learning_capex_ratio + (
                1.0 - maximum_learning_capex_ratio) * np.array(capex_calc_list) / capex_init)
        else:
            capex_calc_list = capex_init * np.ones(len(invest_list))

        return capex_calc_list.tolist()

    def grad_price_vs_resources_price(self):
        '''
        Compute the gradient of global price vs resources prices
        '''
        water_needs = self.get_theoretical_water_needs()
        uranium_needs = self.get_theoretical_uranium_fuel_needs()
        efficiency = self.configure_efficiency()
        return {
            Water.name: np.identity(
                len(self.years)) * water_needs / efficiency[:, np.newaxis],
            self.URANIUM_RESOURCE_NAME: np.identity(
                len(self.years)) * uranium_needs / efficiency[:, np.newaxis],
        }<|MERGE_RESOLUTION|>--- conflicted
+++ resolved
@@ -72,15 +72,10 @@
         => 1 kg of fuel => 8.33 kg of ore
         '''
         # FOR ALL_RESOURCES DISCIPLINE
-<<<<<<< HEAD
+        
         self.consumption[f'{self.URANIUM_RESOURCE_NAME} ({self.mass_unit})'] = \
             (self.production[f'{ElectricityTechno.energy_name} ({self.product_energy_unit})'] / \
              self.techno_infos_dict['efficiency']) / (24000000.00)
-
-=======
->>>>>>> b7fd443b
-        # self.consumption[f'{self.URANIUM_RESOURCE_NAME} ({self.mass_unit})'] = self.cost_details[f'{self.URANIUM_RESOURCE_NAME}_needs'] * \
-        #     self.production[f'{ElectricityTechno.energy_name} ({self.product_energy_unit})'] * 8.33
 
         water_needs = self.get_theoretical_water_needs()
         self.consumption[f'{Water.name} ({self.mass_unit})'] = water_needs * \
