'''
Copyright 2022 Airbus SAS
Modifications on 2023/09/25-2023/11/16 Copyright 2023 Capgemini

Licensed under the Apache License, Version 2.0 (the "License");
you may not use this file except in compliance with the License.
You may obtain a copy of the License at

    http://www.apache.org/licenses/LICENSE-2.0

Unless required by applicable law or agreed to in writing, software
distributed under the License is distributed on an "AS IS" BASIS,
WITHOUT WARRANTIES OR CONDITIONS OF ANY KIND, either express or implied.
See the License for the specific language governing permissions and
limitations under the License.
'''

import numpy as np

from energy_models.core.stream_type.energy_models.heat import hightemperatureheat
from energy_models.core.stream_type.resources_models.resource_glossary import ResourceGlossary
from energy_models.core.stream_type.resources_models.water import Water
from energy_models.core.techno_type.base_techno_models.electricity_techno import ElectricityTechno


class Nuclear(ElectricityTechno):

    URANIUM_RESOURCE_NAME = ResourceGlossary.Uranium['name']
    COPPER_RESOURCE_NAME = ResourceGlossary.Copper['name']

    def compute_other_primary_energy_costs(self):
        """
        Compute primary costs which depends on the technology
        """
        self.cost_details[f'{self.URANIUM_RESOURCE_NAME}_needs'] = self.get_theoretical_uranium_fuel_needs(
        )
        self.cost_details[self.URANIUM_RESOURCE_NAME] = list(self.resources_prices[self.URANIUM_RESOURCE_NAME] *
                                                    self.cost_details[f'{self.URANIUM_RESOURCE_NAME}_needs'])

        self.cost_details['water_needs'] = self.get_theoretical_water_needs()
        self.cost_details[Water.name] = list(self.resources_prices[Water.name] *
                                             self.cost_details['water_needs'])

        # self.cost_details[f'{self.COPPER_RESOURCE_NAME}_needs'] = self.get_theoretical_copper_needs()
        # self.cost_details[self.COPPER_RESOURCE_NAME] = list(self.resources_prices[self.COPPER_RESOURCE_NAME] *
        #                                             self.cost_details[f'{self.COPPER_RESOURCE_NAME}_needs'])

        self.cost_details['waste_disposal'] = self.compute_nuclear_waste_disposal_cost(
        )

        return self.cost_details[f'{self.URANIUM_RESOURCE_NAME}'] + self.cost_details[Water.name] + self.cost_details['waste_disposal']
            #+  self.cost_details[f'{self.COPPER_RESOURCE_NAME}']

    def compute_consumption_and_production(self):
        """
        Compute the consumption and the production of the technology for a given investment
        Maybe add efficiency in consumption computation ?
        """
        

        # self.production[f'{hightemperatureheat.name} ({self.product_energy_unit})'] = (self.techno_infos_dict['heat_recovery_factor'] * \
        #       self.production[f'{ElectricityTechno.energy_name} ({self.product_energy_unit})']) / \
        #       self.techno_infos_dict['efficiency']





        # self.consumption[f'{self.URANIUM_RESOURCE_NAME} ({self.mass_unit})'] = self.cost_details[f'{self.URANIUM_RESOURCE_NAME}_needs'] * \
        #     self.production[f'{ElectricityTechno.energy_name} ({self.product_energy_unit})']

        # Uranium resource consumption, total (electricity production/ efficiency) / (calorific value of Uranium per Mega Ton)
        # https://www.euronuclear.org/glossary/fuel-comparison/


        '''
        One tonne of natural uranium feed might end up: as 120-130 kg of uranium for power reactor fuel
        => 1 kg of fuel => 8.33 kg of ore
        '''
        # FOR ALL_RESOURCES DISCIPLINE

        self.consumption_detailed[f'{self.URANIUM_RESOURCE_NAME} ({self.mass_unit})'] = \
            (self.production_detailed[f'{ElectricityTechno.energy_name} ({self.product_energy_unit})'] / \
             self.techno_infos_dict['efficiency']) / (24000000.00)

        water_needs = self.get_theoretical_water_needs()
        self.consumption_detailed[f'{Water.name} ({self.mass_unit})'] = water_needs * \
                                                                        self.production_detailed[f'{ElectricityTechno.energy_name} ({self.product_energy_unit})']  # in Mt

<<<<<<< HEAD
        self.production[f'{hightemperatureheat.name} ({self.product_energy_unit})'] = 24000000.00 *  self.techno_infos_dict['useful_heat_recovery_factor'] \
                                                                                      * self.consumption[f'{self.URANIUM_RESOURCE_NAME} ({self.mass_unit})']
=======
        self.production_detailed[f'{hightemperatureheat.name} ({self.product_energy_unit})'] = 24000000.00 * \
                                                                                               self.consumption_detailed[f'{self.URANIUM_RESOURCE_NAME} ({self.mass_unit})']
>>>>>>> 9240906a


    def compute_consumption_and_installed_power(self):
        """
        Compute the resource consumption and the power installed (MW) of the technology for a given investment
        """

        # FOR ALL_RESOURCES DISCIPLINE

        copper_needs = self.get_theoretical_copper_needs(self)
<<<<<<< HEAD
        self.consumption[f'{self.COPPER_RESOURCE_NAME} ({self.mass_unit})'] = copper_needs * 0.350000224 *\
                                                                              self.power_production['new_power_production'] # in Mt
=======
        self.consumption_detailed[f'{self.COPPER_RESOURCE_NAME} ({self.mass_unit})'] = copper_needs * self.installed_power['new_power_production'] # in Mt
>>>>>>> 9240906a
        

    def compute_CO2_emissions_from_input_resources(self):
        """
        Need to take into account  CO2 from electricity/hydrogen production
        """

<<<<<<< HEAD
        self.carbon_emissions[self.URANIUM_RESOURCE_NAME] = self.resources_CO2_emissions[self.URANIUM_RESOURCE_NAME] * \
            self.cost_details[f'{self.URANIUM_RESOURCE_NAME}_needs']  #* 2.85714103055875 * 0.122500060041371
        self.carbon_emissions[Water.name] = self.resources_CO2_emissions[Water.name] * \
            self.cost_details['water_needs']  #* 2.85714103055875 * 0.122500060041371
=======
        self.carbon_intensity[self.URANIUM_RESOURCE_NAME] = self.resources_CO2_emissions[self.URANIUM_RESOURCE_NAME] * \
                                                            self.cost_details[f'{self.URANIUM_RESOURCE_NAME}_needs']
        self.carbon_intensity[Water.name] = self.resources_CO2_emissions[Water.name] * \
                                            self.cost_details['water_needs']
>>>>>>> 9240906a

        return self.carbon_intensity[self.URANIUM_RESOURCE_NAME] + self.carbon_intensity[Water.name]

    #@staticmethod
    def get_theoretical_uranium_fuel_needs(self):
        """
        Get Uranium fuel needs in kg Uranium fuel /kWh electricty
        World Nuclear Association
        https://www.world-nuclear.org/information-library/economic-aspects/economics-of-nuclear-power.aspx
        * Prices are approximate and as of March 2017.
        At 45,000 MWd/t burn-up this gives 360,000 kWh electrical per kg, hence fuel cost = 0.39 ¢/kWh.

        One tonne of natural uranium feed might end up: as 120-130 kg of uranium for power reactor fuel
        => 1 kg of fuel => 8.33 kg of ore
        With a complete  fission, approx around 24,000,000 kWh of heat can be generated from 1 kg of uranium-235
        """
        efficiency = self.configure_efficiency()
        uranium_fuel_needs = 1.0 / (24000000.00 * efficiency) # kg of uranium_fuel needed for 1 kWh of electric

        return uranium_fuel_needs

    @staticmethod
    def get_theoretical_water_needs():
        """
        The Nuclear Energy Institute estimates that, per megawatt-hour, a nuclear power reactor
        consumes between 1,514 and 2,725 litres of water.
        """
        water_needs = (1541 + 2725) / 2 / 1000

        return water_needs
    
    @staticmethod
    def get_theoretical_copper_needs(self):
        """
        According to the IEA, Nuclear power stations need 1473 kg of copper for each MW implemented
        Computing the need in Mt/MW
        """
        copper_need = self.techno_infos_dict['copper_needs'] / 1000 / 1000 / 1000

        return copper_need

    def compute_nuclear_waste_disposal_cost(self):
        """
        Computes the cost of waste disposal and decommissioning per kWh of produced electricity.
        Sources:
            - World Nuclear Association
            (https://world-nuclear.org/information-library/nuclear-fuel-cycle/nuclear-wastes/radioactive-waste-management.aspx,
        """
        waste_disposal_levy = self.techno_infos_dict['waste_disposal_levy']
        return waste_disposal_levy

    def compute_capex(self, invest_list, data_config):
        """
        overloads check_capex_unity that return the capex in $/MW to add the decommissioning cost
        decommissioning_cost unit is $/kW
        """
        expo_factor = self.compute_expo_factor(data_config)
        capex_init = self.check_capex_unity(data_config)

        # add decommissioning_cost
        capex_init += self.techno_infos_dict['decommissioning_cost'] * 1.0e3 \
            / self.techno_infos_dict['full_load_hours'] \
            / self.techno_infos_dict['capacity_factor']

        if expo_factor != 0.0:
            capacity_factor_list = None
            if 'capacity_factor_at_year_end' in data_config \
                    and 'capacity_factor' in data_config:
                capacity_factor_list = np.linspace(data_config['capacity_factor'],
                                                   data_config['capacity_factor_at_year_end'],
                                                   len(invest_list))

            capex_calc_list = []
            invest_sum = self.initial_production * capex_init
            capex_year = capex_init

            for i, invest in enumerate(invest_list):

                # below 1M$ investments has no influence on learning rate for capex
                # decrease
                if invest_sum.real < 10.0 or i == 0.0:
                    capex_year = capex_init
                    # first capex calculation
                else:
                    np.seterr('raise')
                    if capacity_factor_list is not None:
                        try:
                            ratio_invest = ((invest_sum + invest) / invest_sum *
                                            (capacity_factor_list[i] / data_config['capacity_factor'])) \
                                ** (-expo_factor)

                        except:
                            raise Exception(
                                f'invest is {invest} and invest sum {invest_sum} on techno {self.name}')

                    else:
                        np.seterr('raise')
                        try:
                            # try to calculate capex_year "normally"
                            ratio_invest = ((invest_sum + invest) /
                                            invest_sum) ** (-expo_factor)

                            pass

                        except FloatingPointError:
                            # set invest as a complex to calculate capex_year as a
                            # complex
                            ratio_invest = ((invest_sum + np.complex128(invest)) /
                                            invest_sum) ** (-expo_factor)

                            pass
                        np.seterr('warn')

                    # Check that the ratio is always above 0.95 but no strict threshold for
                    # optim is equal to 0.92 when tends to zero:
                    if ratio_invest.real < 0.95:
                        ratio_invest = 0.9 + \
                            0.05 * np.exp(ratio_invest - 0.9)
                    capex_year = capex_year * ratio_invest

                capex_calc_list.append(capex_year)
                invest_sum += invest

            if 'maximum_learning_capex_ratio' in data_config:
                maximum_learning_capex_ratio = data_config['maximum_learning_capex_ratio']
            else:
                # if maximum learning_capex_ratio is not specified, the learning
                # rate on capex ratio cannot decrease the initial capex mor ethan
                # 10%
                maximum_learning_capex_ratio = 0.9

            capex_calc_list = capex_init * (maximum_learning_capex_ratio + (
                1.0 - maximum_learning_capex_ratio) * np.array(capex_calc_list) / capex_init)
        else:
            capex_calc_list = capex_init * np.ones(len(invest_list))

        return capex_calc_list.tolist()

    def grad_price_vs_resources_price(self):
        '''
        Compute the gradient of global price vs resources prices
        '''
        water_needs = self.get_theoretical_water_needs()
        uranium_needs = self.get_theoretical_uranium_fuel_needs()
        efficiency = self.configure_efficiency()

        return {
            Water.name: np.identity(
                len(self.years)) * water_needs / efficiency[:, np.newaxis],
            self.URANIUM_RESOURCE_NAME: np.identity(
                len(self.years)) * uranium_needs / efficiency[:, np.newaxis],
        }<|MERGE_RESOLUTION|>--- conflicted
+++ resolved
@@ -87,13 +87,9 @@
         self.consumption_detailed[f'{Water.name} ({self.mass_unit})'] = water_needs * \
                                                                         self.production_detailed[f'{ElectricityTechno.energy_name} ({self.product_energy_unit})']  # in Mt
 
-<<<<<<< HEAD
         self.production[f'{hightemperatureheat.name} ({self.product_energy_unit})'] = 24000000.00 *  self.techno_infos_dict['useful_heat_recovery_factor'] \
                                                                                       * self.consumption[f'{self.URANIUM_RESOURCE_NAME} ({self.mass_unit})']
-=======
-        self.production_detailed[f'{hightemperatureheat.name} ({self.product_energy_unit})'] = 24000000.00 * \
-                                                                                               self.consumption_detailed[f'{self.URANIUM_RESOURCE_NAME} ({self.mass_unit})']
->>>>>>> 9240906a
+
 
 
     def compute_consumption_and_installed_power(self):
@@ -104,30 +100,18 @@
         # FOR ALL_RESOURCES DISCIPLINE
 
         copper_needs = self.get_theoretical_copper_needs(self)
-<<<<<<< HEAD
         self.consumption[f'{self.COPPER_RESOURCE_NAME} ({self.mass_unit})'] = copper_needs * 0.350000224 *\
                                                                               self.power_production['new_power_production'] # in Mt
-=======
-        self.consumption_detailed[f'{self.COPPER_RESOURCE_NAME} ({self.mass_unit})'] = copper_needs * self.installed_power['new_power_production'] # in Mt
->>>>>>> 9240906a
-        
 
     def compute_CO2_emissions_from_input_resources(self):
         """
         Need to take into account  CO2 from electricity/hydrogen production
         """
 
-<<<<<<< HEAD
         self.carbon_emissions[self.URANIUM_RESOURCE_NAME] = self.resources_CO2_emissions[self.URANIUM_RESOURCE_NAME] * \
             self.cost_details[f'{self.URANIUM_RESOURCE_NAME}_needs']  #* 2.85714103055875 * 0.122500060041371
         self.carbon_emissions[Water.name] = self.resources_CO2_emissions[Water.name] * \
             self.cost_details['water_needs']  #* 2.85714103055875 * 0.122500060041371
-=======
-        self.carbon_intensity[self.URANIUM_RESOURCE_NAME] = self.resources_CO2_emissions[self.URANIUM_RESOURCE_NAME] * \
-                                                            self.cost_details[f'{self.URANIUM_RESOURCE_NAME}_needs']
-        self.carbon_intensity[Water.name] = self.resources_CO2_emissions[Water.name] * \
-                                            self.cost_details['water_needs']
->>>>>>> 9240906a
 
         return self.carbon_intensity[self.URANIUM_RESOURCE_NAME] + self.carbon_intensity[Water.name]
 
