--- conflicted
+++ resolved
@@ -155,12 +155,7 @@
                                                                             f'{SyngasTechno.energy_name} ({self.product_energy_unit})'] / \
                                                                         self.cost_details['efficiency']
 
-<<<<<<< HEAD
         self.consumption_detailed[f'{highheattechno.energy_name} ({self.product_energy_unit})'] = \
             self.techno_infos_dict['high_heat_production'] * self.techno_infos_dict['useful_heat_recovery_factor'] *  \
             self.production_detailed[f'{SyngasTechno.energy_name} ({self.product_energy_unit})']
-=======
-        # self.production[f'{highheattechno.energy_name} ({self.product_energy_unit})'] = \
-        #     self.techno_infos_dict['high_heat_production'] * \
-        #     self.production[f'{SyngasTechno.energy_name} ({self.product_energy_unit})']
->>>>>>> deccc9f4
+
