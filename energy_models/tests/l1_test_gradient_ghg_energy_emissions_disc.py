--- conflicted
+++ resolved
@@ -76,27 +76,6 @@
         self.N2O_per_use = {}
         self.energy_production, self.energy_consumption = {}, {}
         for i, energy in enumerate(self.energy_list):
-<<<<<<< HEAD
-            # We are using old pickle waiting for refactoring of pickle mda generator
-            if energy == 'biomass_dry':
-                self.CO2_per_use[f'{energy}'] = streams_outputs_dict_old[f'{energy}']['CO2_per_use']['value']
-                self.CH4_per_use[f'{energy}'] = streams_outputs_dict_old[f'{energy}']['CH4_per_use']['value']
-                self.N2O_per_use[f'{energy}'] = streams_outputs_dict_old[f'{energy}']['N2O_per_use']['value']
-                self.energy_production[f'{energy}'] = \
-                    streams_outputs_dict_old[f'{energy}'][GlossaryEnergy.EnergyProductionValue][
-                        'value']
-                self.energy_consumption[f'{energy}'] = \
-                    streams_outputs_dict_old[f'{energy}'][GlossaryEnergy.EnergyConsumptionValue]['value']
-            else:
-                self.CO2_per_use[f'{energy}'] = streams_outputs_dict[f'{energy}']['CO2_per_use']['value']
-                self.CH4_per_use[f'{energy}'] = streams_outputs_dict[f'{energy}']['CH4_per_use']['value']
-                self.N2O_per_use[f'{energy}'] = streams_outputs_dict[f'{energy}']['N2O_per_use']['value']
-                self.energy_production[f'{energy}'] = \
-                    streams_outputs_dict[f'{energy}'][GlossaryEnergy.EnergyProductionValue][
-                        'value']
-                self.energy_consumption[f'{energy}'] = \
-                    streams_outputs_dict[f'{energy}'][GlossaryEnergy.EnergyConsumptionValue]['value']
-=======
             self.CO2_per_use[f'{energy}'] = streams_outputs_dict[f'{energy}']['CO2_per_use']['value']
             self.CH4_per_use[f'{energy}'] = streams_outputs_dict[f'{energy}']['CH4_per_use']['value']
             self.N2O_per_use[f'{energy}'] = streams_outputs_dict[f'{energy}']['N2O_per_use']['value']
@@ -105,7 +84,6 @@
                 'value']
             self.energy_consumption[f'{energy}'] = \
             streams_outputs_dict[f'{energy}'][GlossaryEnergy.EnergyConsumptionValue]['value']
->>>>>>> deccc9f4
 
         for i, ccs_name in enumerate(self.ccs_list):
             self.energy_production[f'{ccs_name}'] = \
@@ -159,14 +137,8 @@
                 inputs_dict[f'{self.name}.{AgricultureMixDiscipline.name}.CO2_per_use'] = self.CO2_per_use[energy]
                 inputs_dict[f'{self.name}.{AgricultureMixDiscipline.name}.CH4_per_use'] = self.CH4_per_use[energy]
                 inputs_dict[f'{self.name}.{AgricultureMixDiscipline.name}.N2O_per_use'] = self.N2O_per_use[energy]
-                inputs_dict[f'{self.name}.{AgricultureMixDiscipline.name}.{GlossaryEnergy.EnergyProductionValue}'] = \
-<<<<<<< HEAD
-                    self.energy_production[
-                        energy]
-=======
-                self.energy_production[
-                    energy]
->>>>>>> deccc9f4
+                inputs_dict[f'{self.name}.{AgricultureMixDiscipline.name}.{GlossaryEnergy.EnergyProductionValue}'] = self.energy_production[energy]
+
                 inputs_dict[f'{self.name}.{AgricultureMixDiscipline.name}.{GlossaryEnergy.EnergyConsumptionValue}'] = \
                     self.energy_consumption[energy]
             else:
