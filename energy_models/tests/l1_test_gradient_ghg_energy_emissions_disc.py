'''
Copyright 2022 Airbus SAS

Licensed under the Apache License, Version 2.0 (the "License");
you may not use this file except in compliance with the License.
You may obtain a copy of the License at

    http://www.apache.org/licenses/LICENSE-2.0

Unless required by applicable law or agreed to in writing, software
distributed under the License is distributed on an "AS IS" BASIS,
WITHOUT WARRANTIES OR CONDITIONS OF ANY KIND, either express or implied.
See the License for the specific language governing permissions and
limitations under the License.
'''

import numpy as np
import pandas as pd
from os.path import join, dirname

from sostrades_core.execution_engine.execution_engine import ExecutionEngine
from sostrades_core.tests.core.abstract_jacobian_unit_test import AbstractJacobianUnittest
from energy_models.core.energy_mix.energy_mix import EnergyMix
import pickle
from energy_models.sos_processes.energy.MDA.energy_process_v0.usecase import Study
from climateeconomics.sos_processes.iam.witness.witness_optim_sub_process.usecase_witness_optim_sub import \
    Study as WITNESSFull_subprocess
from energy_models.tests.data_tests.mda_energy_data_generator import launch_data_pickle_generation
from climateeconomics.sos_wrapping.sos_wrapping_agriculture.agriculture.agriculture_mix_disc import \
    AgricultureMixDiscipline


class GHGEnergyEmissionsDiscJacobianTestCase(AbstractJacobianUnittest):
    """
    GHGEnergy Emissions Discipline jacobian test class
    """

    # AbstractJacobianUnittest.DUMP_JACOBIAN = True

    def analytic_grad_entry(self):
        return [
            self.test_01_GHGEnergy_emissions_discipline_CO2_per_use_jacobian,
            self.test_02_GHGEnergy_emissions_discipline_energy_prod_cons_jacobian,
            self.test_03_GHGENergy_from_energy_mix_jacobian

        ]

    def launch_data_pickle_generation(self):
        '''
        If the energy_process_v0 usecase changed, launch this function to update the data pickle
        '''
        launch_data_pickle_generation()

    def setUp(self):
        '''
        Initialize third data needed for testing
        '''
        self.year_start = 2020
        self.year_end = 2050
        self.years = np.arange(self.year_start, self.year_end + 1)
        self.energy_list = [energy for energy in EnergyMix.energy_list if energy not in [
            'fossil', 'renewable', 'fuel.ethanol', 'carbon_capture', 'carbon_storage',
<<<<<<< HEAD
            'heat.lowtemperatureheat', 'heat.mediumtemperatureheat', 'heat.hightemperatureheat']]
=======
            'heat.lowheattemperature', 'heat.mediumheattemperature', 'heat.highheattemperature',]]
>>>>>>> 7043ef32
        self.ccs_list = ['carbon_capture', 'carbon_storage']

        pkl_file = open(
            join(dirname(__file__), 'data_tests/mda_energy_data_streams_output_dict.pkl'), 'rb')
        streams_outputs_dict = pickle.load(pkl_file)
        pkl_file.close()

        self.CO2_per_use = {}
        self.CH4_per_use = {}
        self.N2O_per_use = {}
        self.energy_production, self.energy_consumption = {}, {}
        for i, energy in enumerate(self.energy_list):
            self.CO2_per_use[f'{energy}'] = streams_outputs_dict[f'{energy}']['CO2_per_use']['value']
            self.CH4_per_use[f'{energy}'] = streams_outputs_dict[f'{energy}']['CH4_per_use']['value']
            self.N2O_per_use[f'{energy}'] = streams_outputs_dict[f'{energy}']['N2O_per_use']['value']
            self.energy_production[f'{energy}'] = streams_outputs_dict[f'{energy}']['energy_production']['value']
            self.energy_consumption[f'{energy}'] = streams_outputs_dict[f'{energy}']['energy_consumption']['value']

        for i, ccs_name in enumerate(self.ccs_list):
            self.energy_production[f'{ccs_name}'] = streams_outputs_dict[f'{ccs_name}']['energy_production']['value']

        self.scaling_factor_energy_production = 1000.0
        self.scaling_factor_energy_consumption = 1000.0
        self.energy_production_detailed = streams_outputs_dict['energy_production_detailed']

        self.co2_emissions_ccus_Gt = pd.DataFrame({'years': self.years,
                                                   'carbon_storage Limited by capture (Gt)': np.linspace(1, 6,
                                                                                                         len(self.years))
                                                   })
        self.co2_emissions_needed_by_energy_mix = pd.DataFrame({'years': self.years,
                                                                'carbon_capture needed by energy mix (Gt)': np.linspace(
                                                                    0.001, 0.3, len(self.years))
                                                                })
        self.name = 'Test'
        self.model_name = 'EnergyGHGEmissions'
        self.ee = ExecutionEngine(self.name)
        ns_dict = {'ns_emissions': self.name,
                   'ns_energy': self.name,
                   'ns_ccs': self.name,
                   'ns_public': self.name,
                   'ns_energy_study': self.name,
                   'ns_witness': self.name}
        self.ee.ns_manager.add_ns_def(ns_dict)

        mod_path = 'energy_models.core.energy_ghg_emissions.energy_ghg_emissions_disc.EnergyGHGEmissionsDiscipline'
        builder = self.ee.factory.get_builder_from_module(
            self.model_name, mod_path)

        self.ee.factory.set_builders_to_coupling_builder(builder)

        self.ee.configure()
        self.ee.display_treeview_nodes()

        inputs_dict = {
            f'{self.name}.year_start': self.year_start,
            f'{self.name}.year_end': self.year_end,
            f'{self.name}.energy_list': self.energy_list,
            f'{self.name}.scaling_factor_energy_production': self.scaling_factor_energy_production,
            f'{self.name}.scaling_factor_energy_consumption': self.scaling_factor_energy_consumption,
            f'{self.name}.energy_production_detailed': self.energy_production_detailed,
            f'{self.name}.co2_emissions_ccus_Gt': self.co2_emissions_ccus_Gt,
            f'{self.name}.co2_emissions_needed_by_energy_mix': self.co2_emissions_needed_by_energy_mix,
            f'{self.name}.ccs_list': self.ccs_list
        }
        for energy in self.energy_list:
            if energy == 'biomass_dry':
                inputs_dict[f'{self.name}.{AgricultureMixDiscipline.name}.CO2_per_use'] = self.CO2_per_use[energy]
                inputs_dict[f'{self.name}.{AgricultureMixDiscipline.name}.CH4_per_use'] = self.CH4_per_use[energy]
                inputs_dict[f'{self.name}.{AgricultureMixDiscipline.name}.N2O_per_use'] = self.N2O_per_use[energy]
                inputs_dict[f'{self.name}.{AgricultureMixDiscipline.name}.energy_production'] = self.energy_production[
                    energy]
                inputs_dict[f'{self.name}.{AgricultureMixDiscipline.name}.energy_consumption'] = \
                self.energy_consumption[energy]
            else:

                inputs_dict[f'{self.name}.{energy}.CO2_per_use'] = self.CO2_per_use[energy]
                inputs_dict[f'{self.name}.{energy}.CH4_per_use'] = self.CH4_per_use[energy]
                inputs_dict[f'{self.name}.{energy}.N2O_per_use'] = self.N2O_per_use[energy]
                inputs_dict[f'{self.name}.{energy}.energy_production'] = self.energy_production[energy]
                inputs_dict[f'{self.name}.{energy}.energy_consumption'] = self.energy_consumption[energy]

        for energy in self.ccs_list:
            inputs_dict[f'{self.name}.{energy}.energy_production'] = self.energy_production[energy]

        self.ee.load_study_from_input_dict(inputs_dict)

        self.ee.execute()

    def tearDown(self):
        pass

    def test_01_GHGEnergy_emissions_discipline_CO2_per_use_jacobian(self):
        '''
        Test the gradients of the Consumption CO2 emissions discipline
        for inputs CO2_per_use
        '''

        disc = self.ee.dm.get_disciplines_with_name(
            f'{self.name}.{self.model_name}')[0].mdo_discipline_wrapp.mdo_discipline

        energy_list_wobiomass_dry = [
            energy for energy in self.energy_list if energy != 'biomass_dry']
        coupled_inputs = [
            f'{self.name}.{energy}.CO2_per_use' for energy in energy_list_wobiomass_dry]
        coupled_inputs.extend([
            f'{self.name}.{energy}.CH4_per_use' for energy in energy_list_wobiomass_dry])
        coupled_inputs.extend([
            f'{self.name}.{energy}.N2O_per_use' for energy in energy_list_wobiomass_dry])

        coupled_inputs.extend([f'{self.name}.{AgricultureMixDiscipline.name}.CO2_per_use',
                               f'{self.name}.{AgricultureMixDiscipline.name}.CH4_per_use',
                               f'{self.name}.{AgricultureMixDiscipline.name}.N2O_per_use'])
        coupled_outputs = [
            f'{self.name}.GHG_total_energy_emissions']

        # AbstractJacobianUnittest.DUMP_JACOBIAN = True

        self.check_jacobian(location=dirname(__file__), filename=f'jacobian_{self.model_name}.pkl',
                            discipline=disc, step=1.0e-18, derr_approx='complex_step', threshold=1e-5,
                            local_data=disc.local_data,
                            inputs=coupled_inputs,
                            outputs=coupled_outputs, )

    def test_02_GHGEnergy_emissions_discipline_energy_prod_cons_jacobian(self):
        '''
        Test the gradients of the Consumption CO2 emissions discipline
        for inputs energy production and consumption
        '''

        disc = self.ee.dm.get_disciplines_with_name(
            f'{self.name}.{self.model_name}')[0].mdo_discipline_wrapp.mdo_discipline

        energy_list_wobiomass_dry = [
            energy for energy in self.energy_list if energy != 'biomass_dry']
        coupled_inputs = [
            f'{self.name}.{energy}.energy_production' for energy in energy_list_wobiomass_dry]
        coupled_inputs.extend([
            f'{self.name}.{energy}.energy_production' for energy in self.ccs_list])
        coupled_inputs.extend(
            [f'{self.name}.{energy}.energy_consumption' for energy in energy_list_wobiomass_dry])

        coupled_inputs.extend([f'{self.name}.{AgricultureMixDiscipline.name}.energy_production',
                               f'{self.name}.{AgricultureMixDiscipline.name}.energy_consumption'])
        coupled_outputs = [f'{self.name}.GHG_total_energy_emissions']

        # AbstractJacobianUnittest.DUMP_JACOBIAN = True

        self.check_jacobian(location=dirname(__file__), filename=f'jacobian_{self.model_name}_prodcons.pkl',
                            discipline=disc, step=1.0e-18, derr_approx='complex_step', threshold=1e-5,
                            local_data=disc.local_data,
                            inputs=coupled_inputs,
                            outputs=coupled_outputs, )

    def test_03_GHGENergy_from_energy_mix_jacobian(self):
        '''
        Test the gradients of the Consumption CO2 emissions discipline
        for inputs energy production and consumption
        '''

        disc = self.ee.dm.get_disciplines_with_name(
            f'{self.name}.{self.model_name}')[0].mdo_discipline_wrapp.mdo_discipline

        coupled_inputs = [
            f'{self.name}.co2_emissions_ccus_Gt',
            f'{self.name}.co2_emissions_needed_by_energy_mix']

        coupled_outputs = [f'{self.name}.GHG_total_energy_emissions']

        # AbstractJacobianUnittest.DUMP_JACOBIAN = True

        self.check_jacobian(location=dirname(__file__), filename=f'jacobian_{self.model_name}_emission_energy_mix.pkl',
                            discipline=disc, step=1.0e-18, derr_approx='complex_step', threshold=1e-5,
                            local_data=disc.local_data,
                            inputs=coupled_inputs,
                            outputs=coupled_outputs, )

    def test_04_GHGENergy_energy_production_detailed_jacobian(self):
        '''
        Test the gradients of the Consumption CO2 emissions discipline
        for inputs energy production and consumption
        '''

        disc = self.ee.dm.get_disciplines_with_name(
            f'{self.name}.{self.model_name}')[0].mdo_discipline_wrapp.mdo_discipline

        coupled_inputs = [
            f'{self.name}.energy_production_detailed']

        coupled_outputs = [f'{self.name}.GHG_total_energy_emissions']

        # AbstractJacobianUnittest.DUMP_JACOBIAN = True

        self.check_jacobian(location=dirname(__file__),
                            filename=f'jacobian_{self.model_name}_energy_production_detailed.pkl',
                            discipline=disc, step=1.0e-18, derr_approx='complex_step', threshold=1e-5,
                            local_data=disc.local_data,
                            inputs=coupled_inputs,
                            outputs=coupled_outputs, )


if '__main__' == __name__:
    # AbstractJacobianUnittest.DUMP_JACOBIAN = True
    cls = GHGEnergyEmissionsDiscJacobianTestCase()
    cls.setUp()
    # cls.launch_data_pickle_generation()
    cls.test_02_GHGEnergy_emissions_discipline_energy_prod_cons_jacobian()<|MERGE_RESOLUTION|>--- conflicted
+++ resolved
@@ -60,13 +60,8 @@
         self.years = np.arange(self.year_start, self.year_end + 1)
         self.energy_list = [energy for energy in EnergyMix.energy_list if energy not in [
             'fossil', 'renewable', 'fuel.ethanol', 'carbon_capture', 'carbon_storage',
-<<<<<<< HEAD
             'heat.lowtemperatureheat', 'heat.mediumtemperatureheat', 'heat.hightemperatureheat']]
-=======
-            'heat.lowheattemperature', 'heat.mediumheattemperature', 'heat.highheattemperature',]]
->>>>>>> 7043ef32
         self.ccs_list = ['carbon_capture', 'carbon_storage']
-
         pkl_file = open(
             join(dirname(__file__), 'data_tests/mda_energy_data_streams_output_dict.pkl'), 'rb')
         streams_outputs_dict = pickle.load(pkl_file)
