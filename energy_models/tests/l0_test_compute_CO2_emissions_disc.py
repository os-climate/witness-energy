'''
Copyright 2022 Airbus SAS

Licensed under the Apache License, Version 2.0 (the "License");
you may not use this file except in compliance with the License.
You may obtain a copy of the License at

    http://www.apache.org/licenses/LICENSE-2.0

Unless required by applicable law or agreed to in writing, software
distributed under the License is distributed on an "AS IS" BASIS,
WITHOUT WARRANTIES OR CONDITIONS OF ANY KIND, either express or implied.
See the License for the specific language governing permissions and
limitations under the License.
'''
import unittest
import pandas as pd
import numpy as np

from sostrades_core.execution_engine.execution_engine import ExecutionEngine
from energy_models.core.energy_mix.energy_mix import EnergyMix

from os.path import join, dirname
import pickle


class CO2EmissionsDiscTestCase(unittest.TestCase):
    """
    CO2EmissionsDisc  test class
    """

    def setUp(self):
        '''
        Initialize third data needed for testing
        '''
        self.year_start = 2020
        self.year_end = 2050
        self.years = np.arange(self.year_start, self.year_end + 1)
        print(EnergyMix.energy_list)
        self.energy_list = [energy for energy in EnergyMix.energy_list if energy not in [
<<<<<<< HEAD
            'fossil', 'renewable', 'fuel.ethanol', 'carbon_capture', 'carbon_storage', 'heat.lowtemperatureheat', \
            'heat.mediumtemperatureheat', 'heat.hightemperatureheat', 'biomass_dry']]

=======
            'fossil', 'renewable', 'fuel.ethanol', 'carbon_capture', 'carbon_storage', 'heat.lowheattemperature', \
            'heat.mediumheattemperature', 'heat.highheattemperature', 'biomass_dry']]
>>>>>>> 7043ef32
        self.ccs_list = ['carbon_capture', 'carbon_storage']
        pkl_file = open(
            join(dirname(__file__), 'data_tests/mda_energy_data_streams_output_dict.pkl'), 'rb')
        streams_outputs_dict = pickle.load(pkl_file)
        pkl_file.close()

        self.CO2_per_use = {}
        self.energy_production, self.energy_consumption = {}, {}
        for i, energy in enumerate(self.energy_list):
            self.CO2_per_use[f'{energy}'] = streams_outputs_dict[f'{energy}']['CO2_per_use']['value']
            self.energy_production[f'{energy}'] = streams_outputs_dict[f'{energy}']['energy_production']['value']
            self.energy_consumption[f'{energy}'] = streams_outputs_dict[f'{energy}']['energy_consumption']['value']

        for i, energy in enumerate(self.ccs_list):
            self.energy_production[f'{energy}'] = streams_outputs_dict[f'{energy}']['energy_production']['value']

        self.scaling_factor_energy_production = 1000.0
        self.scaling_factor_energy_consumption = 1000.0
        self.energy_production_detailed = streams_outputs_dict['energy_production_detailed']

    def tearDown(self):
        pass

    def test_01_CO2_emissions_discipline(self):

        self.name = 'Test'
        self.model_name = 'ConsumptionCO2Emissions'
        self.ee = ExecutionEngine(self.name)
        ns_dict = {'ns_public': self.name,
                   'ns_energy': self.name,
                   'ns_ccs': self.name,
                   'ns_energy_study': self.name}
        self.ee.ns_manager.add_ns_def(ns_dict)

        mod_path = 'energy_models.core.consumption_CO2_emissions.consumption_CO2_emissions_disc.ConsumptionCO2EmissionsDiscipline'
        builder = self.ee.factory.get_builder_from_module(
            self.model_name, mod_path)

        self.ee.factory.set_builders_to_coupling_builder(builder)

        self.ee.configure()
        self.ee.display_treeview_nodes()

        inputs_dict = {
            f'{self.name}.year_start': self.year_start,
            f'{self.name}.year_end': self.year_end,
            f'{self.name}.energy_list': self.energy_list,
            f'{self.name}.scaling_factor_energy_production': self.scaling_factor_energy_production,
            f'{self.name}.scaling_factor_energy_consumption': self.scaling_factor_energy_consumption,
            f'{self.name}.energy_production_detailed': self.energy_production_detailed,
            f'{self.name}.ccs_list': self.ccs_list
        }
        for energy in self.energy_list:
            inputs_dict[f'{self.name}.{energy}.CO2_per_use'] = self.CO2_per_use[energy]
            inputs_dict[f'{self.name}.{energy}.energy_production'] = self.energy_production[energy]
            inputs_dict[f'{self.name}.{energy}.energy_consumption'] = self.energy_consumption[energy]

        for energy in self.ccs_list:
            inputs_dict[f'{self.name}.{energy}.energy_production'] = self.energy_production[energy]

        self.ee.load_study_from_input_dict(inputs_dict)

        self.ee.execute()

        disc = self.ee.dm.get_disciplines_with_name(
            f'{self.name}.{self.model_name}')[0]
        filters = disc.get_chart_filter_list()
        graph_list = disc.get_post_processing_list(filters)
#        for graph in graph_list:
#            graph.to_plotly().show()


if '__main__' == __name__:
    cls = CO2EmissionsDiscTestCase()
    cls.setUp()
    cls.test_01_CO2_emissions_discipline()<|MERGE_RESOLUTION|>--- conflicted
+++ resolved
@@ -38,14 +38,8 @@
         self.years = np.arange(self.year_start, self.year_end + 1)
         print(EnergyMix.energy_list)
         self.energy_list = [energy for energy in EnergyMix.energy_list if energy not in [
-<<<<<<< HEAD
             'fossil', 'renewable', 'fuel.ethanol', 'carbon_capture', 'carbon_storage', 'heat.lowtemperatureheat', \
             'heat.mediumtemperatureheat', 'heat.hightemperatureheat', 'biomass_dry']]
-
-=======
-            'fossil', 'renewable', 'fuel.ethanol', 'carbon_capture', 'carbon_storage', 'heat.lowheattemperature', \
-            'heat.mediumheattemperature', 'heat.highheattemperature', 'biomass_dry']]
->>>>>>> 7043ef32
         self.ccs_list = ['carbon_capture', 'carbon_storage']
         pkl_file = open(
             join(dirname(__file__), 'data_tests/mda_energy_data_streams_output_dict.pkl'), 'rb')
