--- conflicted
+++ resolved
@@ -18,12 +18,7 @@
 
 import numpy as np
 import pandas as pd
-<<<<<<< HEAD
-from sostrades_core.execution_engine.execution_engine import ExecutionEngine
 from energy_models.core.investments.disciplines.investments_profile_builder_disc import InvestmentsProfileBuilderDisc
-=======
->>>>>>> f58ac47a
-
 from energy_models.glossaryenergy import GlossaryEnergy
 from sostrades_core.execution_engine.execution_engine import ExecutionEngine
 
@@ -191,16 +186,5 @@
             f'{self.name}.{self.model_name}')[0]
         filter = disc.get_chart_filter_list()
         graph_list = disc.get_post_processing_list(filter)
-<<<<<<< HEAD
         #for graph in graph_list:
-        #    graph.to_plotly().show()
-
-
-=======
-        for graph in graph_list:
-            #graph.to_plotly().show()
-            pass
->>>>>>> f58ac47a
-
-
-
+        #    graph.to_plotly().show()