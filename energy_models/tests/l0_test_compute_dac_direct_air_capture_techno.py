'''
Copyright 2022 Airbus SAS
Modifications on 2023/11/07-2023/11/16 Copyright 2023 Capgemini

Licensed under the Apache License, Version 2.0 (the "License");
you may not use this file except in compliance with the License.
You may obtain a copy of the License at

    http://www.apache.org/licenses/LICENSE-2.0

Unless required by applicable law or agreed to in writing, software
distributed under the License is distributed on an "AS IS" BASIS,
WITHOUT WARRANTIES OR CONDITIONS OF ANY KIND, either express or implied.
See the License for the specific language governing permissions and
limitations under the License.
'''
import unittest

import numpy as np
import pandas as pd
import scipy.interpolate as sc

from energy_models.core.energy_mix.energy_mix import EnergyMix
from energy_models.glossaryenergy import GlossaryEnergy
from energy_models.models.carbon_capture.direct_air_capture.direct_air_capture_techno.direct_air_capture_techno_disc import \
    DirectAirCaptureTechnoDiscipline
from sostrades_core.execution_engine.execution_engine import ExecutionEngine


class DirectAirCaptureTechnoTestCase(unittest.TestCase):
    """
    DirectAirCaptureTechno prices test class
    """

    def setUp(self):
        '''
        Initialize third data needed for testing
        '''
        years = np.arange(GlossaryEnergy.YeartStartDefault, 2050 + 1)
        self.resource_list = [
            'oil_resource', 'natural_gas_resource', 'uranium_resource', 'coal_resource']
        self.ratio_available_resource = pd.DataFrame(
            {GlossaryEnergy.Years: np.arange(GlossaryEnergy.YeartStartDefault, 2050 + 1)})
        for types in self.resource_list:
            self.ratio_available_resource[types] = np.linspace(
                1, 1, len(self.ratio_available_resource.index))
        self.energy_prices = pd.DataFrame(
            {GlossaryEnergy.Years: years, 'renewable': np.array([0.16, 0.15974117039450046, 0.15948672733558984,
                                                                 0.159236536471781, 0.15899046935409588,
                                                                 0.15874840310033885,
                                                                 0.15875044941298937, 0.15875249600769718,
                                                                 0.15875454288453355,
                                                                 0.15875659004356974, 0.1587586374848771,
                                                                 0.15893789675406477,
                                                                 0.15911934200930778, 0.15930302260662477,
                                                                 0.15948898953954933,
                                                                 0.15967729551117891, 0.15986799501019029,
                                                                 0.16006114439108429,
                                                                 0.16025680195894345, 0.16045502805900876,
                                                                 0.16065588517140537,
                                                                 0.1608594380113745, 0.16106575363539733,
                                                                 0.16127490155362818,
                                                                 0.16148695384909017, 0.1617019853041231,
                                                                 0.1619200735346165,
                                                                 0.16214129913260598, 0.16236574581786147,
                                                                 0.16259350059915213,
                                                                 0.1628246539459331]) * 1000.0, 'fossil': 100.
             })

        self.energy_carbon_emissions = pd.DataFrame(
            {GlossaryEnergy.Years: years, 'renewable': 0.0, 'fossil': 0.2})
        invest = np.array([5093000000.0, 5107300000.0, 5121600000.0, 5135900000.0,
                           5150200000.0, 5164500000.0, 5178800000.0,
                           5221700000.0, 5207400000.0, 5193100000.0,
                           5064600000.0, 4950300000.0, 4836000000.0,
                           4707500000.0, 4793200000.0, 4678900000.0,
                           4550400000.0, 4336100000.0, 4321800000.0,
                           4435750000.0, 4522000000.0, 4608250000.0,
                           4276600000.0, 4379000000.0, 4364700000.0,
                           4169400000.0, 4071800000.0, 4174200000.0,
                           3894500000.0, 3780750000.0, 3567000000.0,
                           ]) * 0.02 / 1000 * 1.0e-9
        self.resources_price = pd.DataFrame({GlossaryEnergy.Years: years})
        self.invest_level = pd.DataFrame(
            {GlossaryEnergy.Years: years, GlossaryEnergy.InvestValue: invest})
        co2_taxes_year = [2018, 2020, 2025, 2030, 2035, 2040, 2045, 2050]
        co2_taxes = [14.86, 17.22, 20.27,
                     29.01, 34.05, 39.08, 44.69, 50.29]
        func = sc.interp1d(co2_taxes_year, co2_taxes,
                           kind='linear', fill_value='extrapolate')

        self.co2_taxes = pd.DataFrame(
            {GlossaryEnergy.Years: years, GlossaryEnergy.CO2Tax: func(years)})
        self.margin = pd.DataFrame(
            {GlossaryEnergy.Years: years, GlossaryEnergy.MarginValue: np.ones(len(years)) * 110.0})
        self.transport = pd.DataFrame(
            {GlossaryEnergy.Years: years, 'transport': np.ones(len(years)) * 0.0})
        self.scaling_factor_techno_consumption = 1e3
        self.scaling_factor_techno_production = 1e3
        demand_ratio_dict = dict(
            zip(EnergyMix.energy_list, np.ones((len(years), len(years)))))
        demand_ratio_dict[GlossaryEnergy.Years] = years
        self.all_streams_demand_ratio = pd.DataFrame(demand_ratio_dict)
        self.is_stream_demand = True
        self.is_apply_resource_ratio = True

    def tearDown(self):
        pass

    def test_03_direct_air_capture_techno_discipline(self):
        self.name = 'Test'
        self.model_name = 'direct_air_capture.DirectAirCaptureTechno'
        self.ee = ExecutionEngine(self.name)
        ns_dict = {'ns_public': self.name, 'ns_energy': self.name,
                   'ns_energy_study': f'{self.name}',
                   'ns_carbon_capture': self.name,
                   'ns_resource': self.name}
        self.ee.ns_manager.add_ns_def(ns_dict)

        mod_path = 'energy_models.models.carbon_capture.direct_air_capture.direct_air_capture_techno.direct_air_capture_techno_disc.DirectAirCaptureTechnoDiscipline'
        builder = self.ee.factory.get_builder_from_module(
            self.model_name, mod_path)

        self.ee.factory.set_builders_to_coupling_builder(builder)

        self.ee.configure()
        self.ee.display_treeview_nodes()

        inputs_dict = {f'{self.name}.{GlossaryEnergy.YearEnd}': 2050,
                       f'{self.name}.{GlossaryEnergy.EnergyPricesValue}': self.energy_prices,
                       f'{self.name}.{GlossaryEnergy.EnergyCO2EmissionsValue}': self.energy_carbon_emissions,
                       f'{self.name}.{self.model_name}.{GlossaryEnergy.InvestLevelValue}': self.invest_level,
                       f'{self.name}.{GlossaryEnergy.CO2TaxesValue}': self.co2_taxes,
                       f'{self.name}.{GlossaryEnergy.TransportMarginValue}': self.margin,
                       f'{self.name}.{GlossaryEnergy.TransportCostValue}': self.transport,
                       f'{self.name}.{self.model_name}.{GlossaryEnergy.MarginValue}': self.margin,
                       f'{self.name}.{self.model_name}.{GlossaryEnergy.InvestmentBeforeYearStartValue}':
                           DirectAirCaptureTechnoDiscipline.invest_before_year_start,
                       f'{self.name}.{GlossaryEnergy.ResourcesPriceValue}': self.resources_price,
                       }

        self.ee.load_study_from_input_dict(inputs_dict)

        self.ee.execute()

        disc = self.ee.dm.get_disciplines_with_name(
            f'{self.name}.{self.model_name}')[0]
        filters = disc.get_chart_filter_list()
        graph_list = disc.get_post_processing_list(filters)
        # for graph in graph_list:
<<<<<<< HEAD
        #     graph.to_plotly().show()


=======
        # graph.to_plotly().show()
>>>>>>> deccc9f4
<|MERGE_RESOLUTION|>--- conflicted
+++ resolved
@@ -148,10 +148,5 @@
         filters = disc.get_chart_filter_list()
         graph_list = disc.get_post_processing_list(filters)
         # for graph in graph_list:
-<<<<<<< HEAD
         #     graph.to_plotly().show()
 
-
-=======
-        # graph.to_plotly().show()
->>>>>>> deccc9f4
