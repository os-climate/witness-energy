'''
Copyright 2022 Airbus SAS
Modifications on 2023/07/03-2023/11/16 Copyright 2023 Capgemini

Licensed under the Apache License, Version 2.0 (the "License");
you may not use this file except in compliance with the License.
You may obtain a copy of the License at

    http://www.apache.org/licenses/LICENSE-2.0

Unless required by applicable law or agreed to in writing, software
distributed under the License is distributed on an "AS IS" BASIS,
WITHOUT WARRANTIES OR CONDITIONS OF ANY KIND, either express or implied.
See the License for the specific language governing permissions and
limitations under the License.
'''

import pickle
from os.path import join, dirname

import numpy as np
import pandas as pd

from climateeconomics.sos_processes.iam.witness.witness_optim_sub_process.usecase_witness_optim_sub import \
    Study as WITNESSFull_subprocess
from energy_models.core.energy_mix.energy_mix import EnergyMix
from energy_models.glossaryenergy import GlossaryEnergy
from energy_models.sos_processes.energy.MDA.energy_process_v0.usecase import Study
from sostrades_core.execution_engine.execution_engine import ExecutionEngine
from sostrades_core.tests.core.abstract_jacobian_unit_test import AbstractJacobianUnittest


class RatioJacobianTestCase(AbstractJacobianUnittest):
    """
    Ratio jacobian test class
    """

    # AbstractJacobianUnittest.DUMP_JACOBIAN = True

    def analytic_grad_entry(self):
        return [
            self.test_01_ratio_hydrogen_liquefaction_discipline_jacobian,
            self.test_02_ratio_SMR_discipline_jacobian,
            self.test_03_ratio_CropEnergy_discipline_jacobian,
            self.test_04_ratio_UnmanagedWood_discipline_jacobian,
            self.test_05_ratio_WaterGasShift_discipline_jacobian,
            self.test_06_ratio_FischerTropsch_discipline_jacobian,
            self.test_07_ratio_CalciumLooping_discipline_jacobian,
            self.test_08_gaseous_hydrogen_discipline_jacobian,
            # self.test_09_carbon_capture_discipline_jacobian,
            self.test_12_energy_mix_all_stream_demand_ratio_discipline_jacobian,
            self.test_01b_ratio_FossilGas_discipline_jacobian(),
            self.test_02b_ratio_Nuclear_discipline_jacobian(),
            self.test_03b_ratio_CoalExtraction_discipline_jacobian(),
            self.test_04b_ratio_Refinery_discipline_jacobian(),
            self.test_05b_ratio_PEM_discipline_jacobian(),
            # self.test_10_energy_mix_discipline_jacobian,
        ]

    def setUp(self):
        '''
        Initialize third data needed for testing
        '''
        self.name = 'Test_Ratio'
        years = np.arange(GlossaryEnergy.YeartStartDefault, 2050 + 1)
        self.years = years
        # ---Ratios---
        self.is_apply_ratio = True
        self.is_stream_demand = True
        self.is_apply_resource_ratio = True

        demand_ratio_dict = dict(
            zip(EnergyMix.energy_list, 100.0 * np.linspace(0.2, 0.9, len(self.years))))
        demand_ratio_dict[GlossaryEnergy.Years] = self.years
        self.all_streams_demand_ratio = pd.DataFrame(demand_ratio_dict)

        resource_ratio_dict = dict(
            zip(EnergyMix.RESOURCE_LIST, 100.0 * np.linspace(0.8, 1.0, len(self.years))))
        resource_ratio_dict[GlossaryEnergy.Years] = self.years
        self.all_resource_ratio_usable_demand = pd.DataFrame(
            resource_ratio_dict)

    def tearDown(self):
        pass

    def test_01_ratio_hydrogen_liquefaction_discipline_jacobian(self):
        '''
        Test the gradients of the ratios on a simple techno which uses a single ratio (hydrogen consumption)
        '''
        self.setUp()
        self.techno_name = 'HydrogenLiquefaction'
        self.ee = ExecutionEngine(self.name)
        ns_dict = {'ns_public': self.name, 'ns_energy': self.name,
                   'ns_energy_study': f'{self.name}',
                   'ns_hydrogen': f'{self.name}',
                   'ns_liquid_hydrogen': f'{self.name}',
                   'ns_resource': f'{self.name}'}

        self.ee.ns_manager.add_ns_def(ns_dict)

        mod_path = 'energy_models.models.liquid_hydrogen.hydrogen_liquefaction.hydrogen_liquefaction_disc.HydrogenLiquefactionDiscipline'
        builder = self.ee.factory.get_builder_from_module(
            self.techno_name, mod_path)

        self.ee.factory.set_builders_to_coupling_builder(builder)

        self.ee.configure()
        self.ee.display_treeview_nodes()

        pkl_file = open(
            join(dirname(__file__), 'data_tests/mda_energy_data_technologies_input_dict.pkl'), 'rb')
        mda_data_input_dict = pickle.load(pkl_file)
        pkl_file.close()

        namespace = f'{self.name}'
        inputs_dict = {}
        coupled_inputs = []
        for key in mda_data_input_dict[self.techno_name].keys():
            # Modify namespace of input 'key' if needed
            if key in ['linearization_mode', 'cache_type', 'cache_file_path', 'sub_mda_class',
                       'max_mda_iter', 'n_processes', 'chain_linearize', 'tolerance', 'use_lu_fact',
                       'warm_start', 'acceleration', 'warm_start_threshold', 'n_subcouplings_parallel',
                       'max_mda_iter_gs', 'relax_factor', 'epsilon0',
                       'linear_solver_MDO', 'linear_solver_MDO_preconditioner', 'linear_solver_MDA',
                       'linear_solver_MDA_preconditioner', 'linear_solver_MDA_options',
                       'linear_solver_MDO_options', 'tolerance_linear_solver_MDO', 'group_mda_disciplines',
                       GlossaryEnergy.TransportCostValue, GlossaryEnergy.TransportMarginValue, GlossaryEnergy.YearStart,
                       GlossaryEnergy.YearEnd,
                       GlossaryEnergy.EnergyPricesValue, GlossaryEnergy.EnergyCO2EmissionsValue,
                       GlossaryEnergy.CO2TaxesValue, GlossaryEnergy.ResourcesPriceValue,
                       GlossaryEnergy.RessourcesCO2EmissionsValue, 'scaling_factor_techno_consumption',
                       'scaling_factor_techno_production', 'is_apply_ratio',
                       'is_stream_demand', 'is_apply_resource_ratio',
                       'residuals_history', GlossaryEnergy.AllStreamsDemandRatioValue,
                       'all_resource_ratio_usable_demand']:
                inputs_dict[f'{namespace}.{key}'] = mda_data_input_dict[self.techno_name][key]['value']
                if mda_data_input_dict[self.techno_name][key]['is_coupling']:
                    coupled_inputs += [f'{namespace}.{key}']
            else:
                inputs_dict[f'{namespace}.{self.techno_name}.{key}'] = mda_data_input_dict[self.techno_name][key][
                    'value']
                if mda_data_input_dict[self.techno_name][key]['is_coupling']:
                    coupled_inputs += [f'{namespace}.{self.techno_name}.{key}']

        pkl_file = open(
            join(dirname(__file__), 'data_tests/mda_energy_data_technologies_output_dict.pkl'), 'rb')
        mda_data_output_dict = pickle.load(pkl_file)
        pkl_file.close()

        coupled_outputs = []
        for key in mda_data_output_dict[self.techno_name].keys():
            # Modify namespace of output 'key' if needed
            if key in []:
                if mda_data_output_dict[self.techno_name][key]['is_coupling']:
                    coupled_outputs += [f'{namespace}.{key}']
            else:
                if mda_data_output_dict[self.techno_name][key]['is_coupling']:
                    coupled_outputs += [f'{namespace}.{self.techno_name}.{key}']

        # Overwrite values for ratios with values from setup
        inputs_dict[f'{namespace}.{GlossaryEnergy.YearEnd}'] = 2050
        inputs_dict[f'{namespace}.is_apply_ratio'] = self.is_apply_ratio
        inputs_dict[f'{namespace}.is_stream_demand'] = self.is_stream_demand
        inputs_dict[f'{namespace}.is_apply_resource_ratio'] = self.is_apply_resource_ratio
        inputs_dict[f'{namespace}.{GlossaryEnergy.AllStreamsDemandRatioValue}'] = self.all_streams_demand_ratio
        inputs_dict[f'{namespace}.all_resource_ratio_usable_demand'] = self.all_resource_ratio_usable_demand

        self.ee.load_study_from_input_dict(inputs_dict)

        self.ee.execute()

        disc = self.ee.dm.get_disciplines_with_name(
            f'{self.name}.{self.techno_name}')[0].mdo_discipline_wrapp.mdo_discipline
        # AbstractJacobianUnittest.DUMP_JACOBIAN = True
        coupled_outputs.append(
            f'{namespace}.{self.techno_name}.non_use_capital')
        self.check_jacobian(location=dirname(__file__), filename=f'jacobian_ratio_{self.techno_name}.pkl',
                            discipline=disc, step=1.0e-18, derr_approx='complex_step', threshold=1e-5,
                            local_data=disc.local_data,
                            inputs=coupled_inputs,
                            outputs=coupled_outputs, )

    def test_02_ratio_SMR_discipline_jacobian(self):
        '''
        Test the gradients of the ratios on a simple techno which uses several ratios (electricity and methane consumption)
        '''
        self.setUp()
        self.techno_name = 'SMR'
        self.ee = ExecutionEngine(self.name)
        ns_dict = {'ns_public': self.name, 'ns_energy': f'{self.name}',
                   'ns_energy_study': f'{self.name}',
                   'ns_syngas': f'{self.name}',
                   'ns_resource': f'{self.name}'}

        self.ee.ns_manager.add_ns_def(ns_dict)

        mod_path = 'energy_models.models.syngas.smr.smr_disc.SMRDiscipline'
        builder = self.ee.factory.get_builder_from_module(
            self.techno_name, mod_path)

        self.ee.factory.set_builders_to_coupling_builder(builder)

        self.ee.configure()
        self.ee.display_treeview_nodes()

        pkl_file = open(
            join(dirname(__file__), 'data_tests/mda_energy_data_technologies_input_dict.pkl'), 'rb')
        mda_data_input_dict = pickle.load(pkl_file)
        pkl_file.close()

        namespace = f'{self.name}'
        inputs_dict = {}
        coupled_inputs = []
        for key in mda_data_input_dict[self.techno_name].keys():
            # Modify namespace of input 'key' if needed
            if key in ['linearization_mode', 'cache_type', 'cache_file_path', 'sub_mda_class',
                       'max_mda_iter', 'n_processes', 'chain_linearize', 'tolerance', 'use_lu_fact',
                       'warm_start', 'acceleration', 'warm_start_threshold', 'n_subcouplings_parallel',
                       'max_mda_iter_gs', 'relax_factor', 'epsilon0',
                       'linear_solver_MDO', 'linear_solver_MDO_preconditioner', 'linear_solver_MDA',
                       'linear_solver_MDA_preconditioner', 'linear_solver_MDA_options',
                       'linear_solver_MDO_options', 'group_mda_disciplines',
                       GlossaryEnergy.TransportCostValue, GlossaryEnergy.TransportMarginValue, GlossaryEnergy.YearStart,
                       GlossaryEnergy.YearEnd,
                       GlossaryEnergy.EnergyPricesValue, GlossaryEnergy.EnergyCO2EmissionsValue,
                       GlossaryEnergy.CO2TaxesValue, GlossaryEnergy.ResourcesPriceValue,
                       GlossaryEnergy.RessourcesCO2EmissionsValue, 'scaling_factor_techno_consumption',
                       'scaling_factor_techno_production', 'is_apply_ratio',
                       'is_stream_demand', 'is_apply_resource_ratio',
                       'residuals_history', GlossaryEnergy.AllStreamsDemandRatioValue,
                       'all_resource_ratio_usable_demand']:
                inputs_dict[f'{namespace}.{key}'] = mda_data_input_dict[self.techno_name][key]['value']
                if mda_data_input_dict[self.techno_name][key]['is_coupling']:
                    coupled_inputs += [f'{namespace}.{key}']
            else:
                inputs_dict[f'{namespace}.{self.techno_name}.{key}'] = mda_data_input_dict[self.techno_name][key][
                    'value']
                if mda_data_input_dict[self.techno_name][key]['is_coupling']:
                    coupled_inputs += [f'{namespace}.{self.techno_name}.{key}']

        pkl_file = open(
            join(dirname(__file__), 'data_tests/mda_energy_data_technologies_output_dict.pkl'), 'rb')
        mda_data_output_dict = pickle.load(pkl_file)
        pkl_file.close()

        coupled_outputs = []
        for key in mda_data_output_dict[self.techno_name].keys():
            # Modify namespace of output 'key' if needed
            if key in []:
                if mda_data_output_dict[self.techno_name][key]['is_coupling']:
                    coupled_outputs += [f'{namespace}.{key}']
            else:
                if mda_data_output_dict[self.techno_name][key]['is_coupling']:
                    coupled_outputs += [f'{namespace}.{self.techno_name}.{key}']

        coupled_outputs.append(
            f'{namespace}.{self.techno_name}.non_use_capital')
        # Overwrite values for ratios with values from setup
        inputs_dict[f'{namespace}.{GlossaryEnergy.YearEnd}'] = 2050
        inputs_dict[f'{namespace}.is_apply_ratio'] = self.is_apply_ratio
        inputs_dict[f'{namespace}.is_stream_demand'] = self.is_stream_demand
        inputs_dict[f'{namespace}.is_apply_resource_ratio'] = self.is_apply_resource_ratio
        inputs_dict[f'{namespace}.{GlossaryEnergy.AllStreamsDemandRatioValue}'] = self.all_streams_demand_ratio
        inputs_dict[f'{namespace}.all_resource_ratio_usable_demand'] = self.all_resource_ratio_usable_demand

        self.ee.load_study_from_input_dict(inputs_dict)

        self.ee.execute()

        disc = self.ee.dm.get_disciplines_with_name(
            f'{self.name}.{self.techno_name}')[0].mdo_discipline_wrapp.mdo_discipline
        # AbstractJacobianUnittest.DUMP_JACOBIAN = True

        self.check_jacobian(location=dirname(__file__), filename=f'jacobian_ratio_{self.techno_name}.pkl',
                            discipline=disc, step=1.0e-18, derr_approx='complex_step', threshold=1e-5,
                            local_data=disc.local_data,
                            inputs=coupled_inputs,
                            outputs=coupled_outputs, )

<<<<<<< HEAD
=======
    def test_03_ratio_CropEnergy_discipline_jacobian(self):
        '''
        Test the gradients of the ratios on CropEnergy techno since it has special gradients
        '''
        self.setUp()
        self.techno_name = 'CropEnergy'
        self.ee = ExecutionEngine(self.name)
        ns_dict = {'ns_public': self.name, 'ns_energy': f'{self.name}',
                   'ns_energy_study': f'{self.name}',
                   'ns_biomass_dry': f'{self.name}',
                   GlossaryEnergy.NS_WITNESS: f'{self.name}',
                   'ns_resource': f'{self.name}'}

        self.ee.ns_manager.add_ns_def(ns_dict)

        mod_path = f'energy_models.models.{GlossaryEnergy.biomass_dry}.crop_energy.crop_energy_disc.CropEnergyDiscipline'
        builder = self.ee.factory.get_builder_from_module(
            self.techno_name, mod_path)

        self.ee.factory.set_builders_to_coupling_builder(builder)

        self.ee.configure()
        self.ee.display_treeview_nodes()

        pkl_file = open(
            join(dirname(__file__), 'data_tests/mda_energy_data_technologies_input_dict.pkl'), 'rb')
        mda_data_input_dict = pickle.load(pkl_file)
        pkl_file.close()

        namespace = f'{self.name}'
        inputs_dict = {}
        coupled_inputs = []
        for key in mda_data_input_dict[self.techno_name].keys():
            # Modify namespace of input 'key' if needed
            if key in ['linearization_mode', 'cache_type', 'cache_file_path', 'sub_mda_class',
                       'max_mda_iter', 'n_processes', 'chain_linearize', 'tolerance', 'use_lu_fact',
                       'warm_start', 'acceleration', 'warm_start_threshold', 'n_subcouplings_parallel',
                       'max_mda_iter_gs', 'relax_factor', 'epsilon0',
                       'linear_solver_MDO', 'linear_solver_MDO_preconditioner', 'linear_solver_MDA',
                       'linear_solver_MDA_preconditioner', 'linear_solver_MDA_options',
                       'linear_solver_MDO_options', 'group_mda_disciplines',
                       GlossaryEnergy.TransportCostValue, GlossaryEnergy.TransportMarginValue, GlossaryEnergy.YearStart,
                       GlossaryEnergy.YearEnd,
                       GlossaryEnergy.EnergyPricesValue, GlossaryEnergy.EnergyCO2EmissionsValue,
                       GlossaryEnergy.CO2TaxesValue, GlossaryEnergy.ResourcesPriceValue,
                       GlossaryEnergy.RessourcesCO2EmissionsValue, 'scaling_factor_techno_consumption',
                       'scaling_factor_techno_production', 'is_apply_ratio',
                       'is_stream_demand', 'is_apply_resource_ratio',
                       'residuals_history', GlossaryEnergy.AllStreamsDemandRatioValue,
                       'all_resource_ratio_usable_demand']:
                inputs_dict[f'{namespace}.{key}'] = mda_data_input_dict[self.techno_name][key]['value']
                if mda_data_input_dict[self.techno_name][key]['is_coupling']:
                    coupled_inputs += [f'{namespace}.{key}']
            else:
                inputs_dict[f'{namespace}.{self.techno_name}.{key}'] = mda_data_input_dict[self.techno_name][key][
                    'value']
                if mda_data_input_dict[self.techno_name][key]['is_coupling']:
                    coupled_inputs += [f'{namespace}.{self.techno_name}.{key}']

        pkl_file = open(
            join(dirname(__file__), 'data_tests/mda_energy_data_technologies_output_dict.pkl'), 'rb')
        mda_data_output_dict = pickle.load(pkl_file)
        pkl_file.close()

        coupled_outputs = []
        for key in mda_data_output_dict[self.techno_name].keys():
            # Modify namespace of output 'key' if needed
            if key in []:
                if mda_data_output_dict[self.techno_name][key]['is_coupling']:
                    coupled_outputs += [f'{namespace}.{key}']
            else:
                if mda_data_output_dict[self.techno_name][key]['is_coupling']:
                    coupled_outputs += [f'{namespace}.{self.techno_name}.{key}']
        coupled_outputs.append(
            f'{namespace}.{self.techno_name}.non_use_capital')
        # Overwrite values for ratios with values from setup
        inputs_dict[f'{namespace}.{GlossaryEnergy.YearEnd}'] = 2050
        inputs_dict[f'{namespace}.is_apply_ratio'] = self.is_apply_ratio
        inputs_dict[f'{namespace}.is_stream_demand'] = self.is_stream_demand
        inputs_dict[f'{namespace}.is_apply_resource_ratio'] = self.is_apply_resource_ratio
        inputs_dict[f'{namespace}.{GlossaryEnergy.AllStreamsDemandRatioValue}'] = self.all_streams_demand_ratio
        inputs_dict[f'{namespace}.all_resource_ratio_usable_demand'] = self.all_resource_ratio_usable_demand
        inputs_dict[f'{namespace}.land_surface_for_food_df'] = pd.DataFrame(
            {GlossaryEnergy.Years: np.arange(GlossaryEnergy.YeartStartDefault, 2050 + 1),
             'Agriculture total (Gha)': np.ones(31) * 4.8})

        self.ee.load_study_from_input_dict(inputs_dict)

        self.ee.execute()

        disc = self.ee.dm.get_disciplines_with_name(
            f'{self.name}.{self.techno_name}')[0].mdo_discipline_wrapp.mdo_discipline
        # AbstractJacobianUnittest.DUMP_JACOBIAN = True

        self.check_jacobian(location=dirname(__file__), filename=f'jacobian_ratio_{self.techno_name}.pkl',
                            discipline=disc, step=1.0e-18, derr_approx='complex_step', threshold=1e-5,
                            local_data=disc.local_data,
                            inputs=coupled_inputs,
                            outputs=coupled_outputs, )

    def test_04_ratio_UnmanagedWood_discipline_jacobian(self):
        '''
        Test the gradients of the ratios on UnmanagedWood techno since it has special gradients
        '''
        self.setUp()
        self.techno_name = 'UnmanagedWood'
        self.ee = ExecutionEngine(self.name)
        ns_dict = {'ns_public': self.name, 'ns_energy': f'{self.name}',
                   'ns_energy_study': f'{self.name}',
                   'ns_biomass_dry': f'{self.name}',
                   GlossaryEnergy.NS_WITNESS: f'{self.name}',
                   'ns_resource': f'{self.name}'}

        self.ee.ns_manager.add_ns_def(ns_dict)

        mod_path = f'energy_models.models.{GlossaryEnergy.biomass_dry}.unmanaged_wood.unmanaged_wood_disc.UnmanagedWoodDiscipline'
        builder = self.ee.factory.get_builder_from_module(
            self.techno_name, mod_path)

        self.ee.factory.set_builders_to_coupling_builder(builder)
>>>>>>> c1023fdf

    # def test_03_ratio_CropEnergy_discipline_jacobian(self):
    #     '''
    #     Test the gradients of the ratios on CropEnergy techno since it has special gradients
    #     '''
    #     self.setUp()
    #     self.techno_name = 'CropEnergy'
    #     self.ee = ExecutionEngine(self.name)
    #     ns_dict = {'ns_public': self.name, 'ns_energy': f'{self.name}',
    #                'ns_energy_study': f'{self.name}',
    #                'ns_biomass_dry': f'{self.name}',
    #                'ns_witness': f'{self.name}',
    #                'ns_resource': f'{self.name}'}
    #
    #     self.ee.ns_manager.add_ns_def(ns_dict)
    #
    #     mod_path = 'energy_models.models.biomass_dry.crop_energy.crop_energy_disc.CropEnergyDiscipline'
    #     builder = self.ee.factory.get_builder_from_module(
    #         self.techno_name, mod_path)
    #
    #     self.ee.factory.set_builders_to_coupling_builder(builder)
    #
    #     self.ee.configure()
    #     self.ee.display_treeview_nodes()
    #
    #     pkl_file = open(
    #         join(dirname(__file__), 'data_tests/mda_energy_data_technologies_input_dict.pkl'), 'rb')
    #     mda_data_input_dict = pickle.load(pkl_file)
    #     pkl_file.close()
    #
    #     namespace = f'{self.name}'
    #     inputs_dict = {}
    #     coupled_inputs = []
    #     for key in mda_data_input_dict[self.techno_name].keys():
    #         # Modify namespace of input 'key' if needed
    #         if key in ['linearization_mode', 'cache_type', 'cache_file_path', 'sub_mda_class',
    #                    'max_mda_iter', 'n_processes', 'chain_linearize', 'tolerance', 'use_lu_fact',
    #                    'warm_start', 'acceleration', 'warm_start_threshold', 'n_subcouplings_parallel',
    #                    'max_mda_iter_gs', 'relax_factor', 'epsilon0',
    #                    'linear_solver_MDO', 'linear_solver_MDO_preconditioner', 'linear_solver_MDA', 'linear_solver_MDA_preconditioner',  'linear_solver_MDA_options',
    #                    'linear_solver_MDO_options', 'group_mda_disciplines',
    #                    GlossaryEnergy.TransportCostValue, GlossaryEnergy.TransportMarginValue, GlossaryEnergy.YearStart, GlossaryEnergy.YearEnd,
    #                    GlossaryEnergy.EnergyPricesValue, GlossaryEnergy.EnergyCO2EmissionsValue, GlossaryEnergy.CO2TaxesValue, GlossaryEnergy.ResourcesPriceValue,
    #                    GlossaryEnergy.RessourcesCO2EmissionsValue, 'scaling_factor_techno_consumption',
    #                    'scaling_factor_techno_production', 'is_apply_ratio',
    #                    'is_stream_demand', 'is_apply_resource_ratio',
    #                    'residuals_history', GlossaryEnergy.AllStreamsDemandRatioValue, 'all_resource_ratio_usable_demand']:
    #             inputs_dict[f'{namespace}.{key}'] = mda_data_input_dict[self.techno_name][key]['value']
    #             if mda_data_input_dict[self.techno_name][key]['is_coupling']:
    #                 coupled_inputs += [f'{namespace}.{key}']
    #         else:
    #             inputs_dict[f'{namespace}.{self.techno_name}.{key}'] = mda_data_input_dict[self.techno_name][key]['value']
    #             if mda_data_input_dict[self.techno_name][key]['is_coupling']:
    #                 coupled_inputs += [f'{namespace}.{self.techno_name}.{key}']
    #
    #     pkl_file = open(
    #         join(dirname(__file__), 'data_tests/mda_energy_data_technologies_output_dict.pkl'), 'rb')
    #     mda_data_output_dict = pickle.load(pkl_file)
    #     pkl_file.close()
    #
    #     coupled_outputs = []
    #     for key in mda_data_output_dict[self.techno_name].keys():
    #         # Modify namespace of output 'key' if needed
    #         if key in []:
    #             if mda_data_output_dict[self.techno_name][key]['is_coupling']:
    #                 coupled_outputs += [f'{namespace}.{key}']
    #         else:
    #             if mda_data_output_dict[self.techno_name][key]['is_coupling']:
    #                 coupled_outputs += [f'{namespace}.{self.techno_name}.{key}']
    #     coupled_outputs.append(
    #         f'{namespace}.{self.techno_name}.non_use_capital')
    #     # Overwrite values for ratios with values from setup
    #     inputs_dict[f'{namespace}.{GlossaryEnergy.YearEnd}'] = 2050
    #     inputs_dict[f'{namespace}.is_apply_ratio'] = self.is_apply_ratio
    #     inputs_dict[f'{namespace}.is_stream_demand'] = self.is_stream_demand
    #     inputs_dict[f'{namespace}.is_apply_resource_ratio'] = self.is_apply_resource_ratio
    #     inputs_dict[f'{namespace}.{GlossaryEnergy.AllStreamsDemandRatioValue}'] = self.all_streams_demand_ratio
    #     inputs_dict[f'{namespace}.all_resource_ratio_usable_demand'] = self.all_resource_ratio_usable_demand
    #     inputs_dict[f'{namespace}.land_surface_for_food_df'] = pd.DataFrame({GlossaryEnergy.Years: np.arange(2020, 2051),
    #                                           'Agriculture total (Gha)': np.ones(31) * 4.8})
    #
    #     self.ee.load_study_from_input_dict(inputs_dict)
    #
    #     self.ee.execute()
    #
    #     disc = self.ee.dm.get_disciplines_with_name(
    #         f'{self.name}.{self.techno_name}')[0].mdo_discipline_wrapp.mdo_discipline
    #     #AbstractJacobianUnittest.DUMP_JACOBIAN = True
    #
    #     self.check_jacobian(location=dirname(__file__), filename=f'jacobian_ratio_{self.techno_name}.pkl',
    #                         discipline=disc, step=1.0e-18, derr_approx='complex_step', threshold=1e-5,local_data = disc.local_data,
    #                         inputs=coupled_inputs,
    #                         outputs=coupled_outputs,)
    #
    # def test_04_ratio_UnmanagedWood_discipline_jacobian(self):
    #     '''
    #     Test the gradients of the ratios on UnmanagedWood techno since it has special gradients
    #     '''
    #     self.setUp()
    #     self.techno_name = 'UnmanagedWood'
    #     self.ee = ExecutionEngine(self.name)
    #     ns_dict = {'ns_public': self.name, 'ns_energy': f'{self.name}',
    #                'ns_energy_study': f'{self.name}',
    #                'ns_biomass_dry': f'{self.name}',
    #                'ns_witness': f'{self.name}',
    #                'ns_resource': f'{self.name}'}
    #
    #     self.ee.ns_manager.add_ns_def(ns_dict)
    #
    #     mod_path = 'energy_models.models.biomass_dry.unmanaged_wood.unmanaged_wood_disc.UnmanagedWoodDiscipline'
    #     builder = self.ee.factory.get_builder_from_module(
    #         self.techno_name, mod_path)
    #
    #     self.ee.factory.set_builders_to_coupling_builder(builder)
    #
    #     self.ee.configure()
    #     self.ee.display_treeview_nodes()
    #
    #     pkl_file = open(
    #         join(dirname(__file__), 'data_tests/mda_energy_data_technologies_input_dict.pkl'), 'rb')
    #     mda_data_input_dict = pickle.load(pkl_file)
    #     pkl_file.close()
    #
    #     namespace = f'{self.name}'
    #     inputs_dict = {}
    #     coupled_inputs = []
    #     for key in mda_data_input_dict[self.techno_name].keys():
    #         # Modify namespace of input 'key' if needed
    #         if key in ['linearization_mode', 'cache_type', 'cache_file_path', 'sub_mda_class',
    #                    'max_mda_iter', 'n_processes', 'chain_linearize', 'tolerance', 'use_lu_fact',
    #                    'warm_start', 'acceleration', 'warm_start_threshold', 'n_subcouplings_parallel',
    #                    'max_mda_iter_gs', 'relax_factor', 'epsilon0',
    #                    'linear_solver_MDO', 'linear_solver_MDO_preconditioner', 'linear_solver_MDA', 'linear_solver_MDA_preconditioner', 'linear_solver_MDA_options',
    #                    'linear_solver_MDO_options', 'group_mda_disciplines',
    #                    GlossaryEnergy.TransportCostValue, GlossaryEnergy.TransportMarginValue, GlossaryEnergy.YearStart, GlossaryEnergy.YearEnd,
    #                    GlossaryEnergy.EnergyPricesValue, GlossaryEnergy.EnergyCO2EmissionsValue, GlossaryEnergy.CO2TaxesValue, GlossaryEnergy.ResourcesPriceValue,
    #                    GlossaryEnergy.RessourcesCO2EmissionsValue, 'scaling_factor_techno_consumption',
    #                    'scaling_factor_techno_production', 'is_apply_ratio',
    #                    'is_stream_demand', 'is_apply_resource_ratio',
    #                    'residuals_history', GlossaryEnergy.AllStreamsDemandRatioValue, 'all_resource_ratio_usable_demand']:
    #             inputs_dict[f'{namespace}.{key}'] = mda_data_input_dict[self.techno_name][key]['value']
    #             if mda_data_input_dict[self.techno_name][key]['is_coupling']:
    #                 coupled_inputs += [f'{namespace}.{key}']
    #         else:
    #             inputs_dict[f'{namespace}.{self.techno_name}.{key}'] = mda_data_input_dict[self.techno_name][key]['value']
    #             if mda_data_input_dict[self.techno_name][key]['is_coupling']:
    #                 coupled_inputs += [f'{namespace}.{self.techno_name}.{key}']
    #
    #     pkl_file = open(
    #         join(dirname(__file__), 'data_tests/mda_energy_data_technologies_output_dict.pkl'), 'rb')
    #     mda_data_output_dict = pickle.load(pkl_file)
    #     pkl_file.close()
    #
    #     coupled_outputs = []
    #     for key in mda_data_output_dict[self.techno_name].keys():
    #         # Modify namespace of output 'key' if needed
    #         if key in []:
    #             if mda_data_output_dict[self.techno_name][key]['is_coupling']:
    #                 coupled_outputs += [f'{namespace}.{key}']
    #         else:
    #             if mda_data_output_dict[self.techno_name][key]['is_coupling']:
    #                 coupled_outputs += [f'{namespace}.{self.techno_name}.{key}']
    #     coupled_outputs.append(
    #         f'{namespace}.{self.techno_name}.non_use_capital')
    #     # Overwrite values for ratios with values from setup
    #     inputs_dict[f'{namespace}.{GlossaryEnergy.YearEnd}'] = 2050
    #     inputs_dict[f'{namespace}.is_apply_ratio'] = self.is_apply_ratio
    #     inputs_dict[f'{namespace}.is_stream_demand'] = self.is_stream_demand
    #     inputs_dict[f'{namespace}.is_apply_resource_ratio'] = self.is_apply_resource_ratio
    #     inputs_dict[f'{namespace}.{GlossaryEnergy.AllStreamsDemandRatioValue}'] = self.all_streams_demand_ratio
    #     inputs_dict[f'{namespace}.all_resource_ratio_usable_demand'] = self.all_resource_ratio_usable_demand
    #
    #     self.ee.load_study_from_input_dict(inputs_dict)
    #
    #     self.ee.execute()
    #
    #     disc = self.ee.dm.get_disciplines_with_name(
    #         f'{self.name}.{self.techno_name}')[0].mdo_discipline_wrapp.mdo_discipline
    #     #AbstractJacobianUnittest.DUMP_JACOBIAN = True
    #
    #     # self.check_jacobian(location=dirname(__file__), filename=f'jacobian_ratio_{self.techno_name}.pkl',
    #     # discipline=disc, step=1.0e-18, derr_approx='complex_step', threshold=1e-5,
    #     # inputs=coupled_inputs,
    #     # outputs=coupled_outputs,)
    #
    #     self.check_jacobian(location=dirname(__file__), filename=f'jacobian_ratio_{self.techno_name}.pkl',
    #                         discipline=disc, step=1.0e-18, derr_approx='complex_step', threshold=1e-5,local_data = disc.local_data,
    #                         inputs=coupled_inputs,
    #                         outputs=coupled_outputs,)

    def test_05_ratio_WaterGasShift_discipline_jacobian(self):
        '''
        Test the gradients of the ratios on WaterGasShift techno since it has special gradients
        '''
        self.setUp()
        self.techno_name = 'WaterGasShift'
        self.ee = ExecutionEngine(self.name)
        ns_dict = {'ns_public': self.name, 'ns_energy': f'{self.name}',
                   'ns_energy_study': f'{self.name}',
                   'ns_hydrogen': f'{self.name}',
                   'ns_syngas': f'{self.name}',
                   GlossaryEnergy.NS_ENERGY_MIX: f'{self.name}',
                   'ns_resource': f'{self.name}'}

        self.ee.ns_manager.add_ns_def(ns_dict)

        mod_path = 'energy_models.models.gaseous_hydrogen.water_gas_shift.water_gas_shift_disc.WaterGasShiftDiscipline'
        builder = self.ee.factory.get_builder_from_module(
            self.techno_name, mod_path)

        self.ee.factory.set_builders_to_coupling_builder(builder)

        self.ee.configure()
        self.ee.display_treeview_nodes()

        pkl_file = open(
            join(dirname(__file__), 'data_tests/mda_energy_data_technologies_input_dict.pkl'), 'rb')
        mda_data_input_dict = pickle.load(pkl_file)
        pkl_file.close()

        namespace = f'{self.name}'
        inputs_dict = {}
        coupled_inputs = []
        for key in mda_data_input_dict[self.techno_name].keys():
            # Modify namespace of input 'key' if needed
            if key in ['linearization_mode', 'cache_type', 'cache_file_path', 'sub_mda_class',
                       'max_mda_iter', 'n_processes', 'chain_linearize', 'tolerance', 'use_lu_fact',
                       'warm_start', 'acceleration', 'warm_start_threshold', 'n_subcouplings_parallel',
                       'max_mda_iter_gs', 'relax_factor', 'epsilon0',
                       'linear_solver_MDO', 'linear_solver_MDO_preconditioner', 'linear_solver_MDA',
                       'linear_solver_MDA_preconditioner', 'linear_solver_MDA_options',
                       'linear_solver_MDO_options', 'group_mda_disciplines',
                       GlossaryEnergy.TransportCostValue, GlossaryEnergy.TransportMarginValue, GlossaryEnergy.YearStart,
                       GlossaryEnergy.YearEnd,
                       GlossaryEnergy.EnergyPricesValue, GlossaryEnergy.EnergyCO2EmissionsValue,
                       GlossaryEnergy.CO2TaxesValue, GlossaryEnergy.ResourcesPriceValue,
                       GlossaryEnergy.RessourcesCO2EmissionsValue, 'scaling_factor_techno_consumption',
                       'scaling_factor_techno_production', 'is_apply_ratio',
                       'is_stream_demand', 'is_apply_resource_ratio', 'syngas_ratio',
                       'residuals_history', GlossaryEnergy.AllStreamsDemandRatioValue,
                       'all_resource_ratio_usable_demand']:
                inputs_dict[f'{namespace}.{key}'] = mda_data_input_dict[self.techno_name][key]['value']
                if mda_data_input_dict[self.techno_name][key]['is_coupling'] and 'resources' not in key:
                    coupled_inputs += [f'{namespace}.{key}']
            else:
                inputs_dict[f'{namespace}.{self.techno_name}.{key}'] = mda_data_input_dict[self.techno_name][key][
                    'value']
                if mda_data_input_dict[self.techno_name][key]['is_coupling']:
                    coupled_inputs += [f'{namespace}.{self.techno_name}.{key}']

        pkl_file = open(
            join(dirname(__file__), 'data_tests/mda_energy_data_technologies_output_dict.pkl'), 'rb')
        mda_data_output_dict = pickle.load(pkl_file)
        pkl_file.close()

        coupled_outputs = []
        for key in mda_data_output_dict[self.techno_name].keys():
            # Modify namespace of output 'key' if needed
            if key in []:
                if mda_data_output_dict[self.techno_name][key]['is_coupling']:
                    coupled_outputs += [f'{namespace}.{key}']
            elif key in ['flue_gas_co2_ratio', ]:
                pass
            else:
                if mda_data_output_dict[self.techno_name][key]['is_coupling']:
                    coupled_outputs += [f'{namespace}.{self.techno_name}.{key}']
        coupled_outputs.append(
            f'{namespace}.{self.techno_name}.non_use_capital')
        # Overwrite values for ratios with values from setup
        inputs_dict[f'{namespace}.{GlossaryEnergy.YearEnd}'] = 2050
        inputs_dict[f'{namespace}.is_apply_ratio'] = self.is_apply_ratio
        inputs_dict[f'{namespace}.is_stream_demand'] = self.is_stream_demand
        inputs_dict[f'{namespace}.is_apply_resource_ratio'] = self.is_apply_resource_ratio
        inputs_dict[f'{namespace}.{GlossaryEnergy.AllStreamsDemandRatioValue}'] = self.all_streams_demand_ratio
        inputs_dict[f'{namespace}.all_resource_ratio_usable_demand'] = self.all_resource_ratio_usable_demand

        self.ee.load_study_from_input_dict(inputs_dict)

        self.ee.execute()

        disc = self.ee.dm.get_disciplines_with_name(
            f'{self.name}.{self.techno_name}')[0].mdo_discipline_wrapp.mdo_discipline
        # AbstractJacobianUnittest.DUMP_JACOBIAN = True

        self.check_jacobian(location=dirname(__file__), filename=f'jacobian_ratio_{self.techno_name}.pkl',
                            discipline=disc, step=1.0e-18, derr_approx='complex_step', threshold=1e-5,
                            local_data=disc.local_data,
                            inputs=coupled_inputs,
                            outputs=coupled_outputs, )

    def test_06_ratio_FischerTropsch_discipline_jacobian(self):
        '''
        Test the gradients of the ratios on FischerTropsch techno since it has special gradients
        '''
        self.setUp()
        self.techno_name = 'FischerTropsch'
        self.ee = ExecutionEngine(self.name)
        ns_dict = {'ns_public': self.name, 'ns_energy': f'{self.name}',
                   'ns_energy_study': f'{self.name}',
                   'ns_liquid_fuel': self.name,
                   'ns_syngas': self.name,
                   'ns_resource': f'{self.name}'}

        self.ee.ns_manager.add_ns_def(ns_dict)

        mod_path = 'energy_models.models.liquid_fuel.fischer_tropsch.fischer_tropsch_disc.FischerTropschDiscipline'
        builder = self.ee.factory.get_builder_from_module(
            self.techno_name, mod_path)

        self.ee.factory.set_builders_to_coupling_builder(builder)

        self.ee.configure()
        self.ee.display_treeview_nodes()
        pkl_file = open(
            join(dirname(__file__), 'data_tests/mda_energy_data_technologies_input_dict.pkl'), 'rb')
        mda_data_input_dict = pickle.load(pkl_file)
        pkl_file.close()

        namespace = f'{self.name}'
        inputs_dict = {}
        coupled_inputs = []
        for key in mda_data_input_dict[self.techno_name].keys():
            # Modify namespace of input 'key' if needed
            if key in ['linearization_mode', 'cache_type', 'cache_file_path', 'sub_mda_class',
                       'max_mda_iter', 'n_processes', 'chain_linearize', 'tolerance', 'use_lu_fact',
                       'warm_start', 'acceleration', 'warm_start_threshold', 'n_subcouplings_parallel',
                       'max_mda_iter_gs', 'relax_factor', 'epsilon0',
                       'linear_solver_MDO', 'linear_solver_MDO_preconditioner', 'linear_solver_MDA',
                       'linear_solver_MDA_preconditioner', 'linear_solver_MDA_options',
                       'linear_solver_MDO_options', 'group_mda_disciplines',
                       GlossaryEnergy.TransportCostValue, GlossaryEnergy.TransportMarginValue, GlossaryEnergy.YearStart,
                       GlossaryEnergy.YearEnd,
                       GlossaryEnergy.EnergyPricesValue, GlossaryEnergy.EnergyCO2EmissionsValue,
                       GlossaryEnergy.CO2TaxesValue, GlossaryEnergy.ResourcesPriceValue,
                       GlossaryEnergy.RessourcesCO2EmissionsValue, 'scaling_factor_techno_consumption',
                       'scaling_factor_techno_production', 'is_apply_ratio',
                       'is_stream_demand', 'is_apply_resource_ratio', 'syngas_ratio',
                       'residuals_history', GlossaryEnergy.AllStreamsDemandRatioValue,
                       'all_resource_ratio_usable_demand']:
                inputs_dict[f'{namespace}.{key}'] = mda_data_input_dict[self.techno_name][key]['value']
                if mda_data_input_dict[self.techno_name][key]['is_coupling'] and 'resources' not in key:
                    coupled_inputs += [f'{namespace}.{key}']
            else:
                inputs_dict[f'{namespace}.{self.techno_name}.{key}'] = mda_data_input_dict[self.techno_name][key][
                    'value']
                if mda_data_input_dict[self.techno_name][key]['is_coupling']:
                    coupled_inputs += [f'{namespace}.{self.techno_name}.{key}']

        pkl_file = open(
            join(dirname(__file__), 'data_tests/mda_energy_data_technologies_output_dict.pkl'), 'rb')
        mda_data_output_dict = pickle.load(pkl_file)
        pkl_file.close()

        coupled_outputs = []
        for key in mda_data_output_dict[self.techno_name].keys():
            # Modify namespace of output 'key' if needed
            if key in []:
                if mda_data_output_dict[self.techno_name][key]['is_coupling']:
                    coupled_outputs += [f'{namespace}.{key}']
            elif key in ['flue_gas_co2_ratio', ]:
                pass
            else:
                if mda_data_output_dict[self.techno_name][key]['is_coupling']:
                    coupled_outputs += [f'{namespace}.{self.techno_name}.{key}']
        coupled_outputs.append(
            f'{namespace}.{self.techno_name}.non_use_capital')
        # Overwrite values for ratios with values from setup
        inputs_dict[f'{namespace}.{GlossaryEnergy.YearEnd}'] = 2050
        inputs_dict[f'{namespace}.is_apply_ratio'] = self.is_apply_ratio
        inputs_dict[f'{namespace}.is_stream_demand'] = self.is_stream_demand
        inputs_dict[f'{namespace}.is_apply_resource_ratio'] = self.is_apply_resource_ratio
        inputs_dict[f'{namespace}.{GlossaryEnergy.AllStreamsDemandRatioValue}'] = self.all_streams_demand_ratio
        inputs_dict[f'{namespace}.all_resource_ratio_usable_demand'] = self.all_resource_ratio_usable_demand

        self.ee.load_study_from_input_dict(inputs_dict)

        self.ee.execute()

        disc = self.ee.dm.get_disciplines_with_name(
            f'{self.name}.{self.techno_name}')[0].mdo_discipline_wrapp.mdo_discipline
        # AbstractJacobianUnittest.DUMP_JACOBIAN = True
        self.check_jacobian(location=dirname(__file__), filename=f'jacobian_ratio_{self.techno_name}.pkl',
                            discipline=disc, step=1.0e-18, derr_approx='complex_step', threshold=1e-5,
                            local_data=disc.local_data,
                            inputs=coupled_inputs,
                            outputs=coupled_outputs, )

    def test_07_ratio_CalciumLooping_discipline_jacobian(self):
        '''
        Test the gradients of the ratios on CalciumLooping techno since CarbonCapture technos have special gradients
        '''
        self.setUp()
        self.techno_name = f'{GlossaryEnergy.flue_gas_capture}.CalciumLooping'
        self.ee = ExecutionEngine(self.name)
        ns_dict = {'ns_public': self.name, 'ns_energy': self.name,
                   'ns_energy_study': f'{self.name}',
                   'ns_carbon_capture': self.name,
                   'ns_flue_gas': f'{self.name}',
                   'ns_resource': f'{self.name}'}

        self.ee.ns_manager.add_ns_def(ns_dict)

        mod_path = 'energy_models.models.carbon_capture.flue_gas_capture.calcium_looping.calcium_looping_disc.CalciumLoopingDiscipline'
        builder = self.ee.factory.get_builder_from_module(
            self.techno_name, mod_path)

        self.ee.factory.set_builders_to_coupling_builder(builder)

        self.ee.configure()
        self.ee.display_treeview_nodes()

        pkl_file = open(
            join(dirname(__file__), 'data_tests/mda_energy_data_technologies_input_dict.pkl'), 'rb')
        mda_data_input_dict = pickle.load(pkl_file)
        pkl_file.close()

        namespace = f'{self.name}'
        inputs_dict = {}
        coupled_inputs = []
        for key in mda_data_input_dict[self.techno_name].keys():
            # Modify namespace of input 'key' if needed
            if key in ['linearization_mode', 'cache_type', 'cache_file_path', 'sub_mda_class',
                       'max_mda_iter', 'n_processes', 'chain_linearize', 'tolerance', 'use_lu_fact',
                       'warm_start', 'acceleration', 'warm_start_threshold', 'n_subcouplings_parallel',
                       'max_mda_iter_gs', 'relax_factor', 'epsilon0',
                       'linear_solver_MDO', 'linear_solver_MDO_preconditioner', 'linear_solver_MDA',
                       'linear_solver_MDA_preconditioner', 'linear_solver_MDA_options',
                       'linear_solver_MDO_options', 'group_mda_disciplines',
                       GlossaryEnergy.TransportCostValue, GlossaryEnergy.TransportMarginValue, GlossaryEnergy.YearStart,
                       GlossaryEnergy.YearEnd,
                       GlossaryEnergy.EnergyPricesValue, GlossaryEnergy.EnergyCO2EmissionsValue,
                       GlossaryEnergy.CO2TaxesValue, GlossaryEnergy.ResourcesPriceValue,
                       GlossaryEnergy.RessourcesCO2EmissionsValue, 'scaling_factor_techno_consumption',
                       'scaling_factor_techno_production', 'is_apply_ratio',
                       'is_stream_demand', 'is_apply_resource_ratio', GlossaryEnergy.FlueGasMean,
                       'residuals_history', GlossaryEnergy.AllStreamsDemandRatioValue,
                       'all_resource_ratio_usable_demand']:
                inputs_dict[f'{namespace}.{key}'] = mda_data_input_dict[self.techno_name][key]['value']
                if mda_data_input_dict[self.techno_name][key]['is_coupling']:
                    coupled_inputs += [f'{namespace}.{key}']
            else:
                inputs_dict[f'{namespace}.{self.techno_name}.{key}'] = mda_data_input_dict[self.techno_name][key][
                    'value']
                if mda_data_input_dict[self.techno_name][key]['is_coupling']:
                    coupled_inputs += [f'{namespace}.{self.techno_name}.{key}']

        pkl_file = open(
            join(dirname(__file__), 'data_tests/mda_energy_data_technologies_output_dict.pkl'), 'rb')
        mda_data_output_dict = pickle.load(pkl_file)
        pkl_file.close()

        coupled_outputs = []
        for key in mda_data_output_dict[self.techno_name].keys():
            # Modify namespace of output 'key' if needed
            if key in []:
                if mda_data_output_dict[self.techno_name][key]['is_coupling']:
                    coupled_outputs += [f'{namespace}.{key}']
            else:
                if mda_data_output_dict[self.techno_name][key]['is_coupling']:
                    coupled_outputs += [f'{namespace}.{self.techno_name}.{key}']
        coupled_outputs.append(
            f'{namespace}.{self.techno_name}.non_use_capital')
        # Overwrite values for ratios with values from setup
        inputs_dict[f'{namespace}.{GlossaryEnergy.YearEnd}'] = 2050
        inputs_dict[f'{namespace}.is_apply_ratio'] = self.is_apply_ratio
        inputs_dict[f'{namespace}.is_stream_demand'] = self.is_stream_demand
        inputs_dict[f'{namespace}.is_apply_resource_ratio'] = self.is_apply_resource_ratio
        inputs_dict[f'{namespace}.{GlossaryEnergy.AllStreamsDemandRatioValue}'] = self.all_streams_demand_ratio
        inputs_dict[f'{namespace}.all_resource_ratio_usable_demand'] = self.all_resource_ratio_usable_demand

        self.ee.load_study_from_input_dict(inputs_dict)

        self.ee.execute()

        disc = self.ee.dm.get_disciplines_with_name(
            f'{self.name}.{self.techno_name}')[0].mdo_discipline_wrapp.mdo_discipline
        # AbstractJacobianUnittest.DUMP_JACOBIAN = True

        self.check_jacobian(location=dirname(__file__), filename=f'jacobian_ratio_{self.techno_name}.pkl',
                            discipline=disc, step=1.0e-18, derr_approx='complex_step', threshold=1e-5,
                            local_data=disc.local_data,
                            inputs=coupled_inputs,
                            outputs=coupled_outputs, )

    def test_08_gaseous_hydrogen_discipline_jacobian(self):
        '''
        Test the gradients of the ratios on Gaseous Hydrogen energy to test the gradients on a stream
        '''
        self.setUp()
        self.energy_name = f'{GlossaryEnergy.hydrogen}.{GlossaryEnergy.gaseous_hydrogen}'
        self.ee = ExecutionEngine(self.name)
        ns_dict = {'ns_public': f'{self.name}',
                   'ns_hydrogen': f'{self.name}',
                   'ns_energy_study': f'{self.name}',
                   'ns_resource': f'{self.name}'}

        self.ee.ns_manager.add_ns_def(ns_dict)

        mod_path = 'energy_models.core.stream_type.energy_disciplines.gaseous_hydrogen_disc.GaseousHydrogenDiscipline'
        builder = self.ee.factory.get_builder_from_module(
            self.energy_name, mod_path)

        self.ee.factory.set_builders_to_coupling_builder(builder)

        self.ee.configure()
        self.ee.display_treeview_nodes()

        pkl_file = open(
            join(dirname(__file__), 'data_tests/mda_energy_data_streams_input_dict.pkl'), 'rb')
        mda_data_input_dict = pickle.load(pkl_file)
        pkl_file.close()

        namespace = f'{self.name}'
        inputs_dict = {}
        coupled_inputs = []
        for key in mda_data_input_dict[self.energy_name].keys():
            if key in [GlossaryEnergy.techno_list, GlossaryEnergy.CO2TaxesValue, GlossaryEnergy.YearStart,
                       GlossaryEnergy.YearEnd,
                       'scaling_factor_energy_production', 'scaling_factor_energy_consumption',
                       'scaling_factor_techno_consumption', 'scaling_factor_techno_production', ]:
                inputs_dict[f'{namespace}.{key}'] = mda_data_input_dict[self.energy_name][key]['value']
                if mda_data_input_dict[self.energy_name][key]['is_coupling']:
                    coupled_inputs += [f'{namespace}.{key}']
            else:
                inputs_dict[f'{namespace}.{self.energy_name}.{key}'] = mda_data_input_dict[self.energy_name][key][
                    'value']
                if mda_data_input_dict[self.energy_name][key]['is_coupling']:
                    coupled_inputs += [f'{namespace}.{self.energy_name}.{key}']

        pkl_file = open(
            join(dirname(__file__), 'data_tests/mda_energy_data_streams_output_dict.pkl'), 'rb')
        mda_data_output_dict = pickle.load(pkl_file)
        pkl_file.close()

        coupled_outputs = []
        for key in mda_data_output_dict[self.energy_name].keys():
            if mda_data_output_dict[self.energy_name][key]['is_coupling']:
                coupled_outputs += [f'{namespace}.{self.energy_name}.{key}']

        technos = inputs_dict[f"{self.name}.technologies_list"]
        techno_capital = pd.DataFrame({
            GlossaryEnergy.Years: self.years,
            GlossaryEnergy.Capital: 20000 * np.ones_like(self.years)
        })
        for techno in technos:
            inputs_dict[
                f"{self.name}.{self.energy_name}.{techno}.{GlossaryEnergy.TechnoCapitalValue}"] = techno_capital
            coupled_inputs.append(f"{self.name}.{self.energy_name}.{techno}.{GlossaryEnergy.TechnoCapitalValue}")

        coupled_outputs.append(f"{self.name}.{self.energy_name}.{GlossaryEnergy.EnergyTypeCapitalDfValue}")

        # Overwrite values for ratios with values from setup
        inputs_dict[f'{namespace}.{GlossaryEnergy.YearEnd}'] = 2050
        inputs_dict[f'{namespace}.is_apply_ratio'] = self.is_apply_ratio
        inputs_dict[f'{namespace}.is_stream_demand'] = self.is_stream_demand
        inputs_dict[f'{namespace}.is_apply_resource_ratio'] = self.is_apply_resource_ratio
        inputs_dict[f'{namespace}.{GlossaryEnergy.AllStreamsDemandRatioValue}'] = self.all_streams_demand_ratio
        inputs_dict[f'{namespace}.all_resource_ratio_usable_demand'] = self.all_resource_ratio_usable_demand

        self.ee.load_study_from_input_dict(inputs_dict)

        self.ee.execute()

        disc = self.ee.dm.get_disciplines_with_name(
            f'{self.name}.{self.energy_name}')[0].mdo_discipline_wrapp.mdo_discipline
        # AbstractJacobianUnittest.DUMP_JACOBIAN = True

        self.check_jacobian(location=dirname(__file__), filename=f'jacobian_ratio_{self.energy_name}.pkl',
                            discipline=disc, step=1.0e-18, derr_approx='complex_step', threshold=1e-5,
                            local_data=disc.local_data,
                            inputs=coupled_inputs,
                            outputs=coupled_outputs, )

    def _test_09_carbon_capture_discipline_jacobian(self):
        '''
        Test the gradients of the ratios on Carbon Capture stream since it has special gradients.
        Also, set the inputs so that the limited flue gas case is tested.
        '''
        self.setUp()
        self.energy_name = GlossaryEnergy.carbon_capture
        self.ee = ExecutionEngine(self.name)
        ns_dict = {GlossaryEnergy.NS_ENERGY_MIX: f'{self.name}',
                   'ns_flue_gas': f'{self.name}',
                   'ns_carbon_capture': f'{self.name}',
                   'ns_public': f'{self.name}'}

        self.ee.ns_manager.add_ns_def(ns_dict)

        mod_path = 'energy_models.core.stream_type.carbon_disciplines.carbon_capture_disc.CarbonCaptureDiscipline'
        builder = self.ee.factory.get_builder_from_module(
            self.energy_name, mod_path)

        self.ee.factory.set_builders_to_coupling_builder(builder)

        self.ee.configure()
        self.ee.display_treeview_nodes()

        pkl_file = open(
            join(dirname(__file__), 'data_tests/mda_energy_data_streams_input_dict.pkl'), 'rb')
        mda_data_input_dict = pickle.load(pkl_file)
        pkl_file.close()

        namespace = f'{self.name}'
        inputs_dict = {}
        coupled_inputs = []
        for key in mda_data_input_dict[self.energy_name].keys():
            if key in [GlossaryEnergy.techno_list, GlossaryEnergy.CO2TaxesValue, GlossaryEnergy.YearStart,
                       GlossaryEnergy.YearEnd,
                       'scaling_factor_energy_production', 'scaling_factor_energy_consumption',
                       'scaling_factor_techno_consumption', 'scaling_factor_techno_production',
                       'flue_gas_prod_ratio', 'flue_gas_production', 'ratio_objective']:
                inputs_dict[f'{namespace}.{key}'] = mda_data_input_dict[self.energy_name][key]['value']
                if mda_data_input_dict[self.energy_name][key]['is_coupling']:
                    coupled_inputs += [f'{namespace}.{key}']
            else:
                inputs_dict[f'{namespace}.{self.energy_name}.{key}'] = mda_data_input_dict[self.energy_name][key][
                    'value']
                if mda_data_input_dict[self.energy_name][key]['is_coupling']:
                    coupled_inputs += [f'{namespace}.{self.energy_name}.{key}']

        pkl_file = open(
            join(dirname(__file__), 'data_tests/mda_energy_data_streams_output_dict.pkl'), 'rb')
        mda_data_output_dict = pickle.load(pkl_file)
        pkl_file.close()

        coupled_outputs = []
        for key in mda_data_output_dict[self.energy_name].keys():
            if mda_data_output_dict[self.energy_name][key]['is_coupling']:
                coupled_outputs += [f'{namespace}.{self.energy_name}.{key}']

        # Overwrite values for ratios with values from setup
        inputs_dict[f'{namespace}.{GlossaryEnergy.YearEnd}'] = 2050
        inputs_dict[f'{namespace}.is_apply_ratio'] = self.is_apply_ratio
        inputs_dict[f'{namespace}.is_stream_demand'] = self.is_stream_demand
        inputs_dict[f'{namespace}.is_apply_resource_ratio'] = self.is_apply_resource_ratio
        inputs_dict[f'{namespace}.{GlossaryEnergy.AllStreamsDemandRatioValue}'] = self.all_streams_demand_ratio
        inputs_dict[f'{namespace}.all_resource_ratio_usable_demand'] = self.all_resource_ratio_usable_demand
        # Overwrite CalciumLooping techno production to test the flue_gas
        # limited case
        inputs_dict[
            f'{namespace}.{self.energy_name}.{GlossaryEnergy.flue_gas_capture}.CalciumLooping.{GlossaryEnergy.TechnoProductionValue}'][
            f'{GlossaryEnergy.carbon_capture} (Mt)'] *= np.linspace(1.0, 5.0, len(self.years))
        self.ee.load_study_from_input_dict(inputs_dict)

        self.ee.execute()

        disc = self.ee.dm.get_disciplines_with_name(
            f'{self.name}.{self.energy_name}')[0].mdo_discipline_wrapp.mdo_discipline
        # AbstractJacobianUnittest.DUMP_JACOBIAN = True

        self.check_jacobian(location=dirname(__file__), filename=f'jacobian_ratio_cc{self.energy_name}.pkl',
                            discipline=disc, step=1.0e-18, derr_approx='complex_step', threshold=1e-5,
                            local_data=disc.local_data,
                            inputs=coupled_inputs,
                            outputs=coupled_outputs, )

    def _test_10_energy_mix_discipline_jacobian(self):
        '''
        Test the gradients of the ratios on EnergyMix discipline.
        For now do not include it to the test routine (not sure how volatile this test it)
        '''
        self.setUp()
        self.model_name = 'EnergyMix'
        self.ee = ExecutionEngine(self.name)
        ns_dict = {GlossaryEnergy.NS_ENERGY_MIX: f'{self.name}',
                   'ns_public': f'{self.name}'}

        self.ee.ns_manager.add_ns_def(ns_dict)

        repo = 'energy_models.sos_processes.energy.MDA'
        builder = self.ee.factory.get_builder_from_process(
            repo, 'energy_process_v0')

        self.ee.factory.set_builders_to_coupling_builder(builder)
        self.ee.configure()
        usecase = Study(execution_engine=self.ee)
        usecase.study_name = self.name
        values_dict = usecase.setup_usecase()

        self.ee.display_treeview_nodes()
        full_values_dict = {}
        for dict_v in values_dict:
            full_values_dict.update(dict_v)

        full_values_dict[f'{self.name}.{GlossaryEnergy.YearEnd}'] = 2050
        full_values_dict[f'{self.name}.epsilon0'] = 1.0
        full_values_dict[f'{self.name}.tolerance'] = 1.0e-8
        full_values_dict[f'{self.name}.max_mda_iter'] = 1
        full_values_dict[f'{self.name}.sub_mda_class'] = 'MDAGaussSeidel'
        # Overwrite values for ratios with values from setup
        full_values_dict[f'{self.name}.is_apply_ratio'] = self.is_apply_ratio
        full_values_dict[f'{self.name}.is_stream_demand'] = self.is_stream_demand
        full_values_dict[f'{self.name}.is_apply_resource_ratio'] = self.is_apply_resource_ratio
        full_values_dict[f'{self.name}.{GlossaryEnergy.AllStreamsDemandRatioValue}'] = self.all_streams_demand_ratio
        full_values_dict[f'{self.name}.all_resource_ratio_usable_demand'] = self.all_resource_ratio_usable_demand

        self.ee.load_study_from_input_dict(full_values_dict)

        self.ee.execute()

        disc = self.ee.dm.get_disciplines_with_name(
            f'{self.name}.{self.model_name}')[0].mdo_discipline_wrapp.mdo_discipline

        # Get coupled inputs and outputs
        full_inputs = disc.get_input_data_names()
        full_outputs = disc.get_output_data_names()
        # For the coupled inputs and outputs, test inputs/outputs on all
        # namespaces
        coupled_inputs, coupled_outputs = [], []
        namespaces = [f'{self.name}.', f'{self.name}.{self.model_name}.', ]
        for namespace in namespaces:
            coupled_inputs += [input for input in full_inputs if self.ee.dm.get_data(
                input, 'coupling')]
            coupled_outputs += [output for output in full_outputs if self.ee.dm.get_data(
                output, 'coupling')]

        # AbstractJacobianUnittest.DUMP_JACOBIAN = True

        coupled_inputs = [
            'Test_Ratio.EnergyMix.liquid_fuel.{GlossaryEnergy.EnergyConsumptionWithoutRatioValue}', ]
        # 'Test_Ratio.EnergyMix.methane.{GlossaryEnergy.EnergyProcductionWithoutRatioValue}']
        coupled_outputs = ['Test_Ratio.EnergyMix.{GlossaryEnergy.AllStreamsDemandRatioValue}']

        self.check_jacobian(location=dirname(__file__), filename=f'jacobian_ratio_{self.model_name}.pkl',
                            discipline=disc, step=1.0e-16, derr_approx='complex_step', local_data=disc.local_data,
                            inputs=coupled_inputs, outputs=coupled_outputs, )

    def _test_11_energy_mix_discipline_in_WITNESSFull_jacobian(self):
        '''
        Test the gradients of the ratios on EnergyMix discipline in WITNESS Full process.
        For now do not include it to the test routine (not sure how volatile this test it)
        '''
        self.setUp()
        self.model_name = 'EnergyMix'
        self.ee = ExecutionEngine(self.name)
        ns_dict = {GlossaryEnergy.NS_ENERGY_MIX: f'{self.name}',
                   'ns_public': f'{self.name}'}

        self.ee.ns_manager.add_ns_def(ns_dict)

        repo = 'climateeconomics.sos_processes.iam.witness'
        builder = self.ee.factory.get_builder_from_process(
            repo, 'witness_optim_sub_process')

        self.ee.factory.set_builders_to_coupling_builder(builder)
        self.ee.configure()
        usecase = WITNESSFull_subprocess(execution_engine=self.ee)
        usecase.study_name = self.name
        values_dict = usecase.setup_usecase()

        self.ee.display_treeview_nodes()
        full_values_dict = {}
        for dict_v in values_dict:
            full_values_dict.update(dict_v)

        full_values_dict[f'{self.name}.{GlossaryEnergy.YearEnd}'] = 2050
        full_values_dict[f'{self.name}.{usecase.coupling_name}.epsilon0'] = 1.0
        full_values_dict[f'{self.name}.{usecase.coupling_name}.tolerance'] = 1.0e-8
        full_values_dict[f'{self.name}.{usecase.coupling_name}.sub_mda_class'] = 'MDANewtonRaphson'
        full_values_dict[f'{self.name}.{usecase.coupling_name}.max_mda_iter'] = 1
        # Overwrite values for ratios with values from setup
        full_values_dict[
            f'{self.name}.{usecase.coupling_name}.{usecase.extra_name}.is_apply_ratio'] = self.is_apply_ratio
        full_values_dict[
            f'{self.name}.{usecase.coupling_name}.{usecase.extra_name}.is_stream_demand'] = self.is_stream_demand
        full_values_dict[
            f'{self.name}.{usecase.coupling_name}.{usecase.extra_name}.is_apply_resource_ratio'] = self.is_apply_resource_ratio
        full_values_dict[
            f'{self.name}.{usecase.coupling_name}.{usecase.extra_name}.{GlossaryEnergy.AllStreamsDemandRatioValue}'] = self.all_streams_demand_ratio
        full_values_dict[
            f'{self.name}.{usecase.coupling_name}.{usecase.extra_name}.all_resource_ratio_usable_demand'] = self.all_resource_ratio_usable_demand

        # Load design_var crash
        ds_crash = pd.read_csv('data_tests/design_space_last_ite_crash.csv')
        full_values_dict[f'{self.name}.design_space'] = ds_crash
        self.ee.load_study_from_input_dict(full_values_dict)

        self.ee.execute()

        # EnergyMix
        disc = self.ee.dm.get_disciplines_with_name(
            f'{self.name}.{usecase.coupling_name}.{usecase.extra_name}.{self.model_name}')[
            0].mdo_discipline_wrapp.mdo_discipline

        # Get coupled inputs and outputs
        full_inputs = disc.get_input_data_names()
        full_outputs = disc.get_output_data_names()
        # For the coupled inputs and outputs, test inputs/outputs on all
        # namespaces
        coupled_inputs, coupled_outputs = [], []
        namespaces = [f'{self.name}.', f'{self.name}.{usecase.coupling_name}.',
                      f'{self.name}.{usecase.coupling_name}.{usecase.extra_name}.',
                      f'{self.name}.{usecase.coupling_name}.{usecase.extra_name}.{self.model_name}.']
        for namespace in namespaces:
            coupled_inputs += [input for input in full_inputs if self.ee.dm.get_data(
                input, 'coupling')]
            coupled_outputs += [output for output in full_outputs if self.ee.dm.get_data(
                output, 'coupling')]

        energy_list = full_values_dict[
            f'{self.name}.{usecase.coupling_name}.{usecase.extra_name}.{GlossaryEnergy.energy_list}']
        coupled_inputs = []
        for energy in energy_list:
            coupled_inputs += [
                f'{self.name}.{usecase.coupling_name}.{usecase.extra_name}.{self.model_name}.{energy}.{GlossaryEnergy.EnergyProcductionWithoutRatioValue}', ]
            coupled_inputs += [
                f'{self.name}.{usecase.coupling_name}.{usecase.extra_name}.{self.model_name}.{energy}.{GlossaryEnergy.EnergyConsumptionWithoutRatioValue}', ]
        # coupled_inputs = [
        # f'{self.name}.{usecase.coupling_name}.{usecase.extra_name}.{self.model_name}.liquid_fuel.{GlossaryEnergy.EnergyConsumptionWithoutRatioValue}', ]
        # #'Test_Ratio.EnergyMix.methane.{GlossaryEnergy.EnergyProcductionWithoutRatioValue}']
        coupled_outputs = [
            f'{self.name}.{usecase.coupling_name}.{usecase.extra_name}.{self.model_name}.{GlossaryEnergy.AllStreamsDemandRatioValue}']

        # Techno
        disc = self.ee.dm.get_disciplines_with_name(
            f'{self.name}.{usecase.coupling_name}.{usecase.extra_name}.{self.model_name}.liquid_fuel.FischerTropsch')[0]

        # Get coupled inputs and outputs
        full_inputs = disc.get_input_data_names()
        full_outputs = disc.get_output_data_names()
        # For the coupled inputs and outputs, test inputs/outputs on all
        # namespaces
        coupled_inputs, coupled_outputs = [], []
        namespaces = [f'{self.name}.', f'{self.name}.{usecase.coupling_name}.',
                      f'{self.name}.{usecase.coupling_name}.{usecase.extra_name}.',
                      f'{self.name}.{usecase.coupling_name}.{usecase.extra_name}.{self.model_name}.']
        for namespace in namespaces:
            coupled_inputs += [input for input in full_inputs if self.ee.dm.get_data(
                input, 'coupling')]
            coupled_outputs += [output for output in full_outputs if self.ee.dm.get_data(
                output, 'coupling')]

        coupled_inputs = [
            f'{self.name}.{usecase.coupling_name}.{usecase.extra_name}.{GlossaryEnergy.AllStreamsDemandRatioValue}']
        # AbstractJacobianUnittest.DUMP_JACOBIAN = True

        self.check_jacobian(location=dirname(__file__), filename=f'jacobian_ratio_{self.model_name}_WITNESSFull.pkl',
                            discipline=disc, step=1.0e-16, derr_approx='complex_step', local_data=disc.local_data,
                            inputs=coupled_inputs, outputs=coupled_outputs, )

    def test_12_energy_mix_all_stream_demand_ratio_discipline_jacobian(self):
        '''
        Test the gradients of the ratios on EnergyMix discipline.
        For now do not include it to the test routine (not sure how volatile this test it)
        '''
        self.setUp()
        self.model_name = 'EnergyMix'
        self.ee = ExecutionEngine(self.name)
        ns_dict = {GlossaryEnergy.NS_ENERGY_MIX: f'{self.name}',
                   'ns_public': f'{self.name}'}

        self.ee.ns_manager.add_ns_def(ns_dict)

        repo = 'energy_models.sos_processes.energy.MDA'
        builder = self.ee.factory.get_builder_from_process(
            repo, 'energy_process_v0')

        self.ee.factory.set_builders_to_coupling_builder(builder)
        self.ee.configure()
        usecase = Study(execution_engine=self.ee)
        usecase.study_name = self.name
        values_dict = usecase.setup_usecase()

        self.ee.display_treeview_nodes()
        full_values_dict = {}
        for dict_v in values_dict:
            full_values_dict.update(dict_v)

        full_values_dict[f'{self.name}.{GlossaryEnergy.YearEnd}'] = 2050
        full_values_dict[f'{self.name}.epsilon0'] = 1.0
        full_values_dict[f'{self.name}.tolerance'] = 1.0e-8
        full_values_dict[f'{self.name}.max_mda_iter'] = 50
        full_values_dict[f'{self.name}.sub_mda_class'] = 'MDAGaussSeidel'
        # Overwrite values for ratios with values from setup
        full_values_dict[f'{self.name}.is_apply_ratio'] = self.is_apply_ratio
        full_values_dict[f'{self.name}.is_stream_demand'] = self.is_stream_demand
        full_values_dict[f'{self.name}.is_apply_resource_ratio'] = self.is_apply_resource_ratio
        full_values_dict[f'{self.name}.{GlossaryEnergy.AllStreamsDemandRatioValue}'] = self.all_streams_demand_ratio
        full_values_dict[f'{self.name}.all_resource_ratio_usable_demand'] = self.all_resource_ratio_usable_demand
        self.ee.load_study_from_input_dict(full_values_dict)

        self.ee.execute()

        disc = self.ee.dm.get_disciplines_with_name(
            f'{self.name}.{self.model_name}')[0].mdo_discipline_wrapp.mdo_discipline

        # Get coupled inputs and outputs
        full_inputs = disc.get_input_data_names()
        full_outputs = disc.get_output_data_names()

        # coupled_inputs = [input for input in full_inputs if self.ee.dm.get_data(
        #     input, 'coupling')]
        # coupled_outputs = [output for output in full_outputs if self.ee.dm.get_data(
        #     output, 'coupling')]
        # coupled_outputs.extend(['Test_Ratio.EnergyMix.{GlossaryEnergy.AllStreamsDemandRatioValue}'
        #                         ])

        # AbstractJacobianUnittest.DUMP_JACOBIAN = True

        coupled_inputs = [
            # 'Test_Ratio.EnergyMix.fuel.liquid_fuel.{GlossaryEnergy.EnergyConsumptionWithoutRatioValue}',
            # 'Test_Ratio.EnergyMix.methane.{GlossaryEnergy.EnergyProductionValue}',
            f'Test_Ratio.EnergyMix.electricity.{GlossaryEnergy.EnergyConsumptionValue}']
        coupled_outputs = [f'Test_Ratio.EnergyMix.{GlossaryEnergy.AllStreamsDemandRatioValue}', ]

        # coupled_inputs = ['Test_Ratio.EnergyMix.hydrogen.gaseous_hydrogen.{GlossaryEnergy.EnergyProductionValue}',]
        # coupled_outputs = ['Test_Ratio.EnergyMix.output_test']

        self.check_jacobian(location=dirname(__file__), filename=f'jacobian_ratio_false_true_{self.model_name}.pkl',
                            discipline=disc, step=1.0e-16, derr_approx='complex_step', local_data=disc.local_data,
                            inputs=coupled_inputs, outputs=coupled_outputs, )

    def test_01b_ratio_FossilGas_discipline_jacobian(self):
        '''
        Test the gradients of the ratios on a simple techno which uses a single resource ratio (natural_gas_resource consumption)
        '''
        self.setUp()
        self.techno_name = 'FossilGas'
        self.ee = ExecutionEngine(self.name)
        ns_dict = {'ns_public': self.name, 'ns_energy': self.name,
                   'ns_energy_study': f'{self.name}',
                   'ns_methane': f'{self.name}',
                   'ns_resource': f'{self.name}'}

        self.ee.ns_manager.add_ns_def(ns_dict)

        mod_path = 'energy_models.models.methane.fossil_gas.fossil_gas_disc.FossilGasDiscipline'
        builder = self.ee.factory.get_builder_from_module(
            self.techno_name, mod_path)

        self.ee.factory.set_builders_to_coupling_builder(builder)

        self.ee.configure()
        self.ee.display_treeview_nodes()

        pkl_file = open(
            join(dirname(__file__), 'data_tests/mda_energy_data_technologies_input_dict.pkl'), 'rb')
        mda_data_input_dict = pickle.load(pkl_file)
        pkl_file.close()

        namespace = f'{self.name}'
        inputs_dict = {}
        coupled_inputs = []
        for key in mda_data_input_dict[self.techno_name].keys():
            # Modify namespace of input 'key' if needed
            if key in ['linearization_mode', 'cache_type', 'cache_file_path', 'sub_mda_class',
                       'max_mda_iter', 'n_processes', 'chain_linearize', 'tolerance', 'use_lu_fact',
                       'warm_start', 'acceleration', 'warm_start_threshold', 'n_subcouplings_parallel',
                       'max_mda_iter_gs', 'relax_factor', 'epsilon0',
                       'linear_solver_MDO', 'linear_solver_MDO_preconditioner', 'linear_solver_MDA',
                       'linear_solver_MDA_preconditioner', 'linear_solver_MDA_options',
                       'linear_solver_MDO_options', 'tolerance_linear_solver_MDO', 'group_mda_disciplines',
                       GlossaryEnergy.TransportCostValue, GlossaryEnergy.TransportMarginValue, GlossaryEnergy.YearStart,
                       GlossaryEnergy.YearEnd,
                       GlossaryEnergy.EnergyPricesValue, GlossaryEnergy.EnergyCO2EmissionsValue,
                       GlossaryEnergy.CO2TaxesValue, GlossaryEnergy.ResourcesPriceValue,
                       GlossaryEnergy.RessourcesCO2EmissionsValue, 'scaling_factor_techno_consumption',
                       'scaling_factor_techno_production', 'is_apply_ratio',
                       'is_stream_demand', 'is_apply_resource_ratio',
                       'residuals_history', GlossaryEnergy.AllStreamsDemandRatioValue,
                       'all_resource_ratio_usable_demand', 'ratio_objective']:
                inputs_dict[f'{namespace}.{key}'] = mda_data_input_dict[self.techno_name][key]['value']
                if mda_data_input_dict[self.techno_name][key]['is_coupling']:
                    coupled_inputs += [f'{namespace}.{key}']
            else:
                inputs_dict[f'{namespace}.{self.techno_name}.{key}'] = mda_data_input_dict[self.techno_name][key][
                    'value']
                if mda_data_input_dict[self.techno_name][key]['is_coupling']:
                    coupled_inputs += [f'{namespace}.{self.techno_name}.{key}']

        pkl_file = open(
            join(dirname(__file__), 'data_tests/mda_energy_data_technologies_output_dict.pkl'), 'rb')
        mda_data_output_dict = pickle.load(pkl_file)
        pkl_file.close()

        coupled_outputs = []
        for key in mda_data_output_dict[self.techno_name].keys():
            # Modify namespace of output 'key' if needed
            if key in []:
                if mda_data_output_dict[self.techno_name][key]['is_coupling']:
                    coupled_outputs += [f'{namespace}.{key}']
            else:
                if mda_data_output_dict[self.techno_name][key]['is_coupling']:
                    coupled_outputs += [f'{namespace}.{self.techno_name}.{key}']

        # Overwrite values for ratios with values from setup
        inputs_dict[f'{namespace}.{GlossaryEnergy.YearEnd}'] = 2050
        inputs_dict[f'{namespace}.is_apply_ratio'] = self.is_apply_ratio
        inputs_dict[f'{namespace}.is_stream_demand'] = self.is_stream_demand
        inputs_dict[f'{namespace}.is_apply_resource_ratio'] = self.is_apply_resource_ratio
        inputs_dict[f'{namespace}.{GlossaryEnergy.AllStreamsDemandRatioValue}'] = self.all_streams_demand_ratio
        inputs_dict[f'{namespace}.all_resource_ratio_usable_demand'] = self.all_resource_ratio_usable_demand

        self.ee.load_study_from_input_dict(inputs_dict)

        self.ee.execute()

        disc = self.ee.dm.get_disciplines_with_name(
            f'{self.name}.{self.techno_name}')[0].mdo_discipline_wrapp.mdo_discipline
        coupled_outputs.append(
            f'{namespace}.{self.techno_name}.non_use_capital')
        self.check_jacobian(location=dirname(__file__), filename=f'jacobian_ratio_{self.techno_name}.pkl',
                            discipline=disc, step=1.0e-18, derr_approx='complex_step', threshold=1e-5,
                            local_data=disc.local_data,
                            inputs=coupled_inputs,
                            outputs=coupled_outputs, )

    def test_02b_ratio_Nuclear_discipline_jacobian(self):
        '''
        Test the gradients of the ratios on a simple techno which uses a single resource ratio (uranium_resource consumption)
        '''
        self.setUp()
        self.techno_name = 'Nuclear'
        self.ee = ExecutionEngine(self.name)
        ns_dict = {'ns_public': self.name, 'ns_energy': self.name,
                   'ns_energy_study': f'{self.name}',
                   'ns_electricity': f'{self.name}',
                   'ns_resource': f'{self.name}'}

        self.ee.ns_manager.add_ns_def(ns_dict)

        mod_path = 'energy_models.models.electricity.nuclear.nuclear_disc.NuclearDiscipline'
        builder = self.ee.factory.get_builder_from_module(
            self.techno_name, mod_path)

        self.ee.factory.set_builders_to_coupling_builder(builder)

        self.ee.configure()
        self.ee.display_treeview_nodes()

        pkl_file = open(
            join(dirname(__file__), 'data_tests/mda_energy_data_technologies_input_dict.pkl'), 'rb')
        mda_data_input_dict = pickle.load(pkl_file)
        pkl_file.close()

        namespace = f'{self.name}'
        inputs_dict = {}
        coupled_inputs = []
        for key in mda_data_input_dict[self.techno_name].keys():
            # Modify namespace of input 'key' if needed
            if key in ['linearization_mode', 'cache_type', 'cache_file_path', 'sub_mda_class',
                       'max_mda_iter', 'n_processes', 'chain_linearize', 'tolerance', 'use_lu_fact',
                       'warm_start', 'acceleration', 'warm_start_threshold', 'n_subcouplings_parallel',
                       'max_mda_iter_gs', 'relax_factor', 'epsilon0',
                       'linear_solver_MDO', 'linear_solver_MDO_preconditioner', 'linear_solver_MDA',
                       'linear_solver_MDA_preconditioner', 'linear_solver_MDA_options',
                       'linear_solver_MDO_options', 'tolerance_linear_solver_MDO', 'group_mda_disciplines',
                       GlossaryEnergy.TransportCostValue, GlossaryEnergy.TransportMarginValue, GlossaryEnergy.YearStart,
                       GlossaryEnergy.YearEnd,
                       GlossaryEnergy.EnergyPricesValue, GlossaryEnergy.EnergyCO2EmissionsValue,
                       GlossaryEnergy.CO2TaxesValue, GlossaryEnergy.ResourcesPriceValue,
                       GlossaryEnergy.RessourcesCO2EmissionsValue, 'scaling_factor_techno_consumption',
                       'scaling_factor_techno_production', 'is_apply_ratio',
                       'is_stream_demand', 'is_apply_resource_ratio',
                       'residuals_history', GlossaryEnergy.AllStreamsDemandRatioValue,
                       'all_resource_ratio_usable_demand']:
                inputs_dict[f'{namespace}.{key}'] = mda_data_input_dict[self.techno_name][key]['value']
                if mda_data_input_dict[self.techno_name][key]['is_coupling']:
                    coupled_inputs += [f'{namespace}.{key}']
            else:
                inputs_dict[f'{namespace}.{self.techno_name}.{key}'] = mda_data_input_dict[self.techno_name][key][
                    'value']
                if mda_data_input_dict[self.techno_name][key]['is_coupling']:
                    coupled_inputs += [f'{namespace}.{self.techno_name}.{key}']

        pkl_file = open(
            join(dirname(__file__), 'data_tests/mda_energy_data_technologies_output_dict.pkl'), 'rb')
        mda_data_output_dict = pickle.load(pkl_file)
        pkl_file.close()

        coupled_outputs = []
        for key in mda_data_output_dict[self.techno_name].keys():
            # Modify namespace of output 'key' if needed
            if key in []:
                if mda_data_output_dict[self.techno_name][key]['is_coupling']:
                    coupled_outputs += [f'{namespace}.{key}']
            else:
                if mda_data_output_dict[self.techno_name][key]['is_coupling']:
                    coupled_outputs += [f'{namespace}.{self.techno_name}.{key}']

        # Overwrite values for ratios with values from setup
        inputs_dict[f'{namespace}.{GlossaryEnergy.YearEnd}'] = 2050
        inputs_dict[f'{namespace}.is_apply_ratio'] = self.is_apply_ratio
        inputs_dict[f'{namespace}.is_stream_demand'] = self.is_stream_demand
        inputs_dict[f'{namespace}.is_apply_resource_ratio'] = self.is_apply_resource_ratio
        inputs_dict[f'{namespace}.{GlossaryEnergy.AllStreamsDemandRatioValue}'] = self.all_streams_demand_ratio
        inputs_dict[f'{namespace}.all_resource_ratio_usable_demand'] = self.all_resource_ratio_usable_demand

        self.ee.load_study_from_input_dict(inputs_dict)

        self.ee.execute()

        disc = self.ee.dm.get_disciplines_with_name(
            f'{self.name}.{self.techno_name}')[0].mdo_discipline_wrapp.mdo_discipline
        coupled_inputs.append(
            f'{namespace}.all_resource_ratio_usable_demand'
        )
        coupled_outputs.append(
            f'{namespace}.{self.techno_name}.non_use_capital')
        # AbstractJacobianUnittest.DUMP_JACOBIAN = True
        self.check_jacobian(location=dirname(__file__), filename=f'jacobian_ratio_{self.techno_name}.pkl',
                            discipline=disc, step=1.0e-18, derr_approx='complex_step', threshold=1e-5,
                            local_data=disc.local_data,
                            inputs=coupled_inputs,
                            outputs=coupled_outputs, )

    def test_03b_ratio_CoalExtraction_discipline_jacobian(self):
        '''
        Test the gradients of the ratios on a simple techno which uses a single resource ratio (coal_resource consumption)
        '''
        self.setUp()
        self.techno_name = 'CoalExtraction'
        self.ee = ExecutionEngine(self.name)
        ns_dict = {'ns_public': self.name, 'ns_energy': self.name,
                   'ns_energy_study': f'{self.name}',
                   'ns_solid_fuel': f'{self.name}',
                   'ns_resource': f'{self.name}'}

        self.ee.ns_manager.add_ns_def(ns_dict)

        mod_path = 'energy_models.models.solid_fuel.coal_extraction.coal_extraction_disc.CoalExtractionDiscipline'
        builder = self.ee.factory.get_builder_from_module(
            self.techno_name, mod_path)

        self.ee.factory.set_builders_to_coupling_builder(builder)

        self.ee.configure()
        self.ee.display_treeview_nodes()

        pkl_file = open(
            join(dirname(__file__), 'data_tests/mda_energy_data_technologies_input_dict.pkl'), 'rb')
        mda_data_input_dict = pickle.load(pkl_file)
        pkl_file.close()

        namespace = f'{self.name}'
        inputs_dict = {}
        coupled_inputs = []
        for key in mda_data_input_dict[self.techno_name].keys():
            # Modify namespace of input 'key' if needed
            if key in ['linearization_mode', 'cache_type', 'cache_file_path', 'sub_mda_class',
                       'max_mda_iter', 'n_processes', 'chain_linearize', 'tolerance', 'use_lu_fact',
                       'warm_start', 'acceleration', 'warm_start_threshold', 'n_subcouplings_parallel',
                       'max_mda_iter_gs', 'relax_factor', 'epsilon0',
                       'linear_solver_MDO', 'linear_solver_MDO_preconditioner', 'linear_solver_MDA',
                       'linear_solver_MDA_preconditioner', 'linear_solver_MDA_options',
                       'linear_solver_MDO_options', 'tolerance_linear_solver_MDO', 'group_mda_disciplines',
                       GlossaryEnergy.TransportCostValue, GlossaryEnergy.TransportMarginValue, GlossaryEnergy.YearStart,
                       GlossaryEnergy.YearEnd,
                       GlossaryEnergy.EnergyPricesValue, GlossaryEnergy.EnergyCO2EmissionsValue,
                       GlossaryEnergy.CO2TaxesValue, GlossaryEnergy.ResourcesPriceValue,
                       GlossaryEnergy.RessourcesCO2EmissionsValue, 'scaling_factor_techno_consumption',
                       'scaling_factor_techno_production', 'is_apply_ratio',
                       'is_stream_demand', 'is_apply_resource_ratio',
                       'residuals_history', GlossaryEnergy.AllStreamsDemandRatioValue,
                       'all_resource_ratio_usable_demand']:
                inputs_dict[f'{namespace}.{key}'] = mda_data_input_dict[self.techno_name][key]['value']
                if mda_data_input_dict[self.techno_name][key]['is_coupling']:
                    coupled_inputs += [f'{namespace}.{key}']
            else:
                inputs_dict[f'{namespace}.{self.techno_name}.{key}'] = mda_data_input_dict[self.techno_name][key][
                    'value']
                if mda_data_input_dict[self.techno_name][key]['is_coupling']:
                    coupled_inputs += [f'{namespace}.{self.techno_name}.{key}']

        pkl_file = open(
            join(dirname(__file__), 'data_tests/mda_energy_data_technologies_output_dict.pkl'), 'rb')
        mda_data_output_dict = pickle.load(pkl_file)
        pkl_file.close()

        coupled_outputs = []
        for key in mda_data_output_dict[self.techno_name].keys():
            # Modify namespace of output 'key' if needed
            if key in []:
                if mda_data_output_dict[self.techno_name][key]['is_coupling']:
                    coupled_outputs += [f'{namespace}.{key}']
            else:
                if mda_data_output_dict[self.techno_name][key]['is_coupling']:
                    coupled_outputs += [f'{namespace}.{self.techno_name}.{key}']

        # Overwrite values for ratios with values from setup
        inputs_dict[f'{namespace}.{GlossaryEnergy.YearEnd}'] = 2050
        inputs_dict[f'{namespace}.is_apply_ratio'] = self.is_apply_ratio
        inputs_dict[f'{namespace}.is_stream_demand'] = self.is_stream_demand
        inputs_dict[f'{namespace}.is_apply_resource_ratio'] = self.is_apply_resource_ratio
        inputs_dict[f'{namespace}.{GlossaryEnergy.AllStreamsDemandRatioValue}'] = self.all_streams_demand_ratio
        inputs_dict[f'{namespace}.all_resource_ratio_usable_demand'] = self.all_resource_ratio_usable_demand

        self.ee.load_study_from_input_dict(inputs_dict)

        self.ee.execute()

        disc = self.ee.dm.get_disciplines_with_name(
            f'{self.name}.{self.techno_name}')[0].mdo_discipline_wrapp.mdo_discipline
        coupled_outputs.append(
            f'{namespace}.{self.techno_name}.non_use_capital')
        self.check_jacobian(location=dirname(__file__), filename=f'jacobian_ratio_{self.techno_name}.pkl',
                            discipline=disc, step=1.0e-18, derr_approx='complex_step', threshold=1e-5,
                            local_data=disc.local_data,
                            inputs=coupled_inputs,
                            outputs=coupled_outputs, )

    def test_04b_ratio_Refinery_discipline_jacobian(self):
        '''
        Test the gradients of the ratios on a simple techno which uses a single resource ratio (oil_resource consumption)
        '''
        self.setUp()
        self.techno_name = 'Refinery'
        self.ee = ExecutionEngine(self.name)
        ns_dict = {'ns_public': self.name, 'ns_energy': self.name,
                   'ns_energy_study': f'{self.name}',
                   'ns_liquid_fuel': f'{self.name}',
                   'ns_resource': f'{self.name}'}

        self.ee.ns_manager.add_ns_def(ns_dict)
        mod_path = 'energy_models.models.liquid_fuel.refinery.refinery_disc.RefineryDiscipline'
        builder = self.ee.factory.get_builder_from_module(
            self.techno_name, mod_path)

        self.ee.factory.set_builders_to_coupling_builder(builder)

        self.ee.configure()
        self.ee.display_treeview_nodes()

        pkl_file = open(
            join(dirname(__file__), 'data_tests/mda_energy_data_technologies_input_dict.pkl'), 'rb')
        mda_data_input_dict = pickle.load(pkl_file)
        pkl_file.close()

        namespace = f'{self.name}'
        inputs_dict = {}
        coupled_inputs = []
        for key in mda_data_input_dict[self.techno_name].keys():
            # Modify namespace of input 'key' if needed
            if key in ['linearization_mode', 'cache_type', 'cache_file_path', 'sub_mda_class',
                       'max_mda_iter', 'n_processes', 'chain_linearize', 'tolerance', 'use_lu_fact',
                       'warm_start', 'acceleration', 'warm_start_threshold', 'n_subcouplings_parallel',
                       'max_mda_iter_gs', 'relax_factor', 'epsilon0',
                       'linear_solver_MDO', 'linear_solver_MDO_preconditioner', 'linear_solver_MDA',
                       'linear_solver_MDA_preconditioner', 'linear_solver_MDA_options',
                       'linear_solver_MDO_options', 'tolerance_linear_solver_MDO', 'group_mda_disciplines',
                       GlossaryEnergy.TransportCostValue, GlossaryEnergy.TransportMarginValue, GlossaryEnergy.YearStart,
                       GlossaryEnergy.YearEnd,
                       GlossaryEnergy.EnergyPricesValue, GlossaryEnergy.EnergyCO2EmissionsValue,
                       GlossaryEnergy.CO2TaxesValue, GlossaryEnergy.ResourcesPriceValue,
                       GlossaryEnergy.RessourcesCO2EmissionsValue, 'scaling_factor_techno_consumption',
                       'scaling_factor_techno_production', 'is_apply_ratio',
                       'is_stream_demand', 'is_apply_resource_ratio',
                       'residuals_history', GlossaryEnergy.AllStreamsDemandRatioValue,
                       'all_resource_ratio_usable_demand']:
                inputs_dict[f'{namespace}.{key}'] = mda_data_input_dict[self.techno_name][key]['value']
                if mda_data_input_dict[self.techno_name][key]['is_coupling']:
                    coupled_inputs += [f'{namespace}.{key}']
            else:
                inputs_dict[f'{namespace}.{self.techno_name}.{key}'] = mda_data_input_dict[self.techno_name][key][
                    'value']
                if mda_data_input_dict[self.techno_name][key]['is_coupling']:
                    coupled_inputs += [f'{namespace}.{self.techno_name}.{key}']

        pkl_file = open(
            join(dirname(__file__), 'data_tests/mda_energy_data_technologies_output_dict.pkl'), 'rb')
        mda_data_output_dict = pickle.load(pkl_file)
        pkl_file.close()

        coupled_outputs = []
        for key in mda_data_output_dict[self.techno_name].keys():
            # Modify namespace of output 'key' if needed
            if key in []:
                if mda_data_output_dict[self.techno_name][key]['is_coupling']:
                    coupled_outputs += [f'{namespace}.{key}']
            else:
                if mda_data_output_dict[self.techno_name][key]['is_coupling']:
                    coupled_outputs += [f'{namespace}.{self.techno_name}.{key}']

        # Overwrite values for ratios with values from setup
        inputs_dict[f'{namespace}.{GlossaryEnergy.YearEnd}'] = 2050
        inputs_dict[f'{namespace}.is_apply_ratio'] = self.is_apply_ratio
        inputs_dict[f'{namespace}.is_stream_demand'] = self.is_stream_demand
        inputs_dict[f'{namespace}.is_apply_resource_ratio'] = self.is_apply_resource_ratio
        inputs_dict[f'{namespace}.{GlossaryEnergy.AllStreamsDemandRatioValue}'] = self.all_streams_demand_ratio
        inputs_dict[f'{namespace}.all_resource_ratio_usable_demand'] = self.all_resource_ratio_usable_demand

        self.ee.load_study_from_input_dict(inputs_dict)

        self.ee.execute()

        disc = self.ee.dm.get_disciplines_with_name(
            f'{self.name}.{self.techno_name}')[0].mdo_discipline_wrapp.mdo_discipline
        coupled_outputs.append(
            f'{namespace}.{self.techno_name}.non_use_capital')
        # AbstractJacobianUnittest.DUMP_JACOBIAN = True
        self.check_jacobian(location=dirname(__file__), filename=f'jacobian_ratio_{self.techno_name}.pkl',
                            discipline=disc, step=1.0e-18, derr_approx='complex_step', threshold=1e-5,
                            local_data=disc.local_data,
                            inputs=coupled_inputs,
                            outputs=coupled_outputs, )

    def test_05b_ratio_PEM_discipline_jacobian(self):
        '''
        Test the gradients of the ratios on a simple techno which uses a single resource ratio (platinum_resource consumption)
        '''
        self.setUp()
        self.techno_name = 'Electrolysis.PEM'
        self.ee = ExecutionEngine(self.name)
        ns_dict = {'ns_public': self.name, 'ns_energy': self.name,
                   'ns_energy_study': f'{self.name}',
                   'ns_hydrogen': f'{self.name}',
                   'ns_resource': f'{self.name}'}

        self.ee.ns_manager.add_ns_def(ns_dict)

        mod_path = 'energy_models.models.gaseous_hydrogen.electrolysis.pem.electrolysis_pem_disc.ElectrolysisPEMDiscipline'
        builder = self.ee.factory.get_builder_from_module(
            self.techno_name, mod_path)

        self.ee.factory.set_builders_to_coupling_builder(builder)

        self.ee.configure()
        self.ee.display_treeview_nodes()

        pkl_file = open(
            join(dirname(__file__), 'data_tests/mda_energy_data_technologies_input_dict.pkl'), 'rb')
        mda_data_input_dict = pickle.load(pkl_file)
        pkl_file.close()

        namespace = f'{self.name}'
        inputs_dict = {}
        coupled_inputs = []
        for key in mda_data_input_dict[self.techno_name].keys():
            # Modify namespace of input 'key' if needed
            if key in ['linearization_mode', 'cache_type', 'cache_file_path', 'sub_mda_class',
                       'max_mda_iter', 'n_processes', 'chain_linearize', 'tolerance', 'use_lu_fact',
                       'warm_start', 'acceleration', 'warm_start_threshold', 'n_subcouplings_parallel',
                       'max_mda_iter_gs', 'relax_factor', 'epsilon0',
                       'linear_solver_MDO', 'linear_solver_MDO_preconditioner', 'linear_solver_MDA',
                       'linear_solver_MDA_preconditioner', 'linear_solver_MDA_options',
                       'linear_solver_MDO_options', 'tolerance_linear_solver_MDO', 'group_mda_disciplines',
                       GlossaryEnergy.TransportCostValue, GlossaryEnergy.TransportMarginValue, GlossaryEnergy.YearStart,
                       GlossaryEnergy.YearEnd,
                       GlossaryEnergy.EnergyPricesValue, GlossaryEnergy.EnergyCO2EmissionsValue,
                       GlossaryEnergy.CO2TaxesValue, GlossaryEnergy.ResourcesPriceValue,
                       GlossaryEnergy.RessourcesCO2EmissionsValue, 'scaling_factor_techno_consumption',
                       'scaling_factor_techno_production', 'is_apply_ratio',
                       'is_stream_demand', 'is_apply_resource_ratio',
                       'residuals_history', GlossaryEnergy.AllStreamsDemandRatioValue,
                       'all_resource_ratio_usable_demand']:
                inputs_dict[f'{namespace}.{key}'] = mda_data_input_dict[self.techno_name][key]['value']
                if mda_data_input_dict[self.techno_name][key]['is_coupling']:
                    coupled_inputs += [f'{namespace}.{key}']
            else:
                inputs_dict[f'{namespace}.{self.techno_name}.{key}'] = mda_data_input_dict[self.techno_name][key][
                    'value']
                if mda_data_input_dict[self.techno_name][key]['is_coupling']:
                    coupled_inputs += [f'{namespace}.{self.techno_name}.{key}']

        pkl_file = open(
            join(dirname(__file__), 'data_tests/mda_energy_data_technologies_output_dict.pkl'), 'rb')
        mda_data_output_dict = pickle.load(pkl_file)
        pkl_file.close()

        coupled_outputs = []
        for key in mda_data_output_dict[self.techno_name].keys():
            # Modify namespace of output 'key' if needed
            if key in []:
                if mda_data_output_dict[self.techno_name][key]['is_coupling']:
                    coupled_outputs += [f'{namespace}.{key}']
            else:
                if mda_data_output_dict[self.techno_name][key]['is_coupling']:
                    coupled_outputs += [f'{namespace}.{self.techno_name}.{key}']

        # Overwrite values for ratios with values from setup

        inputs_dict[f'{namespace}.{GlossaryEnergy.YearEnd}'] = 2050
        inputs_dict[f'{namespace}.is_apply_ratio'] = self.is_apply_ratio
        inputs_dict[f'{namespace}.is_stream_demand'] = self.is_stream_demand
        inputs_dict[f'{namespace}.is_apply_resource_ratio'] = self.is_apply_resource_ratio
        inputs_dict[f'{namespace}.{GlossaryEnergy.AllStreamsDemandRatioValue}'] = self.all_streams_demand_ratio
        inputs_dict[f'{namespace}.all_resource_ratio_usable_demand'] = self.all_resource_ratio_usable_demand

        self.ee.load_study_from_input_dict(inputs_dict)

        self.ee.execute()

        disc = self.ee.dm.get_disciplines_with_name(
            f'{self.name}.{self.techno_name}')[0].mdo_discipline_wrapp.mdo_discipline
        coupled_inputs.append(
            f'{namespace}.all_resource_ratio_usable_demand'
        )
        coupled_outputs.append(
            f'{namespace}.{self.techno_name}.non_use_capital')
        coupled_outputs.remove(f'Test_Ratio.Electrolysis.PEM.{GlossaryEnergy.TechnoPricesValue}')
        # AbstractJacobianUnittest.DUMP_JACOBIAN = True
        self.check_jacobian(location=dirname(__file__), filename=f'jacobian_ratio_{self.techno_name}.pkl',
                            discipline=disc, step=1.0e-18, derr_approx='complex_step', threshold=2e-5,
                            local_data=disc.local_data,
                            inputs=coupled_inputs,
                            outputs=coupled_outputs, )


if '__main__' == __name__:
    # AbstractJacobianUnittest.DUMP_JACOBIAN = True
    cls = RatioJacobianTestCase()
    cls.setUp()
    np.set_printoptions(threshold=10000)
    # cls.test_07_ratio_CalciumLooping_discipline_jacobian()
    cls.test_05b_ratio_PEM_discipline_jacobian()<|MERGE_RESOLUTION|>--- conflicted
+++ resolved
@@ -277,129 +277,7 @@
                             inputs=coupled_inputs,
                             outputs=coupled_outputs, )
 
-<<<<<<< HEAD
-=======
-    def test_03_ratio_CropEnergy_discipline_jacobian(self):
-        '''
-        Test the gradients of the ratios on CropEnergy techno since it has special gradients
-        '''
-        self.setUp()
-        self.techno_name = 'CropEnergy'
-        self.ee = ExecutionEngine(self.name)
-        ns_dict = {'ns_public': self.name, 'ns_energy': f'{self.name}',
-                   'ns_energy_study': f'{self.name}',
-                   'ns_biomass_dry': f'{self.name}',
-                   GlossaryEnergy.NS_WITNESS: f'{self.name}',
-                   'ns_resource': f'{self.name}'}
-
-        self.ee.ns_manager.add_ns_def(ns_dict)
-
-        mod_path = f'energy_models.models.{GlossaryEnergy.biomass_dry}.crop_energy.crop_energy_disc.CropEnergyDiscipline'
-        builder = self.ee.factory.get_builder_from_module(
-            self.techno_name, mod_path)
-
-        self.ee.factory.set_builders_to_coupling_builder(builder)
-
-        self.ee.configure()
-        self.ee.display_treeview_nodes()
-
-        pkl_file = open(
-            join(dirname(__file__), 'data_tests/mda_energy_data_technologies_input_dict.pkl'), 'rb')
-        mda_data_input_dict = pickle.load(pkl_file)
-        pkl_file.close()
-
-        namespace = f'{self.name}'
-        inputs_dict = {}
-        coupled_inputs = []
-        for key in mda_data_input_dict[self.techno_name].keys():
-            # Modify namespace of input 'key' if needed
-            if key in ['linearization_mode', 'cache_type', 'cache_file_path', 'sub_mda_class',
-                       'max_mda_iter', 'n_processes', 'chain_linearize', 'tolerance', 'use_lu_fact',
-                       'warm_start', 'acceleration', 'warm_start_threshold', 'n_subcouplings_parallel',
-                       'max_mda_iter_gs', 'relax_factor', 'epsilon0',
-                       'linear_solver_MDO', 'linear_solver_MDO_preconditioner', 'linear_solver_MDA',
-                       'linear_solver_MDA_preconditioner', 'linear_solver_MDA_options',
-                       'linear_solver_MDO_options', 'group_mda_disciplines',
-                       GlossaryEnergy.TransportCostValue, GlossaryEnergy.TransportMarginValue, GlossaryEnergy.YearStart,
-                       GlossaryEnergy.YearEnd,
-                       GlossaryEnergy.EnergyPricesValue, GlossaryEnergy.EnergyCO2EmissionsValue,
-                       GlossaryEnergy.CO2TaxesValue, GlossaryEnergy.ResourcesPriceValue,
-                       GlossaryEnergy.RessourcesCO2EmissionsValue, 'scaling_factor_techno_consumption',
-                       'scaling_factor_techno_production', 'is_apply_ratio',
-                       'is_stream_demand', 'is_apply_resource_ratio',
-                       'residuals_history', GlossaryEnergy.AllStreamsDemandRatioValue,
-                       'all_resource_ratio_usable_demand']:
-                inputs_dict[f'{namespace}.{key}'] = mda_data_input_dict[self.techno_name][key]['value']
-                if mda_data_input_dict[self.techno_name][key]['is_coupling']:
-                    coupled_inputs += [f'{namespace}.{key}']
-            else:
-                inputs_dict[f'{namespace}.{self.techno_name}.{key}'] = mda_data_input_dict[self.techno_name][key][
-                    'value']
-                if mda_data_input_dict[self.techno_name][key]['is_coupling']:
-                    coupled_inputs += [f'{namespace}.{self.techno_name}.{key}']
-
-        pkl_file = open(
-            join(dirname(__file__), 'data_tests/mda_energy_data_technologies_output_dict.pkl'), 'rb')
-        mda_data_output_dict = pickle.load(pkl_file)
-        pkl_file.close()
-
-        coupled_outputs = []
-        for key in mda_data_output_dict[self.techno_name].keys():
-            # Modify namespace of output 'key' if needed
-            if key in []:
-                if mda_data_output_dict[self.techno_name][key]['is_coupling']:
-                    coupled_outputs += [f'{namespace}.{key}']
-            else:
-                if mda_data_output_dict[self.techno_name][key]['is_coupling']:
-                    coupled_outputs += [f'{namespace}.{self.techno_name}.{key}']
-        coupled_outputs.append(
-            f'{namespace}.{self.techno_name}.non_use_capital')
-        # Overwrite values for ratios with values from setup
-        inputs_dict[f'{namespace}.{GlossaryEnergy.YearEnd}'] = 2050
-        inputs_dict[f'{namespace}.is_apply_ratio'] = self.is_apply_ratio
-        inputs_dict[f'{namespace}.is_stream_demand'] = self.is_stream_demand
-        inputs_dict[f'{namespace}.is_apply_resource_ratio'] = self.is_apply_resource_ratio
-        inputs_dict[f'{namespace}.{GlossaryEnergy.AllStreamsDemandRatioValue}'] = self.all_streams_demand_ratio
-        inputs_dict[f'{namespace}.all_resource_ratio_usable_demand'] = self.all_resource_ratio_usable_demand
-        inputs_dict[f'{namespace}.land_surface_for_food_df'] = pd.DataFrame(
-            {GlossaryEnergy.Years: np.arange(GlossaryEnergy.YeartStartDefault, 2050 + 1),
-             'Agriculture total (Gha)': np.ones(31) * 4.8})
-
-        self.ee.load_study_from_input_dict(inputs_dict)
-
-        self.ee.execute()
-
-        disc = self.ee.dm.get_disciplines_with_name(
-            f'{self.name}.{self.techno_name}')[0].mdo_discipline_wrapp.mdo_discipline
-        # AbstractJacobianUnittest.DUMP_JACOBIAN = True
-
-        self.check_jacobian(location=dirname(__file__), filename=f'jacobian_ratio_{self.techno_name}.pkl',
-                            discipline=disc, step=1.0e-18, derr_approx='complex_step', threshold=1e-5,
-                            local_data=disc.local_data,
-                            inputs=coupled_inputs,
-                            outputs=coupled_outputs, )
-
-    def test_04_ratio_UnmanagedWood_discipline_jacobian(self):
-        '''
-        Test the gradients of the ratios on UnmanagedWood techno since it has special gradients
-        '''
-        self.setUp()
-        self.techno_name = 'UnmanagedWood'
-        self.ee = ExecutionEngine(self.name)
-        ns_dict = {'ns_public': self.name, 'ns_energy': f'{self.name}',
-                   'ns_energy_study': f'{self.name}',
-                   'ns_biomass_dry': f'{self.name}',
-                   GlossaryEnergy.NS_WITNESS: f'{self.name}',
-                   'ns_resource': f'{self.name}'}
-
-        self.ee.ns_manager.add_ns_def(ns_dict)
-
-        mod_path = f'energy_models.models.{GlossaryEnergy.biomass_dry}.unmanaged_wood.unmanaged_wood_disc.UnmanagedWoodDiscipline'
-        builder = self.ee.factory.get_builder_from_module(
-            self.techno_name, mod_path)
-
-        self.ee.factory.set_builders_to_coupling_builder(builder)
->>>>>>> c1023fdf
+
 
     # def test_03_ratio_CropEnergy_discipline_jacobian(self):
     #     '''
@@ -590,6 +468,7 @@
     #                         inputs=coupled_inputs,
     #                         outputs=coupled_outputs,)
 
+
     def test_05_ratio_WaterGasShift_discipline_jacobian(self):
         '''
         Test the gradients of the ratios on WaterGasShift techno since it has special gradients
