'''
Copyright 2022 Airbus SAS
Modifications on 23/11/2023 Copyright 2023 Capgemini

Licensed under the Apache License, Version 2.0 (the "License");
you may not use this file except in compliance with the License.
You may obtain a copy of the License at

    http://www.apache.org/licenses/LICENSE-2.0

Unless required by applicable law or agreed to in writing, software
distributed under the License is distributed on an "AS IS" BASIS,
WITHOUT WARRANTIES OR CONDITIONS OF ANY KIND, either express or implied.
See the License for the specific language governing permissions and
limitations under the License.
'''
import unittest
from copy import deepcopy

from energy_models.glossaryenergy import GlossaryEnergy
from energy_models.sos_processes.energy.MDA.energy_process_v0.usecase import Study as StudyMDA
from gemseo.utils.compare_data_manager_tooling import compare_dict
from sostrades_core.execution_engine.execution_engine import ExecutionEngine


class DiscDoubleRunTestCase(unittest.TestCase):
    """
    Discipline double run test class
    """

    def setUp(self):
        '''
        Initialize third data needed for testing
        '''
        self.year_start = GlossaryEnergy.YeartStartDefault
        self.year_end = 2050

    def test_01_run_disc_twice_and_compare_dm(self):

        self.name = 'Test'
        self.model_name = 'design_var_open_loop'
        self.ee = ExecutionEngine(self.name)
        repo = 'energy_models.sos_processes.energy.MDA'
        builder = self.ee.factory.get_builder_from_process(
            repo, 'energy_process_v0')

        self.ee.factory.set_builders_to_coupling_builder(builder)
        self.ee.configure()
        usecase = StudyMDA(execution_engine=self.ee)
        usecase.study_name = self.name
        values_dict = usecase.setup_usecase()
        self.ee.display_treeview_nodes()
        dict_aggr = {}
        for dict_v in values_dict:
            dict_aggr.update(dict_v)
        numerical_values_dict = {
            f'{self.name}.epsilon0': 1.0,
            f'{self.name}.max_mda_iter': 1,
            f'{self.name}.tolerance': 1.0e-7,
            f'{self.name}.n_processes': 1,
            f'{self.name}.linearization_mode': 'adjoint',
            f'{self.name}.sub_mda_class': 'MDANewtonRaphson'}
        dict_aggr.update(numerical_values_dict)
        self.ee.load_study_from_input_dict(dict_aggr)
        proxy_factory = self.ee.execute()
        local_data = proxy_factory.proxy_disciplines[0].mdo_discipline_wrapp.mdo_discipline.local_data
        # self.ee.root_process.pre_run_mda()
        output_error = ''
        test_passed = True
        for disc in self.ee.factory.proxy_disciplines:
<<<<<<< HEAD
            # print(disc.get_disc_full_name())
            if disc.get_disc_full_name() == 'Test.CCUS.carbon_capture':
                local_data = disc.mdo_discipline_wrapp.mdo_discipline.local_data
                # RUN 1
                local_data1 = deepcopy(disc.mdo_discipline_wrapp.mdo_discipline.execute(deepcopy(local_data)))
                # RUN 2
                local_data2 = deepcopy(disc.mdo_discipline_wrapp.mdo_discipline.execute(deepcopy(local_data)))
                # COMPARE DICT
                dict_error = {}
                compare_dict(local_data1, local_data2, '', dict_error)
                if dict_error != {}:
                    test_passed = False
                    for error in dict_error:
                        output_error += f'Error while runing twice { usecase }:\n'
                        output_error += f'Mismatch in {error} for disc {disc.get_disc_full_name()}: {dict_error.get(error)}'
                        output_error += '\n---------------------------------------------------------\n'
=======
            local_data = disc.mdo_discipline_wrapp.mdo_discipline.local_data
            # RUN 1
            local_data1 = deepcopy(disc.mdo_discipline_wrapp.mdo_discipline.execute(deepcopy(local_data)))
            # RUN 2
            local_data2 = deepcopy(disc.mdo_discipline_wrapp.mdo_discipline.execute(deepcopy(local_data)))
            # COMPARE DICT
            dict_error = {}
            compare_dict(local_data1, local_data2, '', dict_error)
            if dict_error != {}:
                test_passed = False
                for error in dict_error:
                    output_error += f'Error while runing twice {usecase}:\n'
                    output_error += f'Mismatch in {error} for disc {disc.name}: {dict_error.get(error)}'
                    output_error += '\n---------------------------------------------------------\n'
>>>>>>> deccc9f4
        if not test_passed:
            raise Exception(f'{output_error}')<|MERGE_RESOLUTION|>--- conflicted
+++ resolved
@@ -68,24 +68,6 @@
         output_error = ''
         test_passed = True
         for disc in self.ee.factory.proxy_disciplines:
-<<<<<<< HEAD
-            # print(disc.get_disc_full_name())
-            if disc.get_disc_full_name() == 'Test.CCUS.carbon_capture':
-                local_data = disc.mdo_discipline_wrapp.mdo_discipline.local_data
-                # RUN 1
-                local_data1 = deepcopy(disc.mdo_discipline_wrapp.mdo_discipline.execute(deepcopy(local_data)))
-                # RUN 2
-                local_data2 = deepcopy(disc.mdo_discipline_wrapp.mdo_discipline.execute(deepcopy(local_data)))
-                # COMPARE DICT
-                dict_error = {}
-                compare_dict(local_data1, local_data2, '', dict_error)
-                if dict_error != {}:
-                    test_passed = False
-                    for error in dict_error:
-                        output_error += f'Error while runing twice { usecase }:\n'
-                        output_error += f'Mismatch in {error} for disc {disc.get_disc_full_name()}: {dict_error.get(error)}'
-                        output_error += '\n---------------------------------------------------------\n'
-=======
             local_data = disc.mdo_discipline_wrapp.mdo_discipline.local_data
             # RUN 1
             local_data1 = deepcopy(disc.mdo_discipline_wrapp.mdo_discipline.execute(deepcopy(local_data)))
@@ -100,6 +82,6 @@
                     output_error += f'Error while runing twice {usecase}:\n'
                     output_error += f'Mismatch in {error} for disc {disc.name}: {dict_error.get(error)}'
                     output_error += '\n---------------------------------------------------------\n'
->>>>>>> deccc9f4
+
         if not test_passed:
             raise Exception(f'{output_error}')