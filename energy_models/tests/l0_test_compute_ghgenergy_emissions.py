'''
Copyright 2022 Airbus SAS
Modifications on 2023/06/01-2023/11/03 Copyright 2023 Capgemini

Licensed under the Apache License, Version 2.0 (the "License");
you may not use this file except in compliance with the License.
You may obtain a copy of the License at

    http://www.apache.org/licenses/LICENSE-2.0

Unless required by applicable law or agreed to in writing, software
distributed under the License is distributed on an "AS IS" BASIS,
WITHOUT WARRANTIES OR CONDITIONS OF ANY KIND, either express or implied.
See the License for the specific language governing permissions and
limitations under the License.
'''
import unittest
import pandas as pd
import numpy as np

from climateeconomics.glossarycore import GlossaryCore
from sostrades_core.execution_engine.execution_engine import ExecutionEngine
from energy_models.core.energy_mix.energy_mix import EnergyMix

from os.path import join, dirname
import pickle
from climateeconomics.sos_wrapping.sos_wrapping_agriculture.agriculture.agriculture_mix_disc import AgricultureMixDiscipline


class GHGEnergyEmissionsDiscTestCase(unittest.TestCase):
    """
    GHGEnergyEmissionsDisc  test class
    """

    def setUp(self):
        '''
        Initialize third data needed for testing
        '''
        self.year_start = 2020
        self.year_end = 2050
        self.years = np.arange(self.year_start, self.year_end + 1)
        self.energy_list = [energy for energy in EnergyMix.energy_list if energy not in [
            'fossil', 'renewable', 'fuel.ethanol', 'carbon_capture', 'carbon_storage', 'heat.lowtemperatureheat',
<<<<<<< HEAD
            'heat.mediumtemperatureheat', 'heat.hightemperatureheat', 'biomass_dry']]
        #print('energy_list', self.energy_list)
=======
            'heat.mediumtemperatureheat', 'heat.hightemperatureheat']]
        #print(GlossaryCore.energy_list, self.energy_list)
>>>>>>> 19e401e6
        pkl_file = open(
            join(dirname(__file__), 'data_tests/mda_energy_data_streams_output_dict.pkl'), 'rb')
        streams_outputs_dict = pickle.load(pkl_file)
        #print('streams_outputs_dict', streams_outputs_dict.keys())
        #print('pkl_file', pkl_file)
        pkl_file.close()
        self.ccs_list = ['carbon_capture', 'carbon_storage']

        self.CO2_per_use = {}
        self.CH4_per_use = {}
        self.N2O_per_use = {}
        self.energy_production, self.energy_consumption = {}, {}
        for i, energy in enumerate(self.energy_list):
            #print('energy', energy)
            self.CO2_per_use[f'{energy}'] = streams_outputs_dict[f'{energy}']['CO2_per_use']['value']
            self.CH4_per_use[f'{energy}'] = streams_outputs_dict[f'{energy}']['CH4_per_use']['value']
            self.N2O_per_use[f'{energy}'] = streams_outputs_dict[f'{energy}']['N2O_per_use']['value']
            self.energy_production[f'{energy}'] = streams_outputs_dict[f'{energy}'][GlossaryCore.EnergyProductionValue]['value']
            self.energy_consumption[f'{energy}'] = streams_outputs_dict[f'{energy}'][GlossaryCore.EnergyConsumptionValue]['value']

        for i, energy in enumerate(self.ccs_list):
            self.energy_production[f'{energy}'] = streams_outputs_dict[f'{energy}'][GlossaryCore.EnergyProductionValue]['value']

        self.scaling_factor_energy_production = 1000.0
        self.scaling_factor_energy_consumption = 1000.0
        self.energy_production_detailed = streams_outputs_dict[GlossaryCore.EnergyProductionDetailedValue]

        self.co2_emissions_ccus_Gt = pd.DataFrame({GlossaryCore.Years: self.years,
                                                   'carbon_storage Limited by capture (Gt)': np.linspace(1, 6, len(self.years))
                                                   })
        self.co2_emissions_needed_by_energy_mix = pd.DataFrame({GlossaryCore.Years: self.years,
                                                                'carbon_capture needed by energy mix (Gt)': np.linspace(0.001, 0.3, len(self.years))
                                                                })

    def tearDown(self):
        pass

    def test_01_ghgenergy_discipline(self):

        self.name = 'Test'
        self.model_name = 'GHGEnergyEmissions'
        self.ee = ExecutionEngine(self.name)
        ns_dict = {'ns_public': self.name,
                   'ns_energy': self.name,
                   'ns_ccs': self.name,
                   'ns_energy_study': self.name,
                   'ns_witness': self.name}
        self.ee.ns_manager.add_ns_def(ns_dict)

        mod_path = 'energy_models.core.energy_ghg_emissions.energy_ghg_emissions_disc.EnergyGHGEmissionsDiscipline'
        builder = self.ee.factory.get_builder_from_module(
            self.model_name, mod_path)

        self.ee.factory.set_builders_to_coupling_builder(builder)

        self.ee.configure()
        self.ee.display_treeview_nodes()

        inputs_dict = {
            f'{self.name}.{GlossaryCore.YearStart}': self.year_start,
            f'{self.name}.{GlossaryCore.YearEnd}': self.year_end,
            f'{self.name}.{GlossaryCore.energy_list}': self.energy_list,
            f'{self.name}.scaling_factor_energy_production': self.scaling_factor_energy_production,
            f'{self.name}.scaling_factor_energy_consumption': self.scaling_factor_energy_consumption,
            f'{self.name}.{GlossaryCore.EnergyProductionDetailedValue}': self.energy_production_detailed,
            f'{self.name}.co2_emissions_ccus_Gt': self.co2_emissions_ccus_Gt,
            f'{self.name}.co2_emissions_needed_by_energy_mix': self.co2_emissions_needed_by_energy_mix,
            f'{self.name}.{GlossaryCore.ccs_list}': self.ccs_list

        }

        for energy in self.energy_list:
            if energy == 'biomass_dry':
                inputs_dict[f'{self.name}.{AgricultureMixDiscipline.name}.CO2_per_use'] = self.CO2_per_use[energy]
                inputs_dict[f'{self.name}.{AgricultureMixDiscipline.name}.CH4_per_use'] = self.CH4_per_use[energy]
                inputs_dict[f'{self.name}.{AgricultureMixDiscipline.name}.N2O_per_use'] = self.N2O_per_use[energy]
                inputs_dict[f'{self.name}.{AgricultureMixDiscipline.name}.{GlossaryCore.EnergyProductionValue}'] = self.energy_production[energy]
                inputs_dict[f'{self.name}.{AgricultureMixDiscipline.name}.{GlossaryCore.EnergyConsumptionValue}'] = self.energy_consumption[energy]
            else:

                inputs_dict[f'{self.name}.{energy}.CO2_per_use'] = self.CO2_per_use[energy]
                inputs_dict[f'{self.name}.{energy}.CH4_per_use'] = self.CH4_per_use[energy]
                inputs_dict[f'{self.name}.{energy}.N2O_per_use'] = self.N2O_per_use[energy]
                inputs_dict[f'{self.name}.{energy}.{GlossaryCore.EnergyProductionValue}'] = self.energy_production[energy]
                inputs_dict[f'{self.name}.{energy}.{GlossaryCore.EnergyConsumptionValue}'] = self.energy_consumption[energy]

        for energy in self.ccs_list:
            inputs_dict[f'{self.name}.{energy}.{GlossaryCore.EnergyProductionValue}'] = self.energy_production[
                energy]

        self.ee.load_study_from_input_dict(inputs_dict)

        self.ee.execute()

        disc = self.ee.dm.get_disciplines_with_name(
            f'{self.name}.{self.model_name}')[0]
        filters = disc.get_chart_filter_list()
        graph_list = disc.get_post_processing_list(filters)
#         for graph in graph_list:
#             graph.to_plotly().show()


if '__main__' == __name__:
    cls = GHGEnergyEmissionsDiscTestCase()
    cls.setUp()
    cls.test_01_ghgenergy_discipline()<|MERGE_RESOLUTION|>--- conflicted
+++ resolved
@@ -41,13 +41,8 @@
         self.years = np.arange(self.year_start, self.year_end + 1)
         self.energy_list = [energy for energy in EnergyMix.energy_list if energy not in [
             'fossil', 'renewable', 'fuel.ethanol', 'carbon_capture', 'carbon_storage', 'heat.lowtemperatureheat',
-<<<<<<< HEAD
             'heat.mediumtemperatureheat', 'heat.hightemperatureheat', 'biomass_dry']]
         #print('energy_list', self.energy_list)
-=======
-            'heat.mediumtemperatureheat', 'heat.hightemperatureheat']]
-        #print(GlossaryCore.energy_list, self.energy_list)
->>>>>>> 19e401e6
         pkl_file = open(
             join(dirname(__file__), 'data_tests/mda_energy_data_streams_output_dict.pkl'), 'rb')
         streams_outputs_dict = pickle.load(pkl_file)
