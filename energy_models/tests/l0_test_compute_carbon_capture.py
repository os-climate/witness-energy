'''
Copyright 2022 Airbus SAS
Modifications on 2023/10/02-2023/11/16 Copyright 2023 Capgemini

Licensed under the Apache License, Version 2.0 (the "License");
you may not use this file except in compliance with the License.
You may obtain a copy of the License at

    http://www.apache.org/licenses/LICENSE-2.0

Unless required by applicable law or agreed to in writing, software
distributed under the License is distributed on an "AS IS" BASIS,
WITHOUT WARRANTIES OR CONDITIONS OF ANY KIND, either express or implied.
See the License for the specific language governing permissions and
limitations under the License.
'''
import unittest
from copy import deepcopy

import numpy as np

from energy_models.glossaryenergy import GlossaryEnergy
from energy_models.sos_processes.energy.techno_mix.carbon_capture_mix.usecase import Study
from sostrades_core.execution_engine.execution_engine import ExecutionEngine


class CarbonCaptureTestCase(unittest.TestCase):
    """
    Carbon Capture prices test class
    """

    def setUp(self):
        '''
        Initialize third data needed for testing
        '''
        years = np.arange(GlossaryEnergy.YeartStartDefault, 2050 + 1)

        self.name = 'Test'
        ee_data = ExecutionEngine(self.name)
        repo = 'energy_models.sos_processes.energy.techno_mix'
        builder = ee_data.factory.get_builder_from_process(
            repo, 'carbon_capture_mix')

        ee_data.factory.set_builders_to_coupling_builder(builder)
        ee_data.configure()
        usecase = Study(execution_engine=ee_data)
        usecase.study_name = self.name
        values_dict = usecase.setup_usecase()
        full_values_dict = {}
        for dict_v in values_dict:
            full_values_dict.update(dict_v)
        ee_data.load_study_from_input_dict(full_values_dict)

        ee_data.display_treeview_nodes()
        ee_data.execute()
        self.dm_dict = ee_data.dm.get_data_dict_values()

    def tearDown(self):
        pass

    def test_01_carbon_capture_discipline(self):
        self.name = 'Test'
        ns_study = self.name
        carbon_capture_name = 'carbon_capture'
        energy_mix = 'EnergyMix'
        flue_gas_name = 'flue_gas_capture'
        self.ee = ExecutionEngine(self.name)
        ns_dict = {'ns_carbon_capture': f'{ns_study}.{energy_mix}.{carbon_capture_name}',
                   'ns_energy': f'{ns_study}.{energy_mix}',
                   'ns_energy_study': f'{ns_study}',
                   'ns_flue_gas': f'{ns_study}.{energy_mix}.{carbon_capture_name}.{flue_gas_name}',
                   'ns_public': f'{ns_study}',
                   GlossaryEnergy.NS_CCS: f'{ns_study}',
                   GlossaryEnergy.NS_ENERGY_MIX: f'{ns_study}.{energy_mix}',
                   'ns_resource': f'{ns_study}.{energy_mix}'}
        self.ee.ns_manager.add_ns_def(ns_dict)

        mod_path = 'energy_models.core.stream_type.carbon_disciplines.carbon_capture_disc.CarbonCaptureDiscipline'
        builder = self.ee.factory.get_builder_from_module(
            f'{energy_mix}.{carbon_capture_name}', mod_path)

        self.ee.factory.set_builders_to_coupling_builder(builder)

        self.ee.configure()
        self.ee.display_treeview_nodes()

        inputs_dict = self.dm_dict
        self.ee.load_study_from_input_dict(inputs_dict)

        self.ee.execute()

        disc = self.ee.dm.get_disciplines_with_name(
            f'{self.name}.{energy_mix}.{carbon_capture_name}')[0]
        filters = disc.get_chart_filter_list()
        graph_list = disc.get_post_processing_list(filters)

    #         for graph in graph_list:
    #             graph.to_plotly().show()

    def test_02_carbon_capture_discipline_limited(self):
        self.name = 'Test'
        ns_study = self.name
        carbon_capture_name = 'carbon_capture'
        energy_mix = 'EnergyMix'
        flue_gas_name = 'flue_gas_capture'
        self.ee = ExecutionEngine(self.name)
        ns_dict = {'ns_carbon_capture': f'{ns_study}.{energy_mix}.{carbon_capture_name}',
                   'ns_energy': f'{ns_study}.{energy_mix}',
                   'ns_energy_study': f'{ns_study}',
                   'ns_flue_gas': f'{ns_study}.{energy_mix}.{carbon_capture_name}.{flue_gas_name}',
                   'ns_public': f'{ns_study}',
                   GlossaryEnergy.NS_ENERGY_MIX: f'{ns_study}.{energy_mix}',
                   'ns_resource': f'{ns_study}.{energy_mix}'}
        self.ee.ns_manager.add_ns_def(ns_dict)

        mod_path = 'energy_models.core.stream_type.carbon_disciplines.carbon_capture_disc.CarbonCaptureDiscipline'
        builder = self.ee.factory.get_builder_from_module(
            f'{energy_mix}.{carbon_capture_name}', mod_path)

        self.ee.factory.set_builders_to_coupling_builder(builder)

        self.ee.configure()
        self.ee.display_treeview_nodes()

        inputs_dict = deepcopy(self.dm_dict)

        inputs_dict[
            f'Test.EnergyMix.carbon_capture.flue_gas_capture.CalciumLooping.{GlossaryEnergy.TechnoProductionValue}'][
            'carbon_capture (Mt)'] *= 5.0
        self.ee.load_study_from_input_dict(inputs_dict)

        self.ee.execute()

        disc = self.ee.dm.get_disciplines_with_name(
            f'{self.name}.{energy_mix}.{carbon_capture_name}')[0]
        filters = disc.get_chart_filter_list()
        graph_list = disc.get_post_processing_list(filters)
<<<<<<< HEAD
        # for graph in graph_list:
        #     graph.to_plotly().show()

=======


#         for graph in graph_list:
#             graph.to_plotly().show()
>>>>>>> deccc9f4


if '__main__' == __name__:
    cls = CarbonCaptureTestCase()
    cls.setUp()
    cls.test_01_carbon_capture_discipline()<|MERGE_RESOLUTION|>--- conflicted
+++ resolved
@@ -135,16 +135,10 @@
             f'{self.name}.{energy_mix}.{carbon_capture_name}')[0]
         filters = disc.get_chart_filter_list()
         graph_list = disc.get_post_processing_list(filters)
-<<<<<<< HEAD
+
         # for graph in graph_list:
         #     graph.to_plotly().show()
 
-=======
-
-
-#         for graph in graph_list:
-#             graph.to_plotly().show()
->>>>>>> deccc9f4
 
 
 if '__main__' == __name__:
