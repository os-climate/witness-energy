'''
Copyright 2022 Airbus SAS
Modifications on 2023/10/02-2023/11/16 Copyright 2023 Capgemini

Licensed under the Apache License, Version 2.0 (the "License");
you may not use this file except in compliance with the License.
You may obtain a copy of the License at

    http://www.apache.org/licenses/LICENSE-2.0

Unless required by applicable law or agreed to in writing, software
distributed under the License is distributed on an "AS IS" BASIS,
WITHOUT WARRANTIES OR CONDITIONS OF ANY KIND, either express or implied.
See the License for the specific language governing permissions and
limitations under the License.
'''
import unittest
from copy import deepcopy

import numpy as np

from energy_models.glossaryenergy import GlossaryEnergy
from energy_models.sos_processes.energy.techno_mix.carbon_capture_mix.usecase import Study
from sostrades_core.execution_engine.execution_engine import ExecutionEngine


class CarbonCaptureTestCase(unittest.TestCase):
    """
    Carbon Capture prices test class
    """

    def setUp(self):
        '''
        Initialize third data needed for testing
        '''
        years = np.arange(2020, 2051)

        self.name = 'Test'
        ee_data = ExecutionEngine(self.name)
        repo = 'energy_models.sos_processes.energy.techno_mix'
        builder = ee_data.factory.get_builder_from_process(
            repo, 'carbon_capture_mix')

        ee_data.factory.set_builders_to_coupling_builder(builder)
        ee_data.configure()
        usecase = Study(execution_engine=ee_data)
        usecase.study_name = self.name
        values_dict = usecase.setup_usecase()
        full_values_dict = {}
        for dict_v in values_dict:
            full_values_dict.update(dict_v)
        ee_data.load_study_from_input_dict(full_values_dict)

        ee_data.display_treeview_nodes()
        ee_data.execute()
        self.dm_dict = ee_data.dm.get_data_dict_values()

    def tearDown(self):
        pass

    def test_01_carbon_capture_discipline(self):

        self.name = 'Test'
        ns_study = self.name
        carbon_capture_name = 'carbon_capture'
        energy_mix = 'EnergyMix'
        flue_gas_name = 'flue_gas_capture'
        self.ee = ExecutionEngine(self.name)
        ns_dict = {'ns_carbon_capture': f'{ns_study}.{energy_mix}.{carbon_capture_name}',
                   'ns_energy': f'{ns_study}.{energy_mix}',
                   'ns_energy_study': f'{ns_study}',
                   'ns_flue_gas': f'{ns_study}.{energy_mix}.{carbon_capture_name}.{flue_gas_name}',
                   'ns_public': f'{ns_study}',
                   'ns_ccs': f'{ns_study}',
                   'ns_energy_mix': f'{ns_study}.{energy_mix}',
                   'ns_resource': f'{ns_study}.{energy_mix}'}
        self.ee.ns_manager.add_ns_def(ns_dict)

        mod_path = 'energy_models.core.stream_type.carbon_disciplines.carbon_capture_disc.CarbonCaptureDiscipline'
        builder = self.ee.factory.get_builder_from_module(
            f'{energy_mix}.{carbon_capture_name}', mod_path)

        self.ee.factory.set_builders_to_coupling_builder(builder)

        self.ee.configure()
        self.ee.display_treeview_nodes()

        inputs_dict = self.dm_dict
        self.ee.load_study_from_input_dict(inputs_dict)

        self.ee.execute()

        disc = self.ee.dm.get_disciplines_with_name(
            f'{self.name}.{energy_mix}.{carbon_capture_name}')[0]
        filters = disc.get_chart_filter_list()
        graph_list = disc.get_post_processing_list(filters)
#         for graph in graph_list:
#             graph.to_plotly().show()

    def test_02_carbon_capture_discipline_limited(self):

        self.name = 'Test'
        ns_study = self.name
        carbon_capture_name = 'carbon_capture'
        energy_mix = 'EnergyMix'
        flue_gas_name = 'flue_gas_capture'
        self.ee = ExecutionEngine(self.name)
        ns_dict = {'ns_carbon_capture': f'{ns_study}.{energy_mix}.{carbon_capture_name}',
                   'ns_energy': f'{ns_study}.{energy_mix}',
                   'ns_energy_study': f'{ns_study}',
                   'ns_flue_gas': f'{ns_study}.{energy_mix}.{carbon_capture_name}.{flue_gas_name}',
                   'ns_public': f'{ns_study}',
                   'ns_energy_mix': f'{ns_study}.{energy_mix}',
                   'ns_resource': f'{ns_study}.{energy_mix}'}
        self.ee.ns_manager.add_ns_def(ns_dict)

        mod_path = 'energy_models.core.stream_type.carbon_disciplines.carbon_capture_disc.CarbonCaptureDiscipline'
        builder = self.ee.factory.get_builder_from_module(
            f'{energy_mix}.{carbon_capture_name}', mod_path)

        self.ee.factory.set_builders_to_coupling_builder(builder)

        self.ee.configure()
        self.ee.display_treeview_nodes()

        inputs_dict = deepcopy(self.dm_dict)

        inputs_dict[f'Test.EnergyMix.carbon_capture.flue_gas_capture.CalciumLooping.{GlossaryEnergy.TechnoProductionValue}'][
            'carbon_capture (Mt)'] *= 5.0
        self.ee.load_study_from_input_dict(inputs_dict)

        self.ee.execute()

        disc = self.ee.dm.get_disciplines_with_name(
            f'{self.name}.{energy_mix}.{carbon_capture_name}')[0]
        filters = disc.get_chart_filter_list()
        graph_list = disc.get_post_processing_list(filters)
<<<<<<< HEAD
        for graph in graph_list:
            graph.to_plotly().show()
=======
        # for graph in graph_list:
        #     graph.to_plotly().show()
>>>>>>> 15509cfc


if '__main__' == __name__:
    cls = CarbonCaptureTestCase()
    cls.setUp()
    cls.test_01_carbon_capture_discipline()<|MERGE_RESOLUTION|>--- conflicted
+++ resolved
@@ -135,13 +135,9 @@
             f'{self.name}.{energy_mix}.{carbon_capture_name}')[0]
         filters = disc.get_chart_filter_list()
         graph_list = disc.get_post_processing_list(filters)
-<<<<<<< HEAD
-        for graph in graph_list:
-            graph.to_plotly().show()
-=======
         # for graph in graph_list:
         #     graph.to_plotly().show()
->>>>>>> 15509cfc
+
 
 
 if '__main__' == __name__:
