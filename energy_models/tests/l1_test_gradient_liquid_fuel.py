--- conflicted
+++ resolved
@@ -39,11 +39,6 @@
     Liquid Fuel jacobian test class
     """
 
-<<<<<<< HEAD
-=======
-    #AbstractJacobianUnittest.DUMP_JACOBIAN = True
-
->>>>>>> 54038d66
     def analytic_grad_entry(self):
         return [
             self.test_01_refinery_jacobian,
