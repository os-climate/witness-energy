--- conflicted
+++ resolved
@@ -290,13 +290,9 @@
         self.ee.load_study_from_input_dict(inputs_dict)
         self.ee.execute()
 
-<<<<<<< HEAD
-        disc_techno = self.ee.root_process.proxy_disciplines[0].mdo_discipline_wrapp.mdo_discipline
-        self.override_dump_jacobian = True  # Test seems KO in server, regenerate pickle at each test
-=======
+
         disc_techno = self.ee.root_process.proxy_disciplines[0].discipline_wrapp.discipline
         self.override_dump_jacobian = True # Test seems KO in server, regenerate pickle at each test
->>>>>>> 5d39edf4
         self.check_jacobian(location=dirname(__file__),
                             filename=f'jacobian_{self.energy_name}_{self.model_name}_negative.pkl',
                             discipline=disc_techno, step=1.0e-16, derr_approx='complex_step',
