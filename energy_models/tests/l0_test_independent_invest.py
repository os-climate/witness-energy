'''
Copyright 2022 Airbus SAS
Modifications on 2023/04/21-2023/11/16 Copyright 2023 Capgemini

Licensed under the Apache License, Version 2.0 (the "License");
you may not use this file except in compliance with the License.
You may obtain a copy of the License at

    http://www.apache.org/licenses/LICENSE-2.0

Unless required by applicable law or agreed to in writing, software
distributed under the License is distributed on an "AS IS" BASIS,
WITHOUT WARRANTIES OR CONDITIONS OF ANY KIND, either express or implied.
See the License for the specific language governing permissions and
limitations under the License.
'''
import unittest
from os.path import join, dirname

import numpy as np
import pandas as pd

from energy_models.core.investments.independent_invest import IndependentInvest
from energy_models.glossaryenergy import GlossaryEnergy
from sostrades_core.execution_engine.execution_engine import ExecutionEngine


class TestIndependentInvest(unittest.TestCase):
    """
    OneInvest test class
    """

    def setUp(self):
        '''
        Initialize third data needed for testing
        '''
        self.y_s = GlossaryEnergy.YeartStartDefault
        self.y_e = 2050
        self.y_step = 1
        self.energy_list = [
            GlossaryEnergy.electricity, f'{GlossaryEnergy.hydrogen}.{GlossaryEnergy.gaseous_hydrogen}', GlossaryEnergy.methane]
        self.energy_list_bis = [
            GlossaryEnergy.electricity, f'{GlossaryEnergy.hydrogen}.{GlossaryEnergy.gaseous_hydrogen}', GlossaryEnergy.methane, GlossaryEnergy.biomass_dry]

        self.ccs_list = [
            GlossaryEnergy.carbon_capture, GlossaryEnergy.carbon_storage]
        self.years = np.arange(self.y_s, self.y_e + 1)
        year_range = self.y_e - self.y_s + 1
        energy_mix_invest_dic = {}
        energy_mix_invest_dic[GlossaryEnergy.Years] = self.years
        energy_mix_invest_dic[f'{GlossaryEnergy.electricity}.SolarPv'] = np.ones(len(self.years)) * 10.0
        energy_mix_invest_dic[f'{GlossaryEnergy.electricity}.WindOnshore'] = np.ones(len(self.years)) * 20.0
        energy_mix_invest_dic[f'{GlossaryEnergy.electricity}.CoalGen'] = np.ones(len(self.years)) * 30.0
        energy_mix_invest_dic[f'{GlossaryEnergy.methane}.FossilGas'] = np.ones(len(self.years)) * 40.0
        energy_mix_invest_dic[f'{GlossaryEnergy.methane}.UpgradingBiogas'] = np.ones(len(self.years)) * 50.0
        energy_mix_invest_dic[f'{GlossaryEnergy.hydrogen}.{GlossaryEnergy.gaseous_hydrogen}.WaterGasShift'] = np.ones(
            len(self.years)) * 60.0
        energy_mix_invest_dic[f'{GlossaryEnergy.hydrogen}.{GlossaryEnergy.gaseous_hydrogen}.Electrolysis.AWE'] = np.ones(
            len(self.years)) * 70.0
        energy_mix_invest_dic[f'{GlossaryEnergy.carbon_capture}.{GlossaryEnergy.direct_air_capture}.AmineScrubbing'] = np.ones(
            len(self.years)) * 80.0
        energy_mix_invest_dic[f'{GlossaryEnergy.carbon_capture}.{GlossaryEnergy.flue_gas_capture}.CalciumLooping'] = np.ones(
            len(self.years)) * 90.0
        energy_mix_invest_dic[f'{GlossaryEnergy.carbon_storage}.DeepSalineFormation'] = np.ones(
            len(self.years)) * 100.0
        energy_mix_invest_dic[f'{GlossaryEnergy.carbon_storage}.GeologicMineralization'] = np.ones(
            len(self.years)) * 110.0
        self.energy_mix = pd.DataFrame(energy_mix_invest_dic)

        self.scaling_factor_techno_consumption = 1e3
        self.scaling_factor_techno_production = 1e3

        forest_invest = np.linspace(5, 8, year_range)
        self.forest_invest_df = pd.DataFrame(
            {GlossaryEnergy.Years: self.years, GlossaryEnergy.ForestInvestmentValue: forest_invest})
        managed_wood_invest = np.linspace(0.5, 2, year_range)
        self.managed_wood_invest_df = pd.DataFrame(
            {GlossaryEnergy.Years: self.years, "investment": managed_wood_invest})
        unmanaged_wood_invest = np.linspace(2, 3, year_range)
        self.unmanaged_wood_invest_df = pd.DataFrame(
            {GlossaryEnergy.Years: self.years, "investment": unmanaged_wood_invest})
        deforestation_invest = np.linspace(1.0, 0.1, year_range)
        self.deforestation_invest_df = pd.DataFrame(
            {GlossaryEnergy.Years: self.years, "investment": deforestation_invest})
        crop_invest = np.linspace(0.5, 0.25, year_range)
        self.crop_invest_df = pd.DataFrame(
            {GlossaryEnergy.Years: self.years, "investment": crop_invest})

<<<<<<< HEAD
=======
    def test_01_independent_invest_model(self):
        scaling_factor_energy_investment = 100
        inputs_dict = {GlossaryEnergy.YearStart: self.y_s,
                       GlossaryEnergy.YearEnd: self.y_e,
                       GlossaryEnergy.energy_list: self.energy_list,
                       GlossaryEnergy.ccs_list: self.ccs_list,
                       f'{GlossaryEnergy.electricity}.technologies_list': ['SolarPv', 'WindOnshore', 'CoalGen'],
                       f'{GlossaryEnergy.methane}.technologies_list': ['FossilGas', 'UpgradingBiogas'],
                       f'{GlossaryEnergy.hydrogen}.{GlossaryEnergy.gaseous_hydrogen}.technologies_list': ['WaterGasShift', 'Electrolysis.AWE'],
                       f'{GlossaryEnergy.carbon_capture}.technologies_list': [f'{GlossaryEnergy.direct_air_capture}.AmineScrubbing',
                                                            f'{GlossaryEnergy.flue_gas_capture}.CalciumLooping'],
                       f'{GlossaryEnergy.carbon_storage}.technologies_list': ['DeepSalineFormation', 'GeologicMineralization'],
                       GlossaryEnergy.invest_mix: self.energy_mix,
                       GlossaryEnergy.ForestInvestmentValue: self.forest_invest_df,
                       'scaling_factor_energy_investment': scaling_factor_energy_investment, }
        one_invest_model = IndependentInvest()
        one_invest_model.compute(inputs_dict)

>>>>>>> 106d4339
    def test_02_independent_invest_disc(self):

        self.name = 'Energy'
        self.model_name = 'Invest'
        self.ee = ExecutionEngine(self.name)
        ns_dict = {GlossaryEnergy.NS_WITNESS: self.name,
                   GlossaryEnergy.NS_REFERENCE: self.name,
                   'ns_public': self.name,
                   'ns_energy_study': self.name,
                   GlossaryEnergy.NS_CCS: f'{self.name}.CCUS',
                   'ns_energy': self.name,
                   GlossaryEnergy.NS_ENERGY_MIX: self.name,
                   GlossaryEnergy.NS_FUNCTIONS: self.name,
                   'ns_invest': f'{self.name}.{self.model_name}'
                   }

        self.ee.ns_manager.add_ns_def(ns_dict)

        mod_path = 'energy_models.core.investments.disciplines.independent_invest_disc.IndependentInvestDiscipline'
        builder = self.ee.factory.get_builder_from_module(
            self.model_name, mod_path)

        self.ee.factory.set_builders_to_coupling_builder(builder)

        self.ee.configure()
        self.ee.display_treeview_nodes()

        inputs_dict = {f'{self.name}.{GlossaryEnergy.YearStart}': self.y_s,
                       f'{self.name}.{GlossaryEnergy.YearEnd}': self.y_e,
                       f'{self.name}.{GlossaryEnergy.energy_list}': self.energy_list,
                       f'{self.name}.{GlossaryEnergy.ccs_list}': self.ccs_list,
                       f'{self.name}.{GlossaryEnergy.electricity}.technologies_list': ['SolarPv', 'WindOnshore', 'CoalGen'],
                       f'{self.name}.{GlossaryEnergy.methane}.technologies_list': ['FossilGas', 'UpgradingBiogas'],
                       f'{self.name}.{GlossaryEnergy.hydrogen}.{GlossaryEnergy.gaseous_hydrogen}.technologies_list': ['WaterGasShift',
                                                                                    'Electrolysis.AWE'],
                       f'{self.name}.{GlossaryEnergy.CCUS}.{GlossaryEnergy.carbon_capture}.technologies_list': [f'{GlossaryEnergy.direct_air_capture}.AmineScrubbing',
                                                                              f'{GlossaryEnergy.flue_gas_capture}.CalciumLooping'],
                       f'{self.name}.{GlossaryEnergy.CCUS}.{GlossaryEnergy.carbon_storage}.technologies_list': ['DeepSalineFormation',
                                                                              'GeologicMineralization'],
                       f'{self.name}.{self.model_name}.{GlossaryEnergy.invest_mix}': self.energy_mix,
                       f'{self.name}.{self.model_name}.{GlossaryEnergy.ForestInvestmentValue}': self.forest_invest_df,
                       }

        self.ee.load_study_from_input_dict(inputs_dict)

        self.ee.execute()

        for column in self.energy_mix.columns:
            if column != GlossaryEnergy.Years:
                invest_techno_in = self.energy_mix[column].values

                if GlossaryEnergy.carbon_capture in column or GlossaryEnergy.carbon_storage in column:
                    invest_techno_out = self.ee.dm.get_value(
                        f'{self.name}.{GlossaryEnergy.CCUS}.{column}.{GlossaryEnergy.InvestLevelValue}')[
                        GlossaryEnergy.InvestValue].values
                else:
                    invest_techno_out = self.ee.dm.get_value(
                        f'{self.name}.{column}.{GlossaryEnergy.InvestLevelValue}')[GlossaryEnergy.InvestValue].values

                self.assertListEqual(
                    invest_techno_in.tolist(), invest_techno_out.tolist())
        disc = self.ee.dm.get_disciplines_with_name(
            f'{self.name}.{self.model_name}')[0]
        filters = disc.get_chart_filter_list()
        graph_list = disc.get_post_processing_list(filters)

        for graph in graph_list:
            pass
            # graph.to_plotly().show()

    def test_03_independent_invest_with_forest_disc(self):

        self.name = 'Energy'
        self.model_name = 'Invest'
        self.ee = ExecutionEngine(self.name)
        ns_dict = {GlossaryEnergy.NS_WITNESS: self.name,
                   GlossaryEnergy.NS_REFERENCE: self.name,
                   'ns_public': self.name,
                   'ns_energy_study': self.name,
                   GlossaryEnergy.NS_CCS: f'{self.name}.CCUS',
                   'ns_energy': self.name,
                   GlossaryEnergy.NS_FUNCTIONS: self.name,
                   'ns_invest': self.name,
                   'ns_forest': f'{self.name}.Forest',
                   'ns_crop': f'{self.name}.Crop',
                   GlossaryEnergy.NS_ENERGY_MIX: self.name
                   }

        self.ee.ns_manager.add_ns_def(ns_dict)

        mod_path = 'energy_models.core.investments.disciplines.independent_invest_disc.IndependentInvestDiscipline'
        builder = self.ee.factory.get_builder_from_module(
            self.model_name, mod_path)

        self.ee.factory.set_builders_to_coupling_builder(builder)

        self.ee.configure()
        self.ee.display_treeview_nodes()

        max_budget = pd.DataFrame({
            GlossaryEnergy.Years: self.years,
            GlossaryEnergy.MaxBudgetValue: np.linspace(800, 970, len(self.years))
        })

        inputs_dict = {f'{self.name}.{GlossaryEnergy.YearStart}': self.y_s,
                       f'{self.name}.{GlossaryEnergy.YearEnd}': self.y_e,
                       f'{self.name}.{GlossaryEnergy.MaxBudgetValue}': max_budget,
                       f'{self.name}.{GlossaryEnergy.energy_list}': self.energy_list_bis,
                       f'{self.name}.{GlossaryEnergy.ccs_list}': self.ccs_list,
                       f'{self.name}.{GlossaryEnergy.electricity}.technologies_list': ['SolarPv', 'WindOnshore', 'CoalGen'],
                       f'{self.name}.{GlossaryEnergy.methane}.technologies_list': ['FossilGas', 'UpgradingBiogas'],
                       f'{self.name}.{GlossaryEnergy.hydrogen}.{GlossaryEnergy.gaseous_hydrogen}.technologies_list': ['WaterGasShift',
                                                                                    'Electrolysis.AWE'],
                       f'{self.name}.{GlossaryEnergy.CCUS}.{GlossaryEnergy.carbon_capture}.technologies_list': [f'{GlossaryEnergy.direct_air_capture}.AmineScrubbing',
                                                                              f'{GlossaryEnergy.flue_gas_capture}.CalciumLooping'],
                       f'{self.name}.{GlossaryEnergy.CCUS}.{GlossaryEnergy.carbon_storage}.technologies_list': ['DeepSalineFormation',
                                                                              'GeologicMineralization'],
                       f'{self.name}.{self.model_name}.{GlossaryEnergy.invest_mix}': self.energy_mix,
                       f'{self.name}.{GlossaryEnergy.ForestInvestmentValue}': self.forest_invest_df,
                       f'{self.name}.Forest.managed_wood_investment': self.managed_wood_invest_df,
                       f'{self.name}.Forest.deforestation_investment': self.deforestation_invest_df,
                       f'{self.name}.Crop.crop_investment': self.crop_invest_df}

        self.ee.load_study_from_input_dict(inputs_dict)

        self.ee.execute()

        for column in self.energy_mix.columns:
            if column != GlossaryEnergy.Years:
                invest_techno_in = self.energy_mix[column].values

                if GlossaryEnergy.carbon_capture in column or GlossaryEnergy.carbon_storage in column:
                    invest_techno_out = self.ee.dm.get_value(
                        f'{self.name}.{GlossaryEnergy.CCUS}.{column}.{GlossaryEnergy.InvestLevelValue}')[
                        GlossaryEnergy.InvestValue].values
                else:
                    invest_techno_out = self.ee.dm.get_value(
                        f'{self.name}.{column}.{GlossaryEnergy.InvestLevelValue}')[GlossaryEnergy.InvestValue].values

                self.assertListEqual(
                    invest_techno_in.tolist(), invest_techno_out.tolist())
        disc = self.ee.dm.get_disciplines_with_name(
            f'{self.name}.{self.model_name}')[0]
        filters = disc.get_chart_filter_list()
        graph_list = disc.get_post_processing_list(filters)

        for graph in graph_list:
            pass
<<<<<<< HEAD
            #graph.to_plotly().show()
=======
            # graph.to_plotly().show()

    def test_04_independent_invest_disc_check_jacobian(self):

        self.name = 'Energy'
        self.model_name = 'Invest'
        self.ee = ExecutionEngine(self.name)
        ns_dict = {GlossaryEnergy.NS_WITNESS: self.name,
                   GlossaryEnergy.NS_REFERENCE: self.name,
                   'ns_public': self.name,
                   'ns_energy_study': self.name,
                   'ns_energy': self.name,
                   GlossaryEnergy.NS_CCS: f'{self.name}',
                   GlossaryEnergy.NS_FUNCTIONS: self.name,
                   'ns_invest': self.name,
                   'ns_crop': self.name,
                   'ns_forest': self.name
                   }
        self.ee.ns_manager.add_ns_def(ns_dict)

        mod_path = 'energy_models.core.investments.disciplines.independent_invest_disc.IndependentInvestDiscipline'
        builder = self.ee.factory.get_builder_from_module(
            self.model_name, mod_path)

        self.ee.factory.set_builders_to_coupling_builder(builder)

        self.ee.configure()
        self.ee.display_treeview_nodes()
        energy_list = [GlossaryEnergy.electricity, GlossaryEnergy.methane,
                       f'{GlossaryEnergy.hydrogen}.{GlossaryEnergy.gaseous_hydrogen}', GlossaryEnergy.biomass_dry]
        inputs_dict = {f'{self.name}.{GlossaryEnergy.YearStart}': self.y_s,
                       f'{self.name}.{GlossaryEnergy.YearEnd}': self.y_e,
                       f'{self.name}.{GlossaryEnergy.energy_list}': energy_list,
                       f'{self.name}.{GlossaryEnergy.ccs_list}': self.ccs_list,
                       f'{self.name}.{GlossaryEnergy.electricity}.technologies_list': ['SolarPv', 'WindOnshore', 'CoalGen'],
                       f'{self.name}.{GlossaryEnergy.methane}.technologies_list': ['FossilGas', 'UpgradingBiogas'],
                       f'{self.name}.{GlossaryEnergy.biomass_dry}.technologies_list': [],
                       f'{self.name}.{GlossaryEnergy.hydrogen}.{GlossaryEnergy.gaseous_hydrogen}.technologies_list': ['WaterGasShift',
                                                                                    'Electrolysis.AWE'],
                       f'{self.name}.{GlossaryEnergy.carbon_capture}.technologies_list': [f'{GlossaryEnergy.direct_air_capture}.AmineScrubbing',
                                                                         f'{GlossaryEnergy.flue_gas_capture}.CalciumLooping'],
                       f'{self.name}.{GlossaryEnergy.carbon_storage}.technologies_list': ['DeepSalineFormation',
                                                                         'GeologicMineralization'],
                       f'{self.name}.{self.model_name}.{GlossaryEnergy.invest_mix}': self.energy_mix,
                       f'{self.name}.{GlossaryEnergy.ForestInvestmentValue}': self.forest_invest_df,
                       f'{self.name}.managed_wood_investment': self.managed_wood_invest_df,
                       f'{self.name}.deforestation_investment': self.deforestation_invest_df,
                       f'{self.name}.crop_investment': self.crop_invest_df}

        self.ee.load_study_from_input_dict(inputs_dict)
        self.ee.execute()
        disc = self.ee.root_process.proxy_disciplines[0].mdo_discipline_wrapp.mdo_discipline
        all_technos_list = [
            f'{energy}.{techno}' for energy in energy_list + self.ccs_list for techno in
            inputs_dict[f'{self.name}.{energy}.{GlossaryEnergy.techno_list}']]
        succeed = disc.check_jacobian(derr_approx='complex_step',
                                      inputs=[f'{self.name}.{self.model_name}.{GlossaryEnergy.invest_mix}',
                                              f'{self.name}.{GlossaryEnergy.ForestInvestmentValue}',
                                              f'{self.name}.managed_wood_investment',
                                              f'{self.name}.deforestation_investment',
                                              f'{self.name}.crop_investment'],
                                      outputs=[
                                                  f'{self.name}.{techno}.{GlossaryEnergy.InvestLevelValue}' for techno
                                                  in
                                                  all_technos_list] +
                                              [f'{self.name}.{GlossaryEnergy.EnergyInvestmentsWoTaxValue}',
                                               f'{self.name}.{GlossaryEnergy.EnergyInvestmentsMinimizationObjective}'],
                                      input_data=disc.local_data,
                                      load_jac_path=join(dirname(__file__), 'jacobian_pkls',
                                                         f'jacobian_independent_invest_disc.pkl'),
                                      dump_jac_path=None)
        self.assertTrue(
            succeed, msg=f"Wrong gradient")

>>>>>>> 106d4339

if '__main__' == __name__:
    cls = TestIndependentInvest()
    cls.setUp()
    cls.test_04_independent_invest_disc_check_jacobian()<|MERGE_RESOLUTION|>--- conflicted
+++ resolved
@@ -15,12 +15,10 @@
 limitations under the License.
 '''
 import unittest
-from os.path import join, dirname
 
 import numpy as np
 import pandas as pd
 
-from energy_models.core.investments.independent_invest import IndependentInvest
 from energy_models.glossaryenergy import GlossaryEnergy
 from sostrades_core.execution_engine.execution_engine import ExecutionEngine
 
@@ -86,27 +84,6 @@
         self.crop_invest_df = pd.DataFrame(
             {GlossaryEnergy.Years: self.years, "investment": crop_invest})
 
-<<<<<<< HEAD
-=======
-    def test_01_independent_invest_model(self):
-        scaling_factor_energy_investment = 100
-        inputs_dict = {GlossaryEnergy.YearStart: self.y_s,
-                       GlossaryEnergy.YearEnd: self.y_e,
-                       GlossaryEnergy.energy_list: self.energy_list,
-                       GlossaryEnergy.ccs_list: self.ccs_list,
-                       f'{GlossaryEnergy.electricity}.technologies_list': ['SolarPv', 'WindOnshore', 'CoalGen'],
-                       f'{GlossaryEnergy.methane}.technologies_list': ['FossilGas', 'UpgradingBiogas'],
-                       f'{GlossaryEnergy.hydrogen}.{GlossaryEnergy.gaseous_hydrogen}.technologies_list': ['WaterGasShift', 'Electrolysis.AWE'],
-                       f'{GlossaryEnergy.carbon_capture}.technologies_list': [f'{GlossaryEnergy.direct_air_capture}.AmineScrubbing',
-                                                            f'{GlossaryEnergy.flue_gas_capture}.CalciumLooping'],
-                       f'{GlossaryEnergy.carbon_storage}.technologies_list': ['DeepSalineFormation', 'GeologicMineralization'],
-                       GlossaryEnergy.invest_mix: self.energy_mix,
-                       GlossaryEnergy.ForestInvestmentValue: self.forest_invest_df,
-                       'scaling_factor_energy_investment': scaling_factor_energy_investment, }
-        one_invest_model = IndependentInvest()
-        one_invest_model.compute(inputs_dict)
-
->>>>>>> 106d4339
     def test_02_independent_invest_disc(self):
 
         self.name = 'Energy'
@@ -255,86 +232,9 @@
 
         for graph in graph_list:
             pass
-<<<<<<< HEAD
             #graph.to_plotly().show()
-=======
-            # graph.to_plotly().show()
-
-    def test_04_independent_invest_disc_check_jacobian(self):
-
-        self.name = 'Energy'
-        self.model_name = 'Invest'
-        self.ee = ExecutionEngine(self.name)
-        ns_dict = {GlossaryEnergy.NS_WITNESS: self.name,
-                   GlossaryEnergy.NS_REFERENCE: self.name,
-                   'ns_public': self.name,
-                   'ns_energy_study': self.name,
-                   'ns_energy': self.name,
-                   GlossaryEnergy.NS_CCS: f'{self.name}',
-                   GlossaryEnergy.NS_FUNCTIONS: self.name,
-                   'ns_invest': self.name,
-                   'ns_crop': self.name,
-                   'ns_forest': self.name
-                   }
-        self.ee.ns_manager.add_ns_def(ns_dict)
-
-        mod_path = 'energy_models.core.investments.disciplines.independent_invest_disc.IndependentInvestDiscipline'
-        builder = self.ee.factory.get_builder_from_module(
-            self.model_name, mod_path)
-
-        self.ee.factory.set_builders_to_coupling_builder(builder)
-
-        self.ee.configure()
-        self.ee.display_treeview_nodes()
-        energy_list = [GlossaryEnergy.electricity, GlossaryEnergy.methane,
-                       f'{GlossaryEnergy.hydrogen}.{GlossaryEnergy.gaseous_hydrogen}', GlossaryEnergy.biomass_dry]
-        inputs_dict = {f'{self.name}.{GlossaryEnergy.YearStart}': self.y_s,
-                       f'{self.name}.{GlossaryEnergy.YearEnd}': self.y_e,
-                       f'{self.name}.{GlossaryEnergy.energy_list}': energy_list,
-                       f'{self.name}.{GlossaryEnergy.ccs_list}': self.ccs_list,
-                       f'{self.name}.{GlossaryEnergy.electricity}.technologies_list': ['SolarPv', 'WindOnshore', 'CoalGen'],
-                       f'{self.name}.{GlossaryEnergy.methane}.technologies_list': ['FossilGas', 'UpgradingBiogas'],
-                       f'{self.name}.{GlossaryEnergy.biomass_dry}.technologies_list': [],
-                       f'{self.name}.{GlossaryEnergy.hydrogen}.{GlossaryEnergy.gaseous_hydrogen}.technologies_list': ['WaterGasShift',
-                                                                                    'Electrolysis.AWE'],
-                       f'{self.name}.{GlossaryEnergy.carbon_capture}.technologies_list': [f'{GlossaryEnergy.direct_air_capture}.AmineScrubbing',
-                                                                         f'{GlossaryEnergy.flue_gas_capture}.CalciumLooping'],
-                       f'{self.name}.{GlossaryEnergy.carbon_storage}.technologies_list': ['DeepSalineFormation',
-                                                                         'GeologicMineralization'],
-                       f'{self.name}.{self.model_name}.{GlossaryEnergy.invest_mix}': self.energy_mix,
-                       f'{self.name}.{GlossaryEnergy.ForestInvestmentValue}': self.forest_invest_df,
-                       f'{self.name}.managed_wood_investment': self.managed_wood_invest_df,
-                       f'{self.name}.deforestation_investment': self.deforestation_invest_df,
-                       f'{self.name}.crop_investment': self.crop_invest_df}
-
-        self.ee.load_study_from_input_dict(inputs_dict)
-        self.ee.execute()
-        disc = self.ee.root_process.proxy_disciplines[0].mdo_discipline_wrapp.mdo_discipline
-        all_technos_list = [
-            f'{energy}.{techno}' for energy in energy_list + self.ccs_list for techno in
-            inputs_dict[f'{self.name}.{energy}.{GlossaryEnergy.techno_list}']]
-        succeed = disc.check_jacobian(derr_approx='complex_step',
-                                      inputs=[f'{self.name}.{self.model_name}.{GlossaryEnergy.invest_mix}',
-                                              f'{self.name}.{GlossaryEnergy.ForestInvestmentValue}',
-                                              f'{self.name}.managed_wood_investment',
-                                              f'{self.name}.deforestation_investment',
-                                              f'{self.name}.crop_investment'],
-                                      outputs=[
-                                                  f'{self.name}.{techno}.{GlossaryEnergy.InvestLevelValue}' for techno
-                                                  in
-                                                  all_technos_list] +
-                                              [f'{self.name}.{GlossaryEnergy.EnergyInvestmentsWoTaxValue}',
-                                               f'{self.name}.{GlossaryEnergy.EnergyInvestmentsMinimizationObjective}'],
-                                      input_data=disc.local_data,
-                                      load_jac_path=join(dirname(__file__), 'jacobian_pkls',
-                                                         f'jacobian_independent_invest_disc.pkl'),
-                                      dump_jac_path=None)
-        self.assertTrue(
-            succeed, msg=f"Wrong gradient")
-
->>>>>>> 106d4339
+
 
 if '__main__' == __name__:
     cls = TestIndependentInvest()
-    cls.setUp()
-    cls.test_04_independent_invest_disc_check_jacobian()+    cls.setUp()