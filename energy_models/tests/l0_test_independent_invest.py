--- conflicted
+++ resolved
@@ -97,14 +97,9 @@
                    'ns_energy_study': self.name,
                    GlossaryEnergy.NS_CCS: f'{self.name}.CCUS',
                    'ns_energy': self.name,
-<<<<<<< HEAD
-                   'ns_functions': self.name,
-                   'ns_invest': f'{self.name}.{self.model_name}',
                    GlossaryEnergy.NS_ENERGY_MIX: self.name,
-=======
                    GlossaryEnergy.NS_FUNCTIONS: self.name,
                    'ns_invest': f'{self.name}.{self.model_name}'
->>>>>>> af753035
                    }
 
         self.ee.ns_manager.add_ns_def(ns_dict)
@@ -239,81 +234,6 @@
             pass
             #graph.to_plotly().show()
 
-<<<<<<< HEAD
-=======
-
-    def test_04_independent_invest_disc_check_jacobian(self):
-
-        self.name = 'Energy'
-        self.model_name = 'Invest'
-        self.ee = ExecutionEngine(self.name)
-        ns_dict = {GlossaryEnergy.NS_WITNESS: self.name,
-                   GlossaryEnergy.NS_REFERENCE: self.name,
-                   'ns_public': self.name,
-                   'ns_energy_study': self.name,
-                   'ns_energy': self.name,
-                   GlossaryEnergy.NS_CCS: f'{self.name}',
-                   GlossaryEnergy.NS_FUNCTIONS: self.name,
-                   'ns_invest': self.name,
-                   'ns_crop': self.name,
-                   'ns_forest': self.name
-                   }
-        self.ee.ns_manager.add_ns_def(ns_dict)
-
-        mod_path = 'energy_models.core.investments.disciplines.independent_invest_disc.IndependentInvestDiscipline'
-        builder = self.ee.factory.get_builder_from_module(
-            self.model_name, mod_path)
-
-        self.ee.factory.set_builders_to_coupling_builder(builder)
-
-        self.ee.configure()
-        self.ee.display_treeview_nodes()
-        energy_list = ['electricity', 'methane',
-                       'hydrogen.gaseous_hydrogen', 'biomass_dry']
-        inputs_dict = {f'{self.name}.{GlossaryEnergy.YearStart}': self.y_s,
-                       f'{self.name}.{GlossaryEnergy.YearEnd}': self.y_e,
-                       f'{self.name}.{GlossaryEnergy.energy_list}': energy_list,
-                       f'{self.name}.{GlossaryEnergy.ccs_list}': self.ccs_list,
-                       f'{self.name}.electricity.technologies_list': ['SolarPv', 'WindOnshore', 'CoalGen'],
-                       f'{self.name}.methane.technologies_list': ['FossilGas', 'UpgradingBiogas'],
-                       f'{self.name}.biomass_dry.technologies_list': [],
-                       f'{self.name}.hydrogen.gaseous_hydrogen.technologies_list': ['WaterGasShift',
-                                                                                    'Electrolysis.AWE'],
-                       f'{self.name}.carbon_capture.technologies_list': ['direct_air_capture.AmineScrubbing',
-                                                                         'flue_gas_capture.CalciumLooping'],
-                       f'{self.name}.carbon_storage.technologies_list': ['DeepSalineFormation',
-                                                                         'GeologicMineralization'],
-                       f'{self.name}.{self.model_name}.{GlossaryEnergy.invest_mix}': self.energy_mix,
-                       f'{self.name}.{GlossaryEnergy.ForestInvestmentValue}': self.forest_invest_df,
-                       f'{self.name}.managed_wood_investment': self.managed_wood_invest_df,
-                       f'{self.name}.deforestation_investment': self.deforestation_invest_df,
-                       f'{self.name}.crop_investment': self.crop_invest_df}
-
-        self.ee.load_study_from_input_dict(inputs_dict)
-        self.ee.execute()
-        disc = self.ee.root_process.proxy_disciplines[0].mdo_discipline_wrapp.mdo_discipline
-        all_technos_list = [
-            f'{energy}.{techno}' for energy in energy_list + self.ccs_list for techno in
-            inputs_dict[f'{self.name}.{energy}.{GlossaryEnergy.techno_list}']]
-        succeed = disc.check_jacobian(derr_approx='complex_step', inputs=[f'{self.name}.{self.model_name}.{GlossaryEnergy.invest_mix}',
-                                                                          f'{self.name}.{GlossaryEnergy.ForestInvestmentValue}',
-                                                                          f'{self.name}.managed_wood_investment',
-                                                                          f'{self.name}.deforestation_investment',
-                                                                          f'{self.name}.crop_investment'],
-                                      outputs=[
-                                                  f'{self.name}.{techno}.{GlossaryEnergy.InvestLevelValue}' for techno in
-                                                  all_technos_list] +
-                                              [f'{self.name}.{GlossaryEnergy.EnergyInvestmentsWoTaxValue}',
-                                               f'{self.name}.{GlossaryEnergy.EnergyInvestmentsMinimizationObjective}'],
-                                      input_data=disc.local_data,
-                                      load_jac_path=join(dirname(__file__), 'jacobian_pkls',
-                                                         f'jacobian_independent_invest_disc.pkl'),
-                                      dump_jac_path=None)
-        self.assertTrue(
-            succeed, msg=f"Wrong gradient")
-
-
->>>>>>> af753035
 if '__main__' == __name__:
     cls = TestIndependentInvest()
     cls.setUp()
