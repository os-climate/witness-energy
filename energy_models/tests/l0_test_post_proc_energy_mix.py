'''
Copyright 2023 Capgemini

Licensed under the Apache License, Version 2.0 (the "License");
you may not use this file except in compliance with the License.
You may obtain a copy of the License at

    http://www.apache.org/licenses/LICENSE-2.0

Unless required by applicable law or agreed to in writing, software
distributed under the License is distributed on an "AS IS" BASIS,
WITHOUT WARRANTIES OR CONDITIONS OF ANY KIND, either express or implied.
See the License for the specific language governing permissions and
limitations under the License.
'''
import unittest

from climateeconomics.sos_processes.iam.witness.witness.usecase_witness import Study as Study
from sostrades_core.execution_engine.execution_engine import ExecutionEngine
from sostrades_core.tools.post_processing.post_processing_factory import PostProcessingFactory


class PostProcessEnergy(unittest.TestCase):
    def setUp(self):
        """
        setup of test
        """
        self.study_name = 'post-processing'
        self.repo = 'climateeconomics.sos_processes.iam.witness'
        self.proc_name = 'witness'

        self.ee = ExecutionEngine(self.study_name)
        builder = self.ee.factory.get_builder_from_process(repo=self.repo,
                                                           mod_id=self.proc_name)

        self.ee.factory.set_builders_to_coupling_builder(builder)
        self.ee.configure()

        self.usecase = Study()
        self.usecase.study_name = self.study_name
        values_dict = self.usecase.setup_usecase()
        for values_dict_i in values_dict:
            self.ee.load_study_from_input_dict(values_dict_i)
        self.ee.load_study_from_input_dict({f'{self.study_name}.sub_mda_class': 'MDAGaussSeidel',
                                            f'{self.study_name}.max_mda_iter': 2})

        """
        All energy list
        """
        energylist = ['methane', 'hydrogen.gaseous_hydrogen', 'biogas', 'syngas', 'fuel.liquid_fuel', \
                      'fuel.hydrotreated_oil_fuel', 'solid_fuel', 'biomass_dry', \
                      'electricity', 'fuel.biodiesel', 'fuel.ethanol', 'hydrogen.liquid_hydrogen']
        self.namespace_list = []

        """
        All energy list with study name for post processing
        """
        energylist= ['heat']
        for energ in energylist:
            self.namespace_list.append(f'{self.study_name}.EnergyMix.{energ}')

        # self.namespace_list.append(f'{self.study_name}.EnergyMix')

    def test_post_processing_Table_plots(self):
        """
        Test to compare WITNESS energy capex, opex, CO2 tax prices
        tables for each energy / each techno per energy
        """
        self.ee.execute()

        ppf = PostProcessingFactory()

        for itm in self.namespace_list:
            filters = ppf.get_post_processing_filters_by_namespace(self.ee, itm)
            graph_list = ppf.get_post_processing_by_namespace(self.ee, itm, filters,
                                                              as_json=False)

            # for graph in graph_list:
<<<<<<< HEAD
            #     graph.to_plotly().show()
=======
            # graph.to_plotly().show()
>>>>>>> deccc9f4
            #     if 'InstanciatedTable' in str(graph.__class__):  # Plotting only  capex, opex, CO2 tax and prices Tables
            #         #if graph.chart_name == '':
            #         graph.to_plotly().show()


if '__main__' == __name__:
    cls = PostProcessEnergy()
    cls.setUp()
    cls.test_post_processing_Table_plots()<|MERGE_RESOLUTION|>--- conflicted
+++ resolved
@@ -76,11 +76,8 @@
                                                               as_json=False)
 
             # for graph in graph_list:
-<<<<<<< HEAD
             #     graph.to_plotly().show()
-=======
-            # graph.to_plotly().show()
->>>>>>> deccc9f4
+
             #     if 'InstanciatedTable' in str(graph.__class__):  # Plotting only  capex, opex, CO2 tax and prices Tables
             #         #if graph.chart_name == '':
             #         graph.to_plotly().show()
