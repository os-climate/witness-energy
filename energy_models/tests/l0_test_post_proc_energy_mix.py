'''
Copyright 2023 Capgemini

Licensed under the Apache License, Version 2.0 (the "License");
you may not use this file except in compliance with the License.
You may obtain a copy of the License at

    http://www.apache.org/licenses/LICENSE-2.0

Unless required by applicable law or agreed to in writing, software
distributed under the License is distributed on an "AS IS" BASIS,
WITHOUT WARRANTIES OR CONDITIONS OF ANY KIND, either express or implied.
See the License for the specific language governing permissions and
limitations under the License.
'''
import unittest

from climateeconomics.sos_processes.iam.witness.witness.usecase_witness import Study as Study
from sostrades_core.execution_engine.execution_engine import ExecutionEngine
from sostrades_core.tools.post_processing.post_processing_factory import PostProcessingFactory


class PostProcessEnergy(unittest.TestCase):
    def setUp(self):
        """
        setup of test
        """
        self.study_name = 'post-processing'
        self.repo = 'climateeconomics.sos_processes.iam.witness'
        self.proc_name = 'witness'

        self.ee = ExecutionEngine(self.study_name)
        builder = self.ee.factory.get_builder_from_process(repo=self.repo,
                                                           mod_id=self.proc_name)

        self.ee.factory.set_builders_to_coupling_builder(builder)
        self.ee.configure()

        self.usecase = Study()
        self.usecase.study_name = self.study_name
        values_dict = self.usecase.setup_usecase()
        for values_dict_i in values_dict:
            self.ee.load_study_from_input_dict(values_dict_i)
        self.ee.load_study_from_input_dict({f'{self.study_name}.sub_mda_class': 'MDAGaussSeidel',
                                            f'{self.study_name}.max_mda_iter': 2})

        """
        All energy list
        """
        self.namespace_list = []

        """
        All energy list with study name for post processing
        """
<<<<<<< HEAD
        energylist= ['heat']
        for energ in energylist:
            self.namespace_list.append(f'{self.study_name}.EnergyMix.{energ}')
=======
        # energylist= [GlossaryEnergy.methane]
        # for energ in energylist:
        #     self.namespace_list.append(f'{self.study_name}.EnergyMix.{energ}')
>>>>>>> c1023fdf

        # self.namespace_list.append(f'{self.study_name}.EnergyMix')

    def test_post_processing_Table_plots(self):
        """
        Test to compare WITNESS energy capex, opex, CO2 tax prices
        tables for each energy / each techno per energy
        """
        self.ee.execute()

        ppf = PostProcessingFactory()

        for itm in self.namespace_list:
            filters = ppf.get_post_processing_filters_by_namespace(self.ee, itm)
            graph_list = ppf.get_post_processing_by_namespace(self.ee, itm, filters,
                                                              as_json=False)

            # for graph in graph_list:
            #     graph.to_plotly().show()

            #     if 'InstanciatedTable' in str(graph.__class__):  # Plotting only  capex, opex, CO2 tax and prices Tables
            #         #if graph.chart_name == '':
            #         graph.to_plotly().show()


if '__main__' == __name__:
    cls = PostProcessEnergy()
    cls.setUp()
    cls.test_post_processing_Table_plots()<|MERGE_RESOLUTION|>--- conflicted
+++ resolved
@@ -52,16 +52,9 @@
         """
         All energy list with study name for post processing
         """
-<<<<<<< HEAD
-        energylist= ['heat']
-        for energ in energylist:
-            self.namespace_list.append(f'{self.study_name}.EnergyMix.{energ}')
-=======
         # energylist= [GlossaryEnergy.methane]
         # for energ in energylist:
         #     self.namespace_list.append(f'{self.study_name}.EnergyMix.{energ}')
->>>>>>> c1023fdf
-
         # self.namespace_list.append(f'{self.study_name}.EnergyMix')
 
     def test_post_processing_Table_plots(self):
