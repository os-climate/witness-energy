from climateeconomics.glossarycore import GlossaryCore as GlossaryWitnessCore


class GlossaryEnergy(GlossaryWitnessCore):
    """Glossary for witness energy, inheriting from glossary of Witness Core"""

    CCSListName = "ccs_list"
    EnergyListName = "energy_list"

    CO2Taxes = GlossaryWitnessCore.CO2Taxes
    CO2Taxes["namespace"] = "ns_energy_study"

    NB_POLES_COARSE: int = 6

    CCSTechnoInvest = {
        "type": "dataframe",
        "unit": "G$",
        "visibility": "Shared",
        "namespace": "ns_ccs",
        "dataframe_descriptor": {
            GlossaryWitnessCore.Years: ("int", [1900, 2100], False),
            "invest": ("float", None, True),
        },
    }

    EnergyTechnoInvest = {
        "type": "dataframe",
        "unit": "G$",
        "visibility": "Shared",
        "namespace": "ns_energy",
        "dataframe_descriptor": {
            GlossaryWitnessCore.Years: ("int", [1900, 2100], False),
            "invest": ("float", None, True),
        },
<<<<<<< HEAD
    }
=======
    }
    TechnoCapitalDfValue = "techno_capital"
    TechnoCapitalDf = {
        "var_name": TechnoCapitalDfValue,
        "type": "dataframe",
        "unit": "G$",
        "description": "Capital in G$ of the technology",
        "dataframe_descriptor": {
            GlossaryWitnessCore.Years: ("int", [1900, 2100], False),
            GlossaryWitnessCore.Capital: ("float", None, False),
        },
    }

    EnergyTypeCapitalDfValue = "energy_type_capital"
    EnergyTypeCapitalDf = {
        "var_name": EnergyTypeCapitalDfValue,
        "type": "dataframe",
        "unit": "G$",
        # 'namespace': 'ns_energy',
        # 'visibility': 'Shared',
        "description": "Capital in G$ of the energy type",
        "dataframe_descriptor": {
            GlossaryWitnessCore.Years: ("int", [1900, 2100], False),
            GlossaryWitnessCore.Capital: ("float", None, False),
        },
    }

    TechnoInvestPercentageName = "techno_invest_percentage"
    TechnoInvestPercentage = {
        "var_name": TechnoInvestPercentageName,
        "type": "dataframe",
        "dataframe_descriptor": {GlossaryWitnessCore.Years: ("int", [1900, 2100], False), },
        "unit": "%",
        "description": "Percentage of investments in each energy technology based on total energy investments",
    }

    EnergyInvestPercentageGDPName = "percentage_of_gdp_energy_invest"
    EnergyInvestPercentageGDP = {
        "var_name": EnergyInvestPercentageGDPName,
        "type": "dataframe",
        "unit": "%",
        "dataframe_descriptor": {GlossaryWitnessCore.Years: ('float', None, False),
                                 EnergyInvestPercentageGDPName: ('float', None, False)},
        "description": "percentage of total energy investment in each of the energy technologies",
    }

    ManagedWoodInvestmentName = "managed_wood_investment"
    ManagedWoodInvestment = {'var_name': ManagedWoodInvestmentName,
                             'type': 'dataframe', 'unit': 'G$', 'visibility': 'Shared',
                             'dataframe_descriptor': {GlossaryWitnessCore.Years: ('float', None, False),
                                                      GlossaryWitnessCore.InvestmentsValue: ('float', None, False)},
                             'namespace': 'ns_forest', 'dataframe_edition_locked': False, }

    DeforestationInvestmentName = "deforestation_investment"
    DeforestationInvestment = {'var_name': DeforestationInvestmentName,
                               'type': 'dataframe', 'unit': 'G$', 'visibility': 'Shared',
                               'dataframe_descriptor': {GlossaryWitnessCore.Years: ('float', None, False),
                                                        GlossaryWitnessCore.InvestmentsValue: ('float', None, False)},
                               'namespace': 'ns_forest', 'dataframe_edition_locked': False}

    CropInvestmentName = "crop_investment"
    CropInvestment = {'var_name': CropInvestmentName,
                      'type': 'dataframe', 'unit': 'G$', 'visibility': 'Shared',
                      'dataframe_descriptor': {GlossaryWitnessCore.Years: ('float', None, False),
                                               GlossaryWitnessCore.InvestmentsValue: ('float', None, False)},
                      'namespace': 'ns_crop', 'dataframe_edition_locked': False}

    TechnoListName = "technologies_list"
    TechnoList = {'var_name': TechnoListName,
                  'type': 'list', 'subtype_descriptor': {'list': 'string'}, 'structuring': True,
                  'visibility': 'Shared'}

    InvestLevel = {'type': 'dataframe', 'unit': 'G$', 'visibility': 'Shared'}

    EnergyList = {'var_name': EnergyListName, 'type': 'list', 'subtype_descriptor': {'list': 'string'},
                  'visibility': 'Shared', 'namespace': 'ns_energy_study',
                  'editable': False, 'structuring': True}

    CCSList = {'var_name': CCSListName, 'type': 'list', 'subtype_descriptor': {'list': 'string'},
               'visibility': 'Shared', 'namespace': 'ns_energy_study',
               'editable': False, 'structuring': True}

    ForestInvestment = {'var_name': GlossaryWitnessCore.ForestInvestmentValue, 'type': 'dataframe', 'unit': 'G$',
                        'visibility': 'Shared',
                        'dataframe_descriptor': {GlossaryWitnessCore.Years: ('float', None, False),
                                                 GlossaryWitnessCore.ForestInvestmentValue: (
                                                     'float', None, False)},
                        'namespace': 'ns_invest',
                        'dataframe_edition_locked': False}
>>>>>>> 76b69ff8
<|MERGE_RESOLUTION|>--- conflicted
+++ resolved
@@ -32,96 +32,4 @@
             GlossaryWitnessCore.Years: ("int", [1900, 2100], False),
             "invest": ("float", None, True),
         },
-<<<<<<< HEAD
-    }
-=======
-    }
-    TechnoCapitalDfValue = "techno_capital"
-    TechnoCapitalDf = {
-        "var_name": TechnoCapitalDfValue,
-        "type": "dataframe",
-        "unit": "G$",
-        "description": "Capital in G$ of the technology",
-        "dataframe_descriptor": {
-            GlossaryWitnessCore.Years: ("int", [1900, 2100], False),
-            GlossaryWitnessCore.Capital: ("float", None, False),
-        },
-    }
-
-    EnergyTypeCapitalDfValue = "energy_type_capital"
-    EnergyTypeCapitalDf = {
-        "var_name": EnergyTypeCapitalDfValue,
-        "type": "dataframe",
-        "unit": "G$",
-        # 'namespace': 'ns_energy',
-        # 'visibility': 'Shared',
-        "description": "Capital in G$ of the energy type",
-        "dataframe_descriptor": {
-            GlossaryWitnessCore.Years: ("int", [1900, 2100], False),
-            GlossaryWitnessCore.Capital: ("float", None, False),
-        },
-    }
-
-    TechnoInvestPercentageName = "techno_invest_percentage"
-    TechnoInvestPercentage = {
-        "var_name": TechnoInvestPercentageName,
-        "type": "dataframe",
-        "dataframe_descriptor": {GlossaryWitnessCore.Years: ("int", [1900, 2100], False), },
-        "unit": "%",
-        "description": "Percentage of investments in each energy technology based on total energy investments",
-    }
-
-    EnergyInvestPercentageGDPName = "percentage_of_gdp_energy_invest"
-    EnergyInvestPercentageGDP = {
-        "var_name": EnergyInvestPercentageGDPName,
-        "type": "dataframe",
-        "unit": "%",
-        "dataframe_descriptor": {GlossaryWitnessCore.Years: ('float', None, False),
-                                 EnergyInvestPercentageGDPName: ('float', None, False)},
-        "description": "percentage of total energy investment in each of the energy technologies",
-    }
-
-    ManagedWoodInvestmentName = "managed_wood_investment"
-    ManagedWoodInvestment = {'var_name': ManagedWoodInvestmentName,
-                             'type': 'dataframe', 'unit': 'G$', 'visibility': 'Shared',
-                             'dataframe_descriptor': {GlossaryWitnessCore.Years: ('float', None, False),
-                                                      GlossaryWitnessCore.InvestmentsValue: ('float', None, False)},
-                             'namespace': 'ns_forest', 'dataframe_edition_locked': False, }
-
-    DeforestationInvestmentName = "deforestation_investment"
-    DeforestationInvestment = {'var_name': DeforestationInvestmentName,
-                               'type': 'dataframe', 'unit': 'G$', 'visibility': 'Shared',
-                               'dataframe_descriptor': {GlossaryWitnessCore.Years: ('float', None, False),
-                                                        GlossaryWitnessCore.InvestmentsValue: ('float', None, False)},
-                               'namespace': 'ns_forest', 'dataframe_edition_locked': False}
-
-    CropInvestmentName = "crop_investment"
-    CropInvestment = {'var_name': CropInvestmentName,
-                      'type': 'dataframe', 'unit': 'G$', 'visibility': 'Shared',
-                      'dataframe_descriptor': {GlossaryWitnessCore.Years: ('float', None, False),
-                                               GlossaryWitnessCore.InvestmentsValue: ('float', None, False)},
-                      'namespace': 'ns_crop', 'dataframe_edition_locked': False}
-
-    TechnoListName = "technologies_list"
-    TechnoList = {'var_name': TechnoListName,
-                  'type': 'list', 'subtype_descriptor': {'list': 'string'}, 'structuring': True,
-                  'visibility': 'Shared'}
-
-    InvestLevel = {'type': 'dataframe', 'unit': 'G$', 'visibility': 'Shared'}
-
-    EnergyList = {'var_name': EnergyListName, 'type': 'list', 'subtype_descriptor': {'list': 'string'},
-                  'visibility': 'Shared', 'namespace': 'ns_energy_study',
-                  'editable': False, 'structuring': True}
-
-    CCSList = {'var_name': CCSListName, 'type': 'list', 'subtype_descriptor': {'list': 'string'},
-               'visibility': 'Shared', 'namespace': 'ns_energy_study',
-               'editable': False, 'structuring': True}
-
-    ForestInvestment = {'var_name': GlossaryWitnessCore.ForestInvestmentValue, 'type': 'dataframe', 'unit': 'G$',
-                        'visibility': 'Shared',
-                        'dataframe_descriptor': {GlossaryWitnessCore.Years: ('float', None, False),
-                                                 GlossaryWitnessCore.ForestInvestmentValue: (
-                                                     'float', None, False)},
-                        'namespace': 'ns_invest',
-                        'dataframe_edition_locked': False}
->>>>>>> 76b69ff8
+    }