'''
Copyright 2023 Capgemini

Licensed under the Apache License, Version 2.0 (the "License");
you may not use this file except in compliance with the License.
You may obtain a copy of the License at

    http://www.apache.org/licenses/LICENSE-2.0

Unless required by applicable law or agreed to in writing, software
distributed under the License is distributed on an "AS IS" BASIS,
WITHOUT WARRANTIES OR CONDITIONS OF ANY KIND, either express or implied.
See the License for the specific language governing permissions and
limitations under the License.
'''
from climateeconomics.glossarycore import GlossaryCore as GlossaryWitnessCore


class GlossaryEnergy(GlossaryWitnessCore):
    """Glossary for witness energy, inheriting from glossary of Witness Core"""

    CCSListName = "ccs_list"
    EnergyListName = "energy_list"

    CO2Taxes = GlossaryWitnessCore.CO2Taxes
    CO2Taxes["namespace"] = "ns_energy_study"

    NB_POLES_COARSE: int = 20

    # energy techno discipline names
    CarbonStorageTechno = 'CarbonStorageTechno'
    FossilSimpleTechno = 'FossilSimpleTechno'
    RenewableSimpleTechno = 'RenewableSimpleTechno'
    CarbonCaptureAndStorageTechno = 'CarbonCaptureAndStorageTechno'
    CarbonStorageTechno = 'CarbonStorageTechno'
    DirectAirCapture = 'direct_air_capture.DirectAirCaptureTechno'
    FlueGasCapture = 'flue_gas_capture.FlueGasTechno'


    CCSTechnoInvest = {
        "type": "dataframe",
        "unit": "G$",
        "visibility": "Shared",
        "namespace": "ns_ccs",
        "dataframe_descriptor": {
            GlossaryWitnessCore.Years: ("int", [1900, 2100], False),
            "invest": ("float", None, True),
        },
    }

    EnergyTechnoInvest = {
        "type": "dataframe",
        "unit": "G$",
        "visibility": "Shared",
        "namespace": "ns_energy",
        "dataframe_descriptor": {
            GlossaryWitnessCore.Years: ("int", [1900, 2100], False),
            "invest": ("float", None, True),
        },
    }
    TechnoCapitalDf = {
        "var_name": GlossaryWitnessCore.TechnoCapitalValue,
        "type": "dataframe",
        "unit": "G$",
        "description": "Capital in G$ of the technology",
        "dataframe_descriptor": {
            GlossaryWitnessCore.Years: ("int", [1900, 2100], False),
            GlossaryWitnessCore.Capital: ("float", None, False),
        },
    }

    EnergyTypeCapitalDfValue = "energy_type_capital"
    EnergyTypeCapitalDf = {
        "var_name": EnergyTypeCapitalDfValue,
        "type": "dataframe",
        "unit": "G$",
        # 'namespace': 'ns_energy',
        # 'visibility': 'Shared',
        "description": "Capital in G$ of the energy type",
        "dataframe_descriptor": {
            GlossaryWitnessCore.Years: ("int", [1900, 2100], False),
            GlossaryWitnessCore.Capital: ("float", None, False),
        },
    }

    TechnoInvestPercentageName = "techno_invest_percentage"
    TechnoInvestPercentage = {
        "var_name": TechnoInvestPercentageName,
        "type": "dataframe",
        "dataframe_descriptor": {GlossaryWitnessCore.Years: ("int", [1900, 2100], False), },
        "unit": "%",
        "description": "Percentage of investments in each energy technology based on total energy investments",
    }

    EnergyInvestPercentageGDPName = "percentage_of_gdp_energy_invest"
    EnergyInvestPercentageGDP = {
        "var_name": EnergyInvestPercentageGDPName,
        "type": "dataframe",
        "unit": "%",
        "dataframe_descriptor": {GlossaryWitnessCore.Years: ('float', None, False),
<<<<<<< HEAD
                                 EnergyInvestPercentageGDPName: ('float', None, False)},
=======
                                 EnergyInvestPercentageGDPName: ('float', None, True)},
>>>>>>> 2b0571a3
        "description": "percentage of total energy investment in each of the energy technologies",
    }

    ManagedWoodInvestmentName = "managed_wood_investment"
    ManagedWoodInvestment = {'var_name': ManagedWoodInvestmentName,
                             'type': 'dataframe', 'unit': 'G$', 'visibility': 'Shared',
                             'dataframe_descriptor': {GlossaryWitnessCore.Years: ('float', None, False),
                                                      GlossaryWitnessCore.InvestmentsValue: ('float', None, False)},
                             'namespace': 'ns_forest', 'dataframe_edition_locked': False, }

    DeforestationInvestmentName = "deforestation_investment"
    DeforestationInvestment = {'var_name': DeforestationInvestmentName,
                               'type': 'dataframe', 'unit': 'G$', 'visibility': 'Shared',
                               'dataframe_descriptor': {GlossaryWitnessCore.Years: ('float', None, False),
                                                        GlossaryWitnessCore.InvestmentsValue: ('float', None, False)},
                               'namespace': 'ns_forest', 'dataframe_edition_locked': False}

    CropInvestmentName = "crop_investment"
    CropInvestment = {'var_name': CropInvestmentName,
                      'type': 'dataframe', 'unit': 'G$', 'visibility': 'Shared',
                      'dataframe_descriptor': {GlossaryWitnessCore.Years: ('float', None, False),
                                               GlossaryWitnessCore.InvestmentsValue: ('float', None, False)},
                      'namespace': 'ns_crop', 'dataframe_edition_locked': False}

    TechnoListName = "technologies_list"
    TechnoList = {'var_name': TechnoListName,
                  'type': 'list', 'subtype_descriptor': {'list': 'string'}, 'structuring': True,
                  'visibility': 'Shared'}

    InvestLevel = {'type': 'dataframe', 'unit': 'G$', 'visibility': 'Shared'}

    EnergyList = {'var_name': EnergyListName, 'type': 'list', 'subtype_descriptor': {'list': 'string'},
                  'visibility': 'Shared', 'namespace': 'ns_energy_study',
                  'editable': False, 'structuring': True}

    CCSList = {'var_name': CCSListName, 'type': 'list', 'subtype_descriptor': {'list': 'string'},
               'visibility': 'Shared', 'namespace': 'ns_energy_study',
               'editable': False, 'structuring': True}

    ForestInvestment = {'var_name': GlossaryWitnessCore.ForestInvestmentValue, 'type': 'dataframe', 'unit': 'G$',
                        'visibility': 'Shared',
                        'dataframe_descriptor': {GlossaryWitnessCore.Years: ('float', None, False),
                                                 GlossaryWitnessCore.ForestInvestmentValue: (
                                                     'float', None, False)},
                        'namespace': 'ns_invest',
                        'dataframe_edition_locked': False}<|MERGE_RESOLUTION|>--- conflicted
+++ resolved
@@ -98,11 +98,7 @@
         "type": "dataframe",
         "unit": "%",
         "dataframe_descriptor": {GlossaryWitnessCore.Years: ('float', None, False),
-<<<<<<< HEAD
-                                 EnergyInvestPercentageGDPName: ('float', None, False)},
-=======
                                  EnergyInvestPercentageGDPName: ('float', None, True)},
->>>>>>> 2b0571a3
         "description": "percentage of total energy investment in each of the energy technologies",
     }
 
