--- conflicted
+++ resolved
@@ -1,3 +1,18 @@
+'''
+Copyright 2023 Capgemini
+
+Licensed under the Apache License, Version 2.0 (the "License");
+you may not use this file except in compliance with the License.
+You may obtain a copy of the License at
+
+    http://www.apache.org/licenses/LICENSE-2.0
+
+Unless required by applicable law or agreed to in writing, software
+distributed under the License is distributed on an "AS IS" BASIS,
+WITHOUT WARRANTIES OR CONDITIONS OF ANY KIND, either express or implied.
+See the License for the specific language governing permissions and
+limitations under the License.
+'''
 from climateeconomics.glossarycore import GlossaryCore as GlossaryWitnessCore
 
 
@@ -10,7 +25,7 @@
     CO2Taxes = GlossaryWitnessCore.CO2Taxes
     CO2Taxes["namespace"] = "ns_energy_study"
 
-    NB_POLES_COARSE: int = 6
+    NB_POLES_COARSE: int = 20
 
     CCSTechnoInvest = {
         "type": "dataframe",
@@ -32,9 +47,6 @@
             GlossaryWitnessCore.Years: ("int", [1900, 2100], False),
             "invest": ("float", None, True),
         },
-<<<<<<< HEAD
-    }
-=======
     }
     TechnoCapitalDf = {
         "var_name": GlossaryWitnessCore.TechnoCapitalValue,
@@ -122,5 +134,4 @@
                                                  GlossaryWitnessCore.ForestInvestmentValue: (
                                                      'float', None, False)},
                         'namespace': 'ns_invest',
-                        'dataframe_edition_locked': False}
->>>>>>> 3394dc0b
+                        'dataframe_edition_locked': False}