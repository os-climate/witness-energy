'''
Copyright 2023 Capgemini

Licensed under the Apache License, Version 2.0 (the "License");
you may not use this file except in compliance with the License.
You may obtain a copy of the License at

    http://www.apache.org/licenses/LICENSE-2.0

Unless required by applicable law or agreed to in writing, software
distributed under the License is distributed on an "AS IS" BASIS,
WITHOUT WARRANTIES OR CONDITIONS OF ANY KIND, either express or implied.
See the License for the specific language governing permissions and
limitations under the License.
'''

from climateeconomics.glossarycore import GlossaryCore as GlossaryWitnessCore
from sostrades_optimization_plugins.models.autodifferentiated_discipline import (
    AutodifferentiedDisc,
)


class GlossaryEnergy(GlossaryWitnessCore):
    """Glossary for witness energy, inheriting from glossary of Witness Core"""

    EnergyMarketDemandsDfValue = "energy_market_demands_df"
    CCSListName = "ccs_list"
    EnergyListName = "energy_list"
    NS_ENERGY = "ns_energy"

    CO2Taxes = GlossaryWitnessCore.CO2Taxes
    CO2Taxes["namespace"] = "ns_energy_study"

    NB_POLES_FULL: int = 8  # number of poles in witness full
    NB_POLE_ENERGY_MIX_PROCESS = 12
    EXPORT_PROFILES_AT_POLES = "export_invest_profiles_at_poles"
    YearEndDefaultValueGradientTest = 2050  # TODO: if using 2030 => year
    LifetimeDefaultValueGradientTest = 7
    YearEndDefault = 2050
    YearEndDefaultCore = GlossaryWitnessCore.YearEndDefault
    YearEndVar = {
        "type": "int",
        "default": YearEndDefault,
        "unit": "year",
        "visibility": "Shared",
        "namespace": "ns_public",
        "range": [2000, 2300],
    }

    methanol = "methanol"
    biogas = "biogas"
    biodiesel = "biodiesel"
    biomass_dry = "biomass_dry"
    ethanol = "ethanol"
    electricity = "electricity"
    fossil = "fossil"
    fuel = "fuel"
    gasoline = "gasoline"
    heating_oil = "heating_oil"
    hydrogen = "hydrogen"
    kerosene = "kerosene"
    liquid_fuel = "liquid_fuel"
    liquid_hydrogen = "liquid_hydrogen"
    gaseous_hydrogen = "gaseous_hydrogen"
    liquefied_petroleum_gas = "liquefied_petroleum_gas"
    hydrotreated_oil_fuel = "hydrotreated_oil_fuel"
    methane = "methane"
    solid_fuel = "solid_fuel"
    syngas = "syngas"
    ultra_low_sulfur_diesel = "ultra_low_sulfur_diesel"
    wet_biomass = "wet_biomass"
    carbon_captured = "carbon_capture"
    carbon_storage = "carbon_storage"
    direct_air_capture = "direct_air_capture"
    flue_gas_capture = "flue_gas_capture"
    heat = "heat"
    lowtemperatureheat = "lowtemperatureheat"
    mediumtemperatureheat = "mediumtemperatureheat"
    hightemperatureheat = "hightemperatureheat"
    lowtemperatureheat_energyname = f"{heat}.{lowtemperatureheat}"
    mediumtemperatureheat_energyname = f"{heat}.{mediumtemperatureheat}"
    hightemperatureheat_energyname = f"{heat}.{hightemperatureheat}"
    AllEnergies = [
        biogas,
        biodiesel,
        biomass_dry,
        ethanol,
        electricity,
        fossil,
        fuel,
        gasoline,
        heating_oil,
        hydrogen,
        kerosene,
        liquid_fuel,
        liquid_hydrogen,
        gaseous_hydrogen,
        liquefied_petroleum_gas,
        hydrotreated_oil_fuel,
        methane,
        GlossaryWitnessCore.clean_energy,
        solid_fuel,
        syngas,
        ultra_low_sulfur_diesel,
        wet_biomass,
        carbon_captured,
        carbon_storage,
        direct_air_capture,
        flue_gas_capture,
        heat,
        lowtemperatureheat,
        mediumtemperatureheat,
        hightemperatureheat,
    ]
    syngas_ratio = "syngas_ratio"
    data_fuel_dict = "data_fuel_dict"
    technologies_list = "technologies_list"
    loss_percentage = "loss_percentage"

    Transesterification = "Transesterification"
    AnaerobicDigestion = "AnaerobicDigestion"

    BoolApplyRatio = "is_apply_ratio"
    BoolApplyStreamRatio = "is_stream_demand"
    BoolApplyResourceRatio = "is_apply_resource_ratio"
    AllStreamsDemandRatioValue = "all_streams_demand_ratio"
    FlueGasMean = "flue_gas_mean"
    MarginValue = "margin"
    CO2EmissionsValue = "CO2_emissions"
    TechnoProductionValue = "techno_production"
    TechnoPricesValue = "techno_prices"
    TechnoDetailedConsumptionValue = "techno_detailed_consumption"
    TechnoDetailedProductionValue = "techno_detailed_production"
    TechnoDetailedPricesValue = "techno_detailed_prices"
    TechnoTargetProductionValue = "techno_production_target"
    RessourcesCO2EmissionsValue = "resources_CO2_emissions"
    TransportCostValue = "transport_cost"
    TransportMarginValue = "transport_margin"
    TransportDemandValue = "transport_demand"
    ReforestationInvestmentValue = "reforestation_investment"
    CarbonCapturedValue = "carbon_captured_type"

    TechnoEnergyConsumption = {'type': 'dataframe', 'unit': 'TWh',
                               "description": "Different energies consumed by the techno",
                               "dynamic_dataframe_columns": True, AutodifferentiedDisc.GRADIENTS: True}
    TechnoResourceConsumption = {'type': 'dataframe', 'unit': 'Mt',
                                 "description": "Different resources consumed by the techno",
                                 "dynamic_dataframe_columns": True, AutodifferentiedDisc.GRADIENTS: True}

    TechnoResourceDemands = {'type': 'dataframe', 'unit': 'Mt',
                             "description": "Demand of resource to achieve techno target production",
                             "dynamic_dataframe_columns": True, AutodifferentiedDisc.GRADIENTS: True}
    TechnoEnergyDemands = {'type': 'dataframe', 'unit': 'TWh',
                           "description": "Demand of other energy to achieve techno target production",
                           "dynamic_dataframe_columns": True, AutodifferentiedDisc.GRADIENTS: True}

    TechnoCCSDemandsValue = "techno_ccs_demands"
    TechnoCCSDemands = {'type': 'dataframe', 'unit': 'Mt', "description": "Demand from the techno energy for carbon capture or carbon storage",
                           "dynamic_dataframe_columns": True, AutodifferentiedDisc.GRADIENTS: True}

    TechnoCCSConsumptionValue = "techno_ccs_consumption"
    TechnoCCSConsumption = {'type': 'dataframe', 'unit': 'Mt',
                        "description": "Demand from the techno energy for carbon capture or carbon storage",
                        "dynamic_dataframe_columns": True, AutodifferentiedDisc.GRADIENTS: True}

    TechnoFlueGasProductionValue = "techno_flue_gas_prod"
    TechnoFlueGasProduction = {
        'type': 'dataframe',
        'unit': 'Mt',
        "visibility": "Shared",
        "namespace": GlossaryWitnessCore.NS_ENERGY_MIX,
        "description": "Production of flue gases by techno",
        "dataframe_descriptor": {
            GlossaryWitnessCore.Years: ("float", None, True),
            GlossaryWitnessCore.CO2FromFlueGas: ("float", None, True),
        },
        AutodifferentiedDisc.GRADIENTS: True}


    TechnoScope1GHGEmissions = {'type': 'dataframe', 'unit': 'Mt', "description": "Scope 1 emissions of the techno",
                                "dataframe_descriptor": {
                                    GlossaryWitnessCore.Years: ("float", None, True),
                                    GlossaryWitnessCore.CO2FromFlueGas: ("float", None, True),
                                    GlossaryWitnessCore.CO2: ("float", None, True),
                                    GlossaryWitnessCore.CH4: ("float", None, True),
                                    GlossaryWitnessCore.N2O: ("float", None, True),
                                },
                                AutodifferentiedDisc.GRADIENTS: True}

    StreamScope1GHGIntensityValue = "stream_scope_1_ghg_intensity"
    StreamScope1GHGIntensity = {'type': 'dataframe', 'unit': 'Mt/(TWh or Mt)',
                                "description": "Scope 1 intensity emissions of the stream",
                                "dataframe_descriptor": {
                                    GlossaryWitnessCore.Years: ("float", None, True),
                                    GlossaryWitnessCore.CO2: ("float", None, True),
                                    GlossaryWitnessCore.CH4: ("float", None, True),
                                    GlossaryWitnessCore.N2O: ("float", None, True),
                                },
                                AutodifferentiedDisc.GRADIENTS: True}

    StreamScope1GHGEmissionsValue = "stream_scope_1_emissions"
    StreamScope1GHGEmissions = {'type': 'dataframe', 'unit': 'Mt', "description": "Scope 1 emissions of the stream",
                                "dataframe_descriptor": {
                                    GlossaryWitnessCore.Years: ("float", None, True),
                                    GlossaryWitnessCore.CO2: ("float", None, True),
                                    GlossaryWitnessCore.CH4: ("float", None, True),
                                    GlossaryWitnessCore.N2O: ("float", None, True),
                                },
                                AutodifferentiedDisc.GRADIENTS: True}

    InstalledCapacity = "installed_capacity"
    InstalledCapacityDf = {
        "type": "dataframe",
        "unit": "MW or Mt",
        "description": "Capacity of energy production (MW) or carbon capture (Mt)",
        "dataframe_descriptor": {
            GlossaryWitnessCore.Years: ("float", None, True),
            "newly_installed_capacity": ("float", None, True),
            "total_installed_capacity": ("float", None, True),
            "removed_installed_capacity": ("float", None, True),
        },
    }

    MeanAgeProductionDf = {
        "type": "dataframe",
        "unit": "years",
        "dataframe_descriptor": {
            GlossaryWitnessCore.Years: ("float", None, True),
            "mean age": ("float", None, True),
        },
    }

    # energy techno discipline names
    CarbonCaptureAndStorageTechno = "CarbonCaptureAndStorageTechno"
    DirectAirCapture = "direct_air_capture.DirectAirCaptureTechno"
    FlueGasCapture = f"{flue_gas_capture}.FlueGasTechno"

    AllStreamsDemandRatio = {
        "type": "dataframe",
        AutodifferentiedDisc.GRADIENTS: True,
        "unit": "%",
        "visibility": "Shared",
        "namespace": GlossaryWitnessCore.NS_ENERGY_MIX,
        "dataframe_descriptor": {
            GlossaryWitnessCore.Years: ("int", [1900, YearEndDefaultCore], False),
        },
    }

    ResourcesUsedForProductionValue = "Resources used for production"
    ResourcesUsedForProduction = {
        "var_name": ResourcesUsedForProductionValue,
        "type": "list",
        "subtype_descriptor": {"list": "string"},
    }

    ResourcesUsedForBuildingValue = "Resources used for building plants"
    ResourcesUsedForBuilding = {
        "var_name": ResourcesUsedForBuildingValue,
        "type": "list",
        "subtype_descriptor": {"list": "string"},
    }

    EnergiesUsedForProductionValue = "Energies used for production"
    EnergiesUsedForProduction = {
        "var_name": EnergiesUsedForProductionValue,
        "type": "list",
        "structuring": True,
        "subtype_descriptor": {"list": "string"},
    }
    CCSUsedForProductionValue = "CCS streams used for production"
    CCSUsedForProduction = {
        "var_name": CCSUsedForProductionValue,
        "type": "list",
        "subtype_descriptor": {"list": "string"},
    }

    CostOfResourceUsageValue = "cost_of_resources_usage"
    CostOfResourceUsageDf = {
        "var_name": CostOfResourceUsageValue,
        "type": "dataframe",
        "unit": "?",
        "description": "Cost of usage for each resource",
        "dataframe_descriptor": {
            GlossaryWitnessCore.Years: (
                "int",
                [1900, GlossaryWitnessCore.YearEndDefault],
                False,
            ),
        },
    }
    GhGPerUse = "{}_per_use"
    N2OPerUse = "N2O_per_use"
    CH4PerUse = "CH4_per_use"
    CO2PerUse = "CO2_per_use"
    CO2PerUseDf = {
        "varname": CO2PerUse,
        "type": "dataframe",
        "unit": "kg/kWh",
        "dataframe_descriptor": {
            GlossaryWitnessCore.Years: ("float", None, True),
            CO2PerUse: ("float", None, True),
        },
    }
    CH4PerUseDf = {
        "varname": CH4PerUse,
        "type": "dataframe",
        "unit": "kg/kWh",
        "dataframe_descriptor": {
            GlossaryWitnessCore.Years: ("float", None, True),
            CH4PerUse: ("float", None, True),
        },
    }
    N2OPerUseDf = {
        "varname": N2OPerUse,
        "type": "dataframe",
        "unit": "kg/kWh",
        "dataframe_descriptor": {
            GlossaryWitnessCore.Years: ("float", None, True),
            N2OPerUse: ("float", None, True),
        },
    }

    CostOfStreamsUsageValue = "cost_of_streams_usage"
    CostOfStreamsUsageDf = {
        "var_name": CostOfStreamsUsageValue,
        "type": "dataframe",
        "unit": "?",
        "description": "Cost of usage for each stream (energy or ccs)",
        "dataframe_descriptor": {
            GlossaryWitnessCore.Years: (
                "int",
                [1900, GlossaryWitnessCore.YearEndDefault],
                False,
            ),
        },
    }

    SpecificCostsForProductionValue = "Specific costs for production"
    SpecificCostsForProduction = {
        "var_name": SpecificCostsForProductionValue,
        "type": "dataframe",
        "description": "Costs that are specific to the techno",
        "dynamic_dataframe_columns": True,
    }

    CCSTechnoInvest = {
        "type": "dataframe",
        "unit": "G$",
        "visibility": "Shared",
        "namespace": "ns_ccs",
        "dataframe_descriptor": {
            GlossaryWitnessCore.Years: (
                "int",
                [1900, GlossaryWitnessCore.YearEndDefault],
                False,
            ),
            "invest": ("float", [0.0, 1e30], True),
        },
    }

    EnergyTechnoInvest = {
        "type": "dataframe",
        "unit": "G$",
        "visibility": "Shared",
        "namespace": "ns_energy",
        "dataframe_descriptor": {
            GlossaryWitnessCore.Years: (
                "int",
                [1900, GlossaryWitnessCore.YearEndDefault],
                False,
            ),
            "invest": ("float", [0.0, 1e30], True),
        },
    }
    TechnoCapitalDf = {
        "var_name": GlossaryWitnessCore.TechnoCapitalValue,
        "type": "dataframe",
        "unit": "G$",
        AutodifferentiedDisc.GRADIENTS: True,
        "description": "Capital in G$ of the technology",
        "dataframe_descriptor": {
            GlossaryWitnessCore.Years: (
                "int",
                [1900, GlossaryWitnessCore.YearEndDefault],
                False,
            ),
            GlossaryWitnessCore.Capital: ("float", [0.0, 1e30], False),
            GlossaryWitnessCore.NonUseCapital: ("float", [0.0, 1e30], False),
        },
    }

    MarginDf = {
        "type": "dataframe",
        "unit": "%",
        "dataframe_descriptor": {
            GlossaryWitnessCore.Years: ("float", None, True),
            MarginValue: ("float", None, True),
        },
    }
    TechnoInvestDf = {
        "type": "dataframe",
        "unit": "G$",
        "dataframe_descriptor": {
            GlossaryWitnessCore.Years: ("int", [1900, YearEndDefaultCore], False),
            GlossaryWitnessCore.InvestValue: ("float", None, True),
        },
        "dataframe_edition_locked": False,
        AutodifferentiedDisc.GRADIENTS: True,
    }

    UtilisationRatioDf = {
        "var_name": GlossaryWitnessCore.UtilisationRatioValue,
        "type": "dataframe",
        "namespace": "ns_witness",
        AutodifferentiedDisc.GRADIENTS: True,
        "dataframe_descriptor": {
            GlossaryWitnessCore.Years: (
                "int",
                [1900, GlossaryWitnessCore.YearEndDefault],
                False,
            ),
            GlossaryWitnessCore.UtilisationRatioValue: ("float", [0, 100.1], False),
        },
    }

    InitialPlantsTechnoProductionValue = "InitialPlantsTechnoProduction"
    InitialPlantsTechnoProduction = {
        "varname": InitialPlantsTechnoProductionValue,
        "type": "dataframe",
        "unit": "TWh",
        "dynamic_dataframe_columns": True,
    }

    EnergyTypeCapitalDfValue = "energy_type_capital"
    EnergyTypeCapitalDf = {
        "var_name": EnergyTypeCapitalDfValue,
        "type": "dataframe",
        "unit": "G$",
        # namespace: ns_energy,
        # visibility: Shared,
        AutodifferentiedDisc.GRADIENTS: True,
        "description": "Capital in G$ of the energy type",
        "dataframe_descriptor": {
            GlossaryWitnessCore.Years: (
                "int",
                [1900, GlossaryWitnessCore.YearEndDefault],
                False,
            ),
            GlossaryWitnessCore.Capital: ("float", [0.0, 1e30], False),
            GlossaryWitnessCore.NonUseCapital: ("float", [0.0, 1e30], False),
        },
    }

    TechnoInvestPercentageName = "techno_invest_percentage"
    TechnoInvestPercentage = {
        "var_name": TechnoInvestPercentageName,
        "type": "dataframe",
        "dataframe_descriptor": {
            GlossaryWitnessCore.Years: (
                "int",
                [1900, GlossaryWitnessCore.YearEndDefault],
                False,
            ),
        },
        "unit": "%",
        "description": "Percentage of investments in each energy technology based on total energy investments",
    }

    EnergyInvestPercentageGDPName = "percentage_of_gdp_energy_invest"
    EnergyInvestPercentageGDP = {
        "var_name": EnergyInvestPercentageGDPName,
        "type": "dataframe",
        "unit": "%",
        "dataframe_descriptor": {
            GlossaryWitnessCore.Years: (
                "int",
                [1900, GlossaryWitnessCore.YearEndDefault],
                False,
            ),
            EnergyInvestPercentageGDPName: ("float", [0, 100], True),
        },
        "description": "percentage of total energy investment in each of the energy technologies",
    }

    ManagedWoodInvestmentName = "managed_wood_investment"
    ManagedWoodInvestment = {
        "var_name": ManagedWoodInvestmentName,
        "type": "dataframe",
        "unit": "G$",
        "visibility": "Shared",
        "dataframe_descriptor": {
            GlossaryWitnessCore.Years: (
                "float",
                [1900, GlossaryWitnessCore.YearEndDefault],
                False,
            ),
            GlossaryWitnessCore.InvestmentsValue: ("float", [0.0, 1e30], False),
        },
        "namespace": "ns_forest",
        "dataframe_edition_locked": False,
    }

    DeforestationInvestmentName = "deforestation_investment"
    DeforestationInvestment = {
        "var_name": DeforestationInvestmentName,
        "type": "dataframe",
        "unit": "G$",
        "visibility": "Shared",
        "dataframe_descriptor": {
            GlossaryWitnessCore.Years: ("float", None, False),
            GlossaryWitnessCore.InvestmentsValue: ("float", [0.0, 1e30], False),
        },
        "namespace": "ns_forest",
        "dataframe_edition_locked": False,
    }

    CropInvestmentName = "crop_investment"
    CropInvestment = {
        "var_name": CropInvestmentName,
        "type": "dataframe",
        "unit": "G$",
        "visibility": "Shared",
        "dataframe_descriptor": {
            GlossaryWitnessCore.Years: (
                "float",
                [1900, GlossaryWitnessCore.YearEndDefault],
                False,
            ),
            GlossaryWitnessCore.InvestmentsValue: ("float", [0.0, 1e30], False),
        },
        "namespace": "ns_crop",
        "dataframe_edition_locked": False,
    }

    TechnoListName = "technologies_list"
    TechnoList = {
        "var_name": TechnoListName,
        "type": "list",
        "subtype_descriptor": {"list": "string"},
        "structuring": True,
        "visibility": "Shared",
    }

    InvestLevel = {"type": "dataframe", "unit": "G$", "visibility": "Shared"}

    EnergyList = {
        "var_name": EnergyListName,
        "type": "list",
        "subtype_descriptor": {"list": "string"},
        "visibility": "Shared",
        "namespace": "ns_energy_study",
        "editable": False,
        "structuring": True,
    }

    CCSList = {
        "var_name": CCSListName,
        "type": "list",
        "subtype_descriptor": {"list": "string"},
        "visibility": "Shared",
        "namespace": "ns_energy_study",
        "editable": False,
        "structuring": True,
    }

    ForestInvestment = {
        "var_name": ReforestationInvestmentValue,
        "type": "dataframe",
        "unit": "G$",
        "visibility": "Shared",
        "dataframe_descriptor": {
            GlossaryWitnessCore.Years: (
                "float",
                [1900, GlossaryWitnessCore.YearEndDefault],
                False,
            ),
            ReforestationInvestmentValue: ("float", [0.0, 1e30], False),
        },
        "namespace": "ns_invest",
        "dataframe_edition_locked": False,
    }

    CarbonCaptured = {
        "var_name": CarbonCapturedValue,
        "type": "dataframe",
        "unit": "G$",
        "visibility": "Shared",
        "dataframe_descriptor": {
            GlossaryWitnessCore.Years: (
                "float",
                [1900, GlossaryWitnessCore.YearEndDefault],
                False,
            ),
            CarbonCapturedValue: ("float", [0.0, 1e30], False),
        },
        "namespace": "ns_invest",
        "dataframe_edition_locked": False,
    }

    CCUSAvailabilityRatiosValue = "ccus_availability_ratio"
    CCUSAvailabilityRatios = {
        'type': 'dataframe',
        AutodifferentiedDisc.GRADIENTS: True,
        'unit': '%',
        'visibility': "Shared",
        'namespace': GlossaryWitnessCore.NS_CCS,
        "description": "Availability ratio for CCUS streams usage",
        'dataframe_descriptor': {
            GlossaryWitnessCore.Years: ('int', [1900, GlossaryWitnessCore.YearEndDefault], False),
            carbon_captured: ('float', None, True),
            carbon_storage: ('float', None, True)},
    }

    CCUSOutputValue = "ccus_carbon_storage_capacity"
    CCUSOutput = {
        "type": "dataframe",
        "unit": "Gt",
        "description": "Total carbon captured by CCUS and carbon storage capacity of CCUS sector",
        'dataframe_descriptor': {
            GlossaryWitnessCore.Years: ('float', None, False),
            carbon_captured: ('float', None, False),
            carbon_storage: ('float', None, False),}
    }

    TechnoProductionDf = {
        "var_name": TechnoProductionValue,
        "type": "dataframe",
        "unit": "TWh",
        "dynamic_dataframe_columns": True,
    }

    EnergyPricesDf = {
        "var_name": GlossaryWitnessCore.StreamPricesValue,
        "type": "dataframe",
        "unit": "$/MWh",
        "dynamic_dataframe_columns": True,
    }

    # techno names
    NaturalGas = "NaturalGas"
    OrganicWaste = "OrganicWaste"
    BiomassBuryingFossilization = "BiomassBuryingFossilization"
    CarbonStorageTechno = "CarbonStorageTechno"
    DeepOceanInjection = "DeepOceanInjection"
    DeepSalineFormation = "DeepSalineFormation"
    DepletedOilGas = "DepletedOilGas"
    EnhancedOilRecovery = "EnhancedOilRecovery"
    GeologicMineralization = "GeologicMineralization"
    PureCarbonSolidStorage = "PureCarbonSolidStorage"
    Reforestation = "Reforestation"
    BiomassFired = "BiomassFired"
    CoalGen = "CoalGen"
    BiogasFired = "BiogasFired"
    CombinedCycleGasTurbine = "CombinedCycleGasTurbine"
    GasTurbine = "GasTurbine"
    Geothermal = "Geothermal"
    Hydropower = "Hydropower"
    Nuclear = "Nuclear"
    OilGen = "OilGen"
    RenewableElectricitySimpleTechno = "RenewableElectricitySimpleTechno"
    SolarPv = "SolarPv"
    SolarThermal = "SolarThermal"
    Solar = "Solar"
    WindOffshore = "WindOffshore"
    WindOnshore = "WindOnshore"
    WindOnshoreAndOffshore = "WindOnShoreandOffShore"
    BiomassFermentation = "BiomassFermentation"
    FossilSimpleTechno = "FossilSimpleTechno"
    ElectrolysisAWE = "Electrolysis.AWE"
    ElectrolysisPEM = "Electrolysis.PEM"
    ElectrolysisSOEC = "Electrolysis.SOEC"
    PlasmaCracking = "PlasmaCracking"
    Electrolysis = "Electrolysis"
    WaterGasShift = "WaterGasShift"
    CHPHighHeat = "CHPHighHeat"
    ElectricBoilerHighHeat = "ElectricBoilerHighHeat"
    GeothermalHighHeat = "GeothermalHighHeat"
    HeatPumpHighHeat = "HeatPumpHighHeat"
    NaturalGasBoilerHighHeat = "NaturalGasBoilerHighHeat"
    CHPLowHeat = "CHPLowHeat"
    ElectricBoilerLowHeat = "ElectricBoilerLowHeat"
    GeothermalLowHeat = "GeothermalLowHeat"
    HeatPumpLowHeat = "HeatPumpLowHeat"
    NaturalGasBoilerLowHeat = "NaturalGasBoilerLowHeat"
    CHPMediumHeat = "CHPMediumHeat"
    ElectricBoilerMediumHeat = "ElectricBoilerMediumHeat"
    GeothermalMediumHeat = "GeothermalMediumHeat"
    HeatPumpMediumHeat = "HeatPumpMediumHeat"
    NaturalGasBoilerMediumHeat = "NaturalGasBoilerMediumHeat"
    HefaDecarboxylation = "HefaDecarboxylation"
    HefaDeoxygenation = "HefaDeoxygenation"
    FischerTropsch = "FischerTropsch"
    Refinery = "Refinery"
    HydrogenLiquefaction = "HydrogenLiquefaction"
    FossilGas = "FossilGas"
    Methanation = "Methanation"
    UpgradingBiogas = "UpgradingBiogas"
    CO2Hydrogenation = "CO2Hydrogenation"
    CoalExtraction = "CoalExtraction"
    Pelletizing = "Pelletizing"
    AutothermalReforming = "AutothermalReforming"
    BiomassGasification = "BiomassGasification"
    CoElectrolysis = "CoElectrolysis"
    CoalGasification = "CoalGasification"
    Pyrolysis = "Pyrolysis"
    RWGS = "ReversedWaterGasShift"
    Crop = "Crop"
    Forest = "Forest"
    SMR = "SMR"
    AnimalManure = "AnimalManure"
    WetCropResidues = "WetCropResidues"
    ForestProduction = "ForestProduction"

    AmineScrubbing = "AmineScrubbing"
    CalciumPotassiumScrubbing = "CalciumPotassiumScrubbing"
    CalciumLooping = "CalciumLooping"
    ChilledAmmoniaProcess = "ChilledAmmoniaProcess"
    CO2Membranes = "CO2Membranes"
    MonoEthanolAmine = "MonoEthanolAmine"
    PiperazineProcess = "PiperazineProcess"
    PressureSwingAdsorption = "PressureSwingAdsorption"

    FlueGasTechno = "FlueGasTechno"
    DirectAirCaptureTechno = "DirectAirCaptureTechno"

    # Techno Dicts :
    stream_type = "type"
    energy_type = "energy"
    agriculture_type = "agriculture"
    CCUS = "CCUS"
    value = "value"
    DEFAULT_TECHNO_DICT_DEV = {
        methane: {
            stream_type: energy_type,
            value: [FossilGas, UpgradingBiogas, Methanation],
        },
        f"{hydrogen}.{gaseous_hydrogen}": {
            stream_type: energy_type,
            value: [
                WaterGasShift,
                ElectrolysisSOEC,
                ElectrolysisPEM,
                ElectrolysisAWE,
                PlasmaCracking,
            ],
        },
        biogas: {stream_type: energy_type, value: [AnaerobicDigestion]},
        syngas: {stream_type: energy_type, value: [BiomassGasification]},
        f"{fuel}.{liquid_fuel}": {
            stream_type: energy_type,
            value: [Refinery, FischerTropsch],
        },
        hightemperatureheat_energyname: {
            stream_type: energy_type,
            value: [
                NaturalGasBoilerHighHeat,
                ElectricBoilerHighHeat,
                HeatPumpHighHeat,
                GeothermalHighHeat,
                CHPHighHeat,
            ],
        },
        mediumtemperatureheat_energyname: {
            stream_type: energy_type,
            value: [
                NaturalGasBoilerMediumHeat,
                ElectricBoilerMediumHeat,
                HeatPumpMediumHeat,
                GeothermalMediumHeat,
                CHPMediumHeat,
            ],
        },
        lowtemperatureheat_energyname: {
            stream_type: energy_type,
            value: [
                NaturalGasBoilerLowHeat,
                ElectricBoilerLowHeat,
                HeatPumpLowHeat,
                GeothermalLowHeat,
                CHPLowHeat,
            ],
        },
        f"{fuel}.{hydrotreated_oil_fuel}": {
            stream_type: energy_type,
            value: [HefaDecarboxylation, HefaDeoxygenation],
        },
        f"{fuel}.{biodiesel}": {stream_type: energy_type, value: [Transesterification]},
        f"{fuel}.{ethanol}": {stream_type: energy_type, value: [BiomassFermentation]},
        solid_fuel: {stream_type: energy_type, value: [CoalExtraction, Pelletizing]},
        electricity: {stream_type: energy_type, value: [WindOffshore]},
        f"{hydrogen}.{liquid_hydrogen}": {
            stream_type: energy_type,
            value: [HydrogenLiquefaction],
        },
        carbon_captured: {
            stream_type: CCUS,
            value: [
                f"{direct_air_capture}.{AmineScrubbing}",
                f"{direct_air_capture}.{CalciumPotassiumScrubbing}",
                f"{flue_gas_capture}.{CalciumLooping}",
                f"{flue_gas_capture}.{ChilledAmmoniaProcess}",
                f"{flue_gas_capture}.{CO2Membranes}",
                f"{flue_gas_capture}.{MonoEthanolAmine}",
                f"{flue_gas_capture}.{PiperazineProcess}",
                f"{flue_gas_capture}.{PressureSwingAdsorption}",
            ],
        },
        carbon_storage: {
            stream_type: CCUS,
            value: [
                BiomassBuryingFossilization,
                DeepOceanInjection,
                DeepSalineFormation,
                DepletedOilGas,
                EnhancedOilRecovery,
                GeologicMineralization,
                PureCarbonSolidStorage,
            ],
        },
    }

    DEFAULT_COARSE_TECHNO_DICT = {
        GlossaryWitnessCore.clean_energy: {stream_type: energy_type, value: [GlossaryWitnessCore.CleanEnergySimpleTechno]},
        fossil: {stream_type: energy_type, value: [FossilSimpleTechno]},
        carbon_captured: {
            stream_type: CCUS,
            value: [DirectAirCapture, FlueGasCapture],
        },
        carbon_storage: {
            stream_type: CCUS,
            value: [CarbonStorageTechno],
        },
    }

    DEFAULT_TECHNO_DICT = {
        methane: {
            stream_type: energy_type,
            value: [FossilGas, UpgradingBiogas, Methanation],
        },
        f"{hydrogen}.{gaseous_hydrogen}": {
            stream_type: energy_type,
            value: [
                WaterGasShift,
                ElectrolysisSOEC,
                ElectrolysisPEM,
                ElectrolysisAWE,
                PlasmaCracking,
            ],
        },
        f"{hydrogen}.{liquid_hydrogen}": {
            stream_type: energy_type,
            value: [HydrogenLiquefaction],
        },
        # methanol: {stream_type: energy_type, 'value': [CO2Hydrogenation]},
        biogas: {stream_type: energy_type, value: [AnaerobicDigestion]},
        syngas: {
            stream_type: energy_type,
            value: [
                BiomassGasification,
                SMR,
                CoalGasification,
                Pyrolysis,
                AutothermalReforming,
                CoElectrolysis,
            ],
        },
        f"{fuel}.{liquid_fuel}": {
            stream_type: energy_type,
            value: [Refinery],#, FischerTropsch],
        },
        f"{fuel}.{hydrotreated_oil_fuel}": {
            stream_type: energy_type,
            value: [HefaDecarboxylation, HefaDeoxygenation],
        },
        f"{fuel}.{biodiesel}": {stream_type: energy_type, value: [Transesterification]},
        f"{fuel}.{ethanol}": {stream_type: energy_type, value: [BiomassFermentation]},
        solid_fuel: {stream_type: energy_type, value: [CoalExtraction, Pelletizing]},
        electricity: {
            stream_type: energy_type,
            value: [
                WindOffshore,
                WindOnshore,
                SolarPv,
                SolarThermal,
                Hydropower,
                Nuclear,
                CombinedCycleGasTurbine,
                GasTurbine,
                BiogasFired,
                CoalGen,
                OilGen,
                # BiomassFired,
            ],
        },
        carbon_captured: {
            stream_type: CCUS,
            value: [
                #f"{direct_air_capture}.{AmineScrubbing}",
                #f"{direct_air_capture}.{CalciumPotassiumScrubbing}",
                f"{flue_gas_capture}.{CalciumLooping}",
                f"{flue_gas_capture}.{ChilledAmmoniaProcess}",
                f"{flue_gas_capture}.{CO2Membranes}",
                f"{flue_gas_capture}.{MonoEthanolAmine}",
                f"{flue_gas_capture}.{PiperazineProcess}",
                f"{flue_gas_capture}.{PressureSwingAdsorption}",
            ],
        },
        carbon_storage: {
            stream_type: CCUS,
            value: [
                BiomassBuryingFossilization,
                DeepOceanInjection,
                DeepSalineFormation,
                DepletedOilGas,
                EnhancedOilRecovery,
                GeologicMineralization,
                PureCarbonSolidStorage,
            ],
        },
    }

    stream_to_type_mapper = {
        fossil: energy_type,
        GlossaryWitnessCore.clean_energy: energy_type,
        methane: energy_type,
        f'{heat}.{lowtemperatureheat}': energy_type,
        f'{heat}.{mediumtemperatureheat}': energy_type,
        f'{heat}.{hightemperatureheat}': energy_type,
        f'{hydrogen}.{gaseous_hydrogen}': energy_type,
        f'{hydrogen}.{liquid_hydrogen}': energy_type,
        biogas: energy_type,
        syngas: energy_type,
        f'{fuel}.{liquid_fuel}': energy_type,
        f'{fuel}.{hydrotreated_oil_fuel}': energy_type,
        f'{fuel}.{biodiesel}': energy_type,
        f'{fuel}.{ethanol}': energy_type,
        f'{fuel}.{methanol}': energy_type,
        solid_fuel: energy_type,
        biomass_dry: agriculture_type,
        electricity: energy_type,
        carbon_captured: CCUS,
        carbon_storage: CCUS
    }

    UraniumResource = "uranium_resource"
    WaterResource = "water_resource"
    SeaWaterResource = "sea_water_resource"
    CO2Resource = "CO2_resource"
    BiomassDryResource = "biomass_dry_resource"
    WetBiomassResource = "wet_biomass_resource"
    NaturalOilResource = "natural_oil_resource"
    MethanolResource = "methanol_resource"
    SodiumHydroxideResource = "sodium_hydroxide_resource"
    WoodResource = "wood_resource"
    CarbonResource = "carbon_resource"
    ManagedWoodResource = "managed_wood_resource"
    OxygenResource = "oxygen_resource"
    DioxygenResource = "dioxygen_resource"
    CrudeOilResource = "crude_oil_resource"
    SolidFuelResource = "solid_fuel_resource"
    CalciumResource = "calcium_resource"
    CalciumOxydeResource = "calcium_oxyde_resource"
    PotassiumResource = "potassium_resource"
    PotassiumHydroxideResource = "potassium_hydroxide_resource"
    AmineResource = "amine_resource"
    EthanolAmineResource = "ethanol_amine_resource"
    MonoEthanolAmineResource = "mono_ethanol_amine_resource"
    GlycerolResource = "glycerol_resource"
    NaturalGasResource = "natural_gas_resource"
    CoalResource = "coal_resource"
    OilResource = "oil_resource"
    CopperResource = "copper_resource"
    PlatinumResource = "platinum_resource"

    ResourcesList = [
        UraniumResource,
        WaterResource,
        SeaWaterResource,
        CO2Resource,
        BiomassDryResource,
        WetBiomassResource,
        NaturalOilResource,
        MethanolResource,
        SodiumHydroxideResource,
        WoodResource,
        CarbonResource,
        ManagedWoodResource,
        OxygenResource,
        DioxygenResource,
        CrudeOilResource,
        SolidFuelResource,
        CalciumResource,
        CalciumOxydeResource,
        PotassiumResource,
        PotassiumHydroxideResource,
        AmineResource,
        EthanolAmineResource,
        MonoEthanolAmineResource,
        GlycerolResource,
        NaturalGasResource,
        CoalResource,
        OilResource,
        CopperResource,
        PlatinumResource,
    ]

    CO2FromFlueGas = "CO2 from Flue Gas"
    bio_oil = "bio_oil"
    char = "char"
    O2 = "O2"
    SolidCarbon = "solid_carbon"

    mass_unit = "Mt"
    energy_unit = "TWh"
    surface_unit = "Gha"

    unit_dicts = {
        GlossaryWitnessCore.clean_energy: energy_unit,
        fossil: energy_unit,
        #biomass_dry: energy_unit,
        methane: energy_unit,
        f"{hydrogen}.{gaseous_hydrogen}": energy_unit,
        f"{hydrogen}.{liquid_hydrogen}": energy_unit,
        biogas: energy_unit,
        syngas: energy_unit,
        f"{fuel}.{liquid_fuel}": energy_unit,
        f"{fuel}.{hydrotreated_oil_fuel}": energy_unit,
        f"{fuel}.{biodiesel}": energy_unit,
        f"{fuel}.{ethanol}": energy_unit,
        f"{fuel}.{methanol}": energy_unit,
        f"{heat}.{lowtemperatureheat}": energy_unit,
        f"{heat}.{mediumtemperatureheat}": energy_unit,
        f"{heat}.{hightemperatureheat}": energy_unit,
        solid_fuel: energy_unit,
        electricity: energy_unit,
        carbon_captured: mass_unit,
        carbon_storage: mass_unit,
        GlossaryWitnessCore.N2O: mass_unit,
        CO2FromFlueGas: mass_unit,
        GlossaryWitnessCore.CH4: mass_unit,
        CO2Resource: mass_unit,
        GlycerolResource: mass_unit,
        WaterResource: mass_unit,
        heating_oil: energy_unit,
        gasoline: energy_unit,
        kerosene: energy_unit,
        ultra_low_sulfur_diesel: energy_unit,
        liquefied_petroleum_gas: energy_unit,
        bio_oil: mass_unit,
        DioxygenResource: mass_unit,
        O2: mass_unit,
        CarbonResource: mass_unit,
        char: mass_unit,
        SolidCarbon: mass_unit,
    }

    techno_byproducts = {
        FossilGas: [GlossaryWitnessCore.CH4, CO2FromFlueGas],
        UpgradingBiogas: [carbon_captured],
        Methanation: [WaterResource],
        WaterGasShift: [CO2FromFlueGas],
        ElectrolysisSOEC: [O2],
        ElectrolysisPEM: [O2],
        ElectrolysisAWE: [O2],
        PlasmaCracking: [SolidCarbon],
        BiomassGasification: [GlossaryWitnessCore.CH4],
        CoalGasification: [CO2FromFlueGas],
        Pyrolysis: [char, bio_oil, CO2FromFlueGas],
        AutothermalReforming: [WaterResource],
        CoElectrolysis: [DioxygenResource],
        Refinery: [
            kerosene,
            ultra_low_sulfur_diesel,
            GlossaryWitnessCore.CH4,
            gasoline,
            CO2FromFlueGas,
            liquefied_petroleum_gas,
            heating_oil,
        ],
        FischerTropsch: [WaterResource, CO2FromFlueGas],
        HefaDecarboxylation: [carbon_captured],
        HefaDeoxygenation: [WaterResource],
        Transesterification: [GlycerolResource],
        BiomassFermentation: [carbon_captured],
        CoalExtraction: [GlossaryWitnessCore.CH4, carbon_captured],
        Pelletizing: [CO2FromFlueGas],
        SolarThermal: [f"{heat}.{hightemperatureheat}"],
        Nuclear: [f"{heat}.{hightemperatureheat}"],
        CombinedCycleGasTurbine: [
            GlossaryWitnessCore.CH4,
            CO2FromFlueGas,
            GlossaryWitnessCore.N2O,
            f"{heat}.{hightemperatureheat}",
        ],
        GasTurbine: [
            GlossaryWitnessCore.CH4,
            CO2FromFlueGas,
            GlossaryWitnessCore.N2O,
            f"{heat}.{hightemperatureheat}",
        ],
        BiogasFired: [f"{heat}.{hightemperatureheat}", CO2FromFlueGas],
        CoalGen: [
            CO2FromFlueGas,
            GlossaryWitnessCore.N2O,
            f"{heat}.{hightemperatureheat}",
        ],
        OilGen: [
            CO2FromFlueGas,
            GlossaryWitnessCore.N2O,
            f"{heat}.{hightemperatureheat}",
        ],
        BiomassFired: [f"{heat}.{hightemperatureheat}", CO2FromFlueGas],
        f"{direct_air_capture}.{AmineScrubbing}": [CO2FromFlueGas],
        f"{direct_air_capture}.{CalciumPotassiumScrubbing}": [CO2FromFlueGas],
        f"{direct_air_capture}.{DirectAirCaptureTechno}": [CO2FromFlueGas],
        NaturalGasBoilerLowHeat: [CO2FromFlueGas],
        NaturalGasBoilerMediumHeat: [CO2FromFlueGas],
        NaturalGasBoilerHighHeat: [CO2FromFlueGas],
        ElectricBoilerLowHeat: [],
        ElectricBoilerMediumHeat: [],
        ElectricBoilerHighHeat: [],
        HeatPumpLowHeat: [],
        HeatPumpMediumHeat: [],
        HeatPumpHighHeat: [],
        CHPLowHeat: [electricity, CO2FromFlueGas],
        CHPMediumHeat: [electricity, CO2FromFlueGas],
        CHPHighHeat: [electricity, CO2FromFlueGas],
        GeothermalLowHeat: [carbon_captured],
        GeothermalMediumHeat: [carbon_captured],
        GeothermalHighHeat: [carbon_captured],
        HydrogenLiquefaction: [],
        AnaerobicDigestion: [],
        WindOffshore: [],
        WindOnshore: [],
        SolarPv: [],
        Hydropower: [],
        f"{flue_gas_capture}.{CalciumLooping}": [],
        f"{flue_gas_capture}.{ChilledAmmoniaProcess}": [],
        f"{flue_gas_capture}.{CO2Membranes}": [],
        f"{flue_gas_capture}.{MonoEthanolAmine}": [],
        f"{flue_gas_capture}.{PiperazineProcess}": [],
        f"{flue_gas_capture}.{PressureSwingAdsorption}": [],
        f"{flue_gas_capture}.{FlueGasTechno}": [],
        BiomassBuryingFossilization: [],
        DeepOceanInjection: [],
        DeepSalineFormation: [],
        DepletedOilGas: [],
        EnhancedOilRecovery: [],
        GeologicMineralization: [],
        PureCarbonSolidStorage: [],
        SMR: [],
        GlossaryWitnessCore.CleanEnergySimpleTechno: [],
        FossilSimpleTechno: [CO2FromFlueGas, GlossaryWitnessCore.CH4],
        CarbonStorageTechno: [],
        CO2Hydrogenation: [],
        Geothermal: [],
        Crop: [],
        Forest: [],
        GlossaryWitnessCore.Forestry: [],
        RWGS: [WaterResource],
    }

    # dictionnary of energies used by each techno

    # idee: cree un transport fuel ->

    TechnoStreamsUsedDict = {
        Transesterification: [electricity],  # heat -> low, no electricity
        AnaerobicDigestion: [electricity],  # produce heat -> low, dont consume electricity, consume biomass_dry and wet
<<<<<<< HEAD
=======
        ManagedWood: [electricity],  # consume fuel and electricity .. les tronçonneuses et les camions (donc transport fuel)
        UnmanagedWood: [electricity],  # consume fuel and electricity .. les tronçonneuses et les camions (donc transport fuel)
>>>>>>> dd22b0d5
        f"{direct_air_capture}.{AmineScrubbing}": [electricity, methane],   # put heat instead of methane
        f"{direct_air_capture}.{CalciumPotassiumScrubbing}": [electricity, methane],  # put heat instead of methane
        f"{direct_air_capture}.{DirectAirCaptureTechno}": [GlossaryWitnessCore.clean_energy, fossil],  # dont touch
        # in flue gas techno: heat comes directly from plant so just electricity
        f"{flue_gas_capture}.{CalciumLooping}": [electricity],  # heat and electricity
        f"{flue_gas_capture}.{ChilledAmmoniaProcess}": [electricity],  # heat and electricity
        f"{flue_gas_capture}.{CO2Membranes}": [electricity],  # heat and electricity
        f"{flue_gas_capture}.{FlueGasTechno}": [GlossaryWitnessCore.clean_energy],  # heat and electricity -> not heat because
        f"{flue_gas_capture}.{MonoEthanolAmine}": [electricity],  # heat and electricity
        f"{flue_gas_capture}.{PiperazineProcess}": [electricity],  # heat and electricity
        f"{flue_gas_capture}.{PressureSwingAdsorption}": [electricity],  # heat and electricity
        BiomassFired: [biomass_dry],
        CoalGen: [solid_fuel],
        GasTurbine: [methane],
        CombinedCycleGasTurbine: [methane],
        BiogasFired: [biogas],
        OilGen: [f"{fuel}.{liquid_fuel}"],
        BiomassFermentation: [biomass_dry, electricity],  # heat instead of electricity
        ElectrolysisAWE: [electricity],
        ElectrolysisPEM: [electricity],
        ElectrolysisSOEC: [electricity],
        PlasmaCracking: [electricity, methane],
        WaterGasShift: [electricity, syngas],  # heat instead of electricity
        CHPHighHeat: [methane],
        ElectricBoilerHighHeat: [electricity],
        GeothermalHighHeat: [electricity],
        HeatPumpHighHeat: [electricity],
        NaturalGasBoilerHighHeat: [methane],
        CHPLowHeat: [methane],
        ElectricBoilerLowHeat: [electricity],
        GeothermalLowHeat: [electricity],
        HeatPumpLowHeat: [electricity],
        NaturalGasBoilerLowHeat: [methane],
        CHPMediumHeat: [methane],
        ElectricBoilerMediumHeat: [electricity],
        GeothermalMediumHeat: [electricity],
        HeatPumpMediumHeat: [electricity],
        FischerTropsch: [electricity],
        NaturalGasBoilerMediumHeat: [methane],
        HefaDecarboxylation: [f"{hydrogen}.{gaseous_hydrogen}", electricity],  # heat instead of electricity, use resource natural_oil (trygliceride)
        HefaDeoxygenation: [f"{hydrogen}.{gaseous_hydrogen}", electricity],  # heat instead of electricity, use resource natural_oil (trygliceride)
        Refinery: [f"{hydrogen}.{gaseous_hydrogen}", electricity],  # idea : creer une techno puit de pétrole (CrudeOil)
        HydrogenLiquefaction: [f"{hydrogen}.{gaseous_hydrogen}", electricity],  # might need some heat ? produced or consumed, not clear
<<<<<<< HEAD
        FossilGas: [electricity], # "transport fuel"
        Methanation: [f"{hydrogen}.{gaseous_hydrogen}", carbon_captured],
        UpgradingBiogas: [electricity, biogas], # heat not electricity
=======
        FossilGas: [electricity],  # "transport fuel"
        Methanation: [f"{hydrogen}.{gaseous_hydrogen}", carbon_capture],
        UpgradingBiogas: [electricity, biogas],  # heat not electricity
>>>>>>> dd22b0d5
        CO2Hydrogenation: [
            f"{hydrogen}.{gaseous_hydrogen}",
            electricity,
            carbon_captured,  # consumed CO2 (which can come from carbon_capture)
        ],
        CoalExtraction: [electricity],  # transport fuel instead of electricity
        Pelletizing: [electricity, biomass_dry],  # might be heat instead of electricity
<<<<<<< HEAD
        AutothermalReforming: [methane, carbon_captured], # add heat
=======
        AutothermalReforming: [methane, carbon_capture],  # add heat
>>>>>>> dd22b0d5
        BiomassGasification: [electricity, biomass_dry],  # heat instead of electricity, produce syngas
        CoElectrolysis: [electricity, carbon_captured],
        CoalGasification: [solid_fuel],  # add heat
        RWGS: [electricity, syngas],  # heat instead of electricity, CO2 instead of carbon_capture
        SMR: [electricity, methane],  # heat instead of elec
        AnimalManure: [electricity],  # transport fuel in stead of elec
        WetCropResidues: [electricity],  # transport fuel in stead of elec
        Geothermal: [f"{heat}.{mediumtemperatureheat}"],  # just electricity
        BiomassBuryingFossilization: [biomass_dry],  # add transport fuel
        DeepOceanInjection: [],  # add transport fuel
        DeepSalineFormation: [],  # add transport fuel
        DepletedOilGas: [],  # add transport fuel
        EnhancedOilRecovery: [],  # add transport fuel
        GeologicMineralization: [],  # add transport fuel
        CarbonStorageTechno: [],
    }

    # dict of resources used by technos
    TechnoResourceUsedDict = {
        Transesterification: [
            MethanolResource,
            NaturalOilResource,
            SodiumHydroxideResource,
            WaterResource,
        ],
        AnaerobicDigestion: [WetBiomassResource],
        f"{direct_air_capture}.{AmineScrubbing}": [AmineResource],
        f"{direct_air_capture}.{CalciumPotassiumScrubbing}": [
            CalciumResource,
            PotassiumResource,
        ],
        CoalGen: [WaterResource],
        Nuclear: [UraniumResource, WaterResource],
        OilGen: [WaterResource],
        BiomassFermentation: [WaterResource],
        ElectrolysisAWE: [WaterResource],
        ElectrolysisPEM: [WaterResource, PlatinumResource],
        ElectrolysisSOEC: [WaterResource],
        Refinery: [OilResource],
        FossilGas: [NaturalGasResource],
        CO2Hydrogenation: [WaterResource],
        CoalExtraction: [CoalResource],
        AutothermalReforming: [OxygenResource],
        CoElectrolysis: [WaterResource],
        Pyrolysis: [WoodResource],
        WaterGasShift: [WaterResource],
        RWGS: [CO2Resource],
        SMR: [WaterResource],
        HefaDecarboxylation: [NaturalOilResource],
        HefaDeoxygenation: [NaturalOilResource],
        BiomassGasification: [WaterResource],
        UpgradingBiogas: [MonoEthanolAmineResource],
        PureCarbonSolidStorage: [SolidCarbon],  # note : could be a stream but we prefered to let it as a resource for the moment
    }

    # TechnoResourceUsedDict[FischerTropsch] = TechnoResourceUsedDict[ReversedWaterGasShift] + TechnoResourceUsedDict[WaterGasShift]

    TechnoBuildingResourceDict = {
        CoalGen: [CopperResource],
        Nuclear: [CopperResource],
        OilGen: [CopperResource],
        WindOnshore: [CopperResource],
        WindOffshore: [CopperResource],
        SolarPv: [CopperResource],
        SolarThermal: [CopperResource],
        Hydropower: [CopperResource],
        CombinedCycleGasTurbine: [CopperResource],
        GasTurbine: [CopperResource],
        BiogasFired: [CopperResource],
        BiomassFired: [CopperResource],
    }

    TechnoStreamProducedDict = {
        FossilGas: methane,
        UpgradingBiogas: methane,
        Methanation: methane,
        ElectrolysisSOEC: f"{hydrogen}.{gaseous_hydrogen}",
        ElectrolysisPEM: f"{hydrogen}.{gaseous_hydrogen}",
        ElectrolysisAWE: f"{hydrogen}.{gaseous_hydrogen}",
        PlasmaCracking: f"{hydrogen}.{gaseous_hydrogen}",
        HydrogenLiquefaction: f"{hydrogen}.{liquid_hydrogen}",
        AnaerobicDigestion: biogas,
        BiomassGasification: syngas,
        SMR: syngas,
        CoalGasification: syngas,
        Pyrolysis: syngas,
        AutothermalReforming: syngas,
        CoElectrolysis: syngas,
        Refinery: f"{fuel}.{liquid_fuel}",
        FischerTropsch: f"{fuel}.{liquid_fuel}",
        HefaDecarboxylation: f'{fuel}.{hydrotreated_oil_fuel}',
        HefaDeoxygenation: f'{fuel}.{hydrotreated_oil_fuel}',
        Transesterification: f'{fuel}.{biodiesel}',
        BiomassFermentation: f'{fuel}.{ethanol}',
        CoalExtraction: solid_fuel,
        Pelletizing: solid_fuel,
        WindOffshore: electricity,
        WindOnshore: electricity,
        SolarPv: electricity,
        SolarThermal: electricity,
        Hydropower: electricity,
        Nuclear: electricity,
        CombinedCycleGasTurbine: electricity,
        GasTurbine: electricity,
        BiogasFired: electricity,
        CoalGen: electricity,
        OilGen: electricity,
        BiomassFired: electricity,
        f"{direct_air_capture}.{AmineScrubbing}": carbon_captured,
        f"{direct_air_capture}.{CalciumPotassiumScrubbing}": carbon_captured,
        f"{flue_gas_capture}.{CalciumLooping}": carbon_captured,
        f"{flue_gas_capture}.{ChilledAmmoniaProcess}": carbon_captured,
        f"{flue_gas_capture}.{CO2Membranes}": carbon_captured,
        f"{flue_gas_capture}.{MonoEthanolAmine}": carbon_captured,
        f"{flue_gas_capture}.{PiperazineProcess}": carbon_captured,
        f"{flue_gas_capture}.{PressureSwingAdsorption}": carbon_captured,
        BiomassBuryingFossilization: carbon_storage,
        DeepOceanInjection: carbon_storage,
        DeepSalineFormation: carbon_storage,
        DepletedOilGas: carbon_storage,
        EnhancedOilRecovery: carbon_storage,
        GeologicMineralization: carbon_storage,
        PureCarbonSolidStorage: carbon_storage,
        RWGS: syngas,
        WaterGasShift: f"{hydrogen}.{gaseous_hydrogen}",
        f"{direct_air_capture}.{DirectAirCaptureTechno}": carbon_captured,
        CarbonStorageTechno: carbon_storage,
        Geothermal: electricity,
        f"{flue_gas_capture}.{FlueGasTechno}": carbon_captured,
        ElectricBoilerHighHeat: f"{heat}.{hightemperatureheat}",
        HeatPumpHighHeat: f"{heat}.{hightemperatureheat}",
        GeothermalHighHeat: f"{heat}.{hightemperatureheat}",
        CHPHighHeat: f"{heat}.{hightemperatureheat}",
        NaturalGasBoilerHighHeat: f"{heat}.{hightemperatureheat}",
        NaturalGasBoilerLowHeat: f"{heat}.{lowtemperatureheat}",
        CHPMediumHeat: f"{heat}.{mediumtemperatureheat}",
        HeatPumpMediumHeat: f"{heat}.{mediumtemperatureheat}",
        ElectricBoilerLowHeat: f"{heat}.{lowtemperatureheat}",
        GeothermalLowHeat: f"{heat}.{lowtemperatureheat}",
        ElectricBoilerMediumHeat: f"{heat}.{mediumtemperatureheat}",
        GeothermalMediumHeat: f"{heat}.{mediumtemperatureheat}",
        # CO2Hydrogenation: f'{fuel}.{methanol}',
        NaturalGasBoilerMediumHeat: f"{heat}.{mediumtemperatureheat}",
        HeatPumpLowHeat: f"{heat}.{lowtemperatureheat}",
        CHPLowHeat: f"{heat}.{lowtemperatureheat}",
        GlossaryWitnessCore.CleanEnergySimpleTechno: GlossaryWitnessCore.clean_energy,
        FossilSimpleTechno: fossil,
    }

    TechnoConstructionDelayDict = {
         FossilGas: 3,
         RWGS: 2,
         UpgradingBiogas: 2,
         Methanation: 2,  # Thema, M., Bauer, F. and Sterner, M., 2019.  Power-to-Gas: Electrolysis and methanation status review.  Renewable and Sustainable Energy Reviews, 112, pp.775-787. the average time needed for planning and constructing was about 1.5years from Thema2019
         WaterGasShift: 2,  # Giuliano, A., Freda, C. and Catizzone, E., 2020. Techno-economic assessment of bio-syngas production for methanol synthesis: A focus on the water gas shift and carbon capture sections. Bioengineering, 7(3), p.70.
         ElectrolysisSOEC: 1,  # Haldor Topsoe, 2021 Haldor Topsoe to build large-scale SOEC electrolyzer manufacturing facility to meet customer needs for green hydrogen production https://blog.topsoe.com/haldor-topsoe-to-build-large-scale-soec-electrolyzer-manufacturing-facility-to-meet-customer-needs-for-green-hydrogen-production  Construction will start in 2022 and will ends in 2023
         ElectrolysisPEM: 2,
         ElectrolysisAWE: 1,
         PlasmaCracking: 2,
         HydrogenLiquefaction: 2,
         AnaerobicDigestion: 3,
         BiomassGasification: 3,
         SMR: 2,
         CoalGasification: 4,
         Pyrolysis: 2,
         AutothermalReforming: 3,
         CoElectrolysis: 2,
         Refinery: 3,
         FischerTropsch: 3,
         HefaDecarboxylation: 3,
         HefaDeoxygenation: 3,
         Transesterification: 3,
         BiomassFermentation: 2,
         CoalExtraction: 3,
         Pelletizing: 3,
         WindOffshore: 3,  # ATB NREL 2020
         WindOnshore: 3,  # ATB NREL 2020
         SolarPv: 1,
         SolarThermal: 3,  # JRC, ATB NREL, database https://solarpaces.nrel.gov/
         Hydropower: 3,
         Nuclear: 6,  # Timilsina, G.R., 2020. Demystifying the Costs of Electricity Generation # Technologies., average
         CombinedCycleGasTurbine: 2,
         GasTurbine: 2,  # Lazard
         BiogasFired: 2,
         CoalGen: 5,  # For 1000MW hypercritical in Korea
         OilGen: 5,  # For 1000MW hypercritical in Korea
         BiomassFired: 2,
         f"{direct_air_capture}.{AmineScrubbing}": 3,
         f"{direct_air_capture}.{CalciumPotassiumScrubbing}": 3,
         f"{flue_gas_capture}.{CalciumLooping}": 1,
         f"{flue_gas_capture}.{ChilledAmmoniaProcess}": 1,
         f"{flue_gas_capture}.{CO2Membranes}": 1,
         f"{flue_gas_capture}.{MonoEthanolAmine}": 1,
         f"{flue_gas_capture}.{PiperazineProcess}": 1,
         f"{flue_gas_capture}.{PressureSwingAdsorption}": 1,
         BiomassBuryingFossilization: 0,
         DeepOceanInjection: 0,
         DeepSalineFormation: 0,
         DepletedOilGas: 0,
         EnhancedOilRecovery: 0,
         GeologicMineralization: 0,
         PureCarbonSolidStorage: 0,
        CarbonStorageTechno: 0,
        f"{direct_air_capture}.{DirectAirCaptureTechno}": 3,
        Geothermal: 7,     # Cole, W.J., Gates, N., Mai, T.T., Greer, D. and Das, P., 2020. 2019 standard scenarios report: a US electric sector outlook (No. NREL/PR-6A20-75798). # National Renewable Energy Lab.(NREL), Golden, CO (United States).
        f"{flue_gas_capture}.{FlueGasTechno}": 1,
        HeatPumpHighHeat: 1,
        ElectricBoilerHighHeat: 2,
        GeothermalHighHeat: 1,
        ElectricBoilerLowHeat: 2,
        CHPHighHeat: 2,  # Economic and Technical Analysis of Heat Dry Milling: Model Description. Rhys T.Dale and Wallace E.Tyner Staff Paper Agricultural Economics Department Purdue University
        NaturalGasBoilerHighHeat: 2,  # Economic and Technical Analysis of Heat Dry Milling: Model Description. Rhys T.Dale and Wallace E.Tyner Staff Paper Agricultural Economics Department Purdue University
        NaturalGasBoilerLowHeat: 2,
        GeothermalLowHeat: 1,
        HeatPumpLowHeat: 1,
        GeothermalMediumHeat: 1,
        HeatPumpMediumHeat: 1,
        CHPLowHeat: 2,  # Economic and Technical Analysis of Heat Dry Milling: Model Description. Rhys T.Dale and Wallace E.Tyner Staff Paper Agricultural Economics Department Purdue University
        FossilSimpleTechno: 3,
        NaturalGasBoilerMediumHeat: 2,  # Economic and Technical Analysis of Heat Dry Milling: Model Description. Rhys T.Dale and Wallace E.Tyner Staff Paper Agricultural Economics Department Purdue University
        CO2Hydrogenation: 3,
        GlossaryWitnessCore.CleanEnergySimpleTechno: 3,  # Timilsina, G.R., 2020. Demystifying the Costs of Electricity Generation # Technologies., average
        CHPMediumHeat: 2,
        ElectricBoilerMediumHeat: 2,
    }

    TechnoLifetimeDict = {
        RWGS: 40,  # for now constant in time but should increase with time
        FossilGas: 23,  # for now constant in time but should increase with time
        UpgradingBiogas: 20,  # for now constant in time but should increase with time
        Methanation: 15,  # for now constant in time but should increase with time
        WaterGasShift: 20,  # Giuliano2020 amortized on 20 years # for now constant in time but should increase with time
        ElectrolysisSOEC: 8,  # Around 60000hours
        ElectrolysisPEM: 11,  # Around 90000 operating hours with 8000 hours a year
        ElectrolysisAWE: 25,  # David, M., Ocampo-Martinez, C. and Sanchez-Pena, R., 2019. Advances in alkaline water electrolyzers: A review. Journal of Energy Storage, 23, pp.392-403. Around 20 and 30 years
        PlasmaCracking: 25,
        HydrogenLiquefaction: 39,
        AnaerobicDigestion: 20,
        BiomassGasification: 25,  # Wang2019 Rosenfeld2020 says 20 # for now constant in time but should increase with time
        SMR: 25,
        CoalGasification: 20,
        Pyrolysis: 20,
        AutothermalReforming: 15,  # for now constant in time but should increase with time
        CoElectrolysis: 40,
        Refinery: 35,  # should be modified
        FischerTropsch: 30,  # for now constant in time but should increase with time
        HefaDecarboxylation: 30,  # https://biotechnologyforbiofuels.biomedcentral.com/articles/10.1186/s13068-017-0945-3/tables/2 # for now constant in time but should increase with time
        HefaDeoxygenation: 30,  # Tao, L., Milbrandt, A., Zhang, Y. and Wang, W.C., 2017. Techno-economic and resource analysis of hydroprocessed renewable jet fuel. # Biotechnology for biofuels, 10(1), pp.1-16.# https://biotechnologyforbiofuels.biomedcentral.com/articles/10.1186/s13068-017-0945-3/tables/2
        Transesterification: 15,  # for now constant in time but should increase with time
        BiomassFermentation: 45,  # http://www.ethanolproducer.com/articles/2005/time-testing#:~:text=Most%20experts%20suggest%20dry%2Dmill,of%20%22useful%22%20life%20expectancy.
        CoalExtraction: 35,  # should be modified
        Pelletizing: 25,  # Wang2019 Rosenfeld2020 says 20 # for now constant in time but should increase with time
        WindOffshore: 30,  # ATB NREL 2020
        WindOnshore: 30,  # ATB NREL 2020
        SolarPv: 25,  # IRENA, EOLES model
        SolarThermal: 25,  # JRC, IRENA, SolarPACES
        Hydropower: 50,  # should be modified
        Nuclear: 60,  # Cole, W.J., Gates, N., Mai, T.T., Greer, D. and Das, P., 2020. 2019 standard scenarios report: a US electric sector outlook (No. NREL/PR-6A20-75798). National Renewable Energy Lab.(NREL), Golden, CO (United States).
        CombinedCycleGasTurbine: 30,  # # Source: U.S. Energy Information Administration 2020, for now constant in time but should increase with time
        GasTurbine: 30,  # Source U.S. Energy Information Administration 2020, # for now constant in time but should increase with time
        BiogasFired: 20,  # Value for CHP units
        CoalGen: 46,  # Source: Cui, R.Y., Hultman, N., Edwards, M.R., He, L., Sen, A., Surana, K., McJeon, H., Iyer, G., Patel, P., Yu, S. and Nace, T., 2019.  Quantifying operational lifetimes for coal power plants under the Paris goals. Nature communications, 10(1), pp.1-9.
        OilGen: 46,  # Source: Cui, R.Y., Hultman, N., Edwards, M.R., He, L., Sen, A., Surana, K., McJeon, H., Iyer, G., Patel, P., Yu, S. and Nace, T., 2019.  Quantifying operational lifetimes for coal power plants under the Paris goals. Nature communications, 10(1), pp.1-9.
        BiomassFired: 25,  # Value for CHP units
        f"{direct_air_capture}.{AmineScrubbing}": 35,  # should be modified
        f"{direct_air_capture}.{CalciumPotassiumScrubbing}": 35,  # should be modified
        f"{flue_gas_capture}.{CalciumLooping}": 25,  # SAEECCT Coal USC plant lifetime
<<<<<<< HEAD
        f"{flue_gas_capture}.{ChilledAmmoniaProcess}": 25, # SAEECCT Coal USC plant lifetime
        f"{flue_gas_capture}.{CO2Membranes}": 25, # SAEECCT Coal USC plant lifetime
        f"{flue_gas_capture}.{MonoEthanolAmine}": 25, # SAEECCT Coal USC plant lifetime
        f"{flue_gas_capture}.{PiperazineProcess}": 25, # SAEECCT Coal USC plant lifetime
        f"{flue_gas_capture}.{PressureSwingAdsorption}": 25, # SAEECCT Coal USC plant lifetime
        BiomassBuryingFossilization: 35, # should be modified
        DeepOceanInjection: 35, # should be modified
        DeepSalineFormation: 35, # should be modified
        DepletedOilGas: 35, # should be modified
        EnhancedOilRecovery: 35, # should be modified
        GeologicMineralization: 35, # should be modified
        PureCarbonSolidStorage: 35, # should be modified
=======
        f"{flue_gas_capture}.{ChilledAmmoniaProcess}": 25,  # SAEECCT Coal USC plant lifetime
        f"{flue_gas_capture}.{CO2Membranes}": 25,  # SAEECCT Coal USC plant lifetime
        f"{flue_gas_capture}.{MonoEthanolAmine}": 25,  # SAEECCT Coal USC plant lifetime
        f"{flue_gas_capture}.{PiperazineProcess}": 25,  # SAEECCT Coal USC plant lifetime
        f"{flue_gas_capture}.{PressureSwingAdsorption}": 25,  # SAEECCT Coal USC plant lifetime
        BiomassBuryingFossilization: 35,  # should be modified
        DeepOceanInjection: 35,  # should be modified
        DeepSalineFormation: 35,  # should be modified
        DepletedOilGas: 35,  # should be modified
        EnhancedOilRecovery: 35,  # should be modified
        GeologicMineralization: 35,  # should be modified
        PureCarbonSolidStorage: 35,  # should be modified
        ManagedWood: 150,  # for now constant in time but should increase with time
        UnmanagedWood: 150,  # for now constant in time but should increase with time
        CropEnergy: 50,  # for now constant in time but should increase with time
>>>>>>> dd22b0d5
        FossilSimpleTechno: 25,
        NaturalGasBoilerHighHeat: 45,  # https://www.serviceone.com/blog/article/how-long-does-a-home-boiler-last#:~:text=Estimated%20lifespan,most%20parts%20of%20the%20nation.
        HeatPumpHighHeat: 25,  # years # https://www.energy.gov/energysaver/heat-pump-systems
        GeothermalHighHeat: 25,  # in years # https://www.energy.gov/eere/geothermal/articles/life-cycle-analysis-results-geothermal-systems-comparison-other-power
        CHPHighHeat: 45,  # Heat Producer [Online] # https://www.serviceone.com/blog/article/how-long-does-a-home-boiler-last#:~:text=Estimated%20lifespan,most%20parts%20of%20the%20nation.
        NaturalGasBoilerLowHeat: 45,  # https://www.google.com/search?q=electric+boiler+maximum+heat+temperature+in+degree+celcius&rlz=1C1UEAD_enIN1000IN1000&sxsrf=APwXEdf5IN3xbJw5uB3tC7-M-5nvtg8TKg%3A1683626939090&ei=uxtaZNOCBYWeseMP6ZuEwAM&ved=0ahUKEwiTzI2N_-f-AhUFT2wGHekNATgQ4dUDCA8&uact=5&oq=electric+boiler+maximum+heat+temperature+in+degree+celcius&gs_lcp=Cgxnd3Mtd2l6LXNlcnAQAzIFCCEQoAEyBQghEKABMgUIIRCgATIFCCEQoAE6CwgAEIoFEIYDELADOggIIRAWEB4QHToHCCEQoAEQCjoECCEQFUoECEEYAVDPB1izUGDqoQVoAXAAeACAAZ0BiAGUBJIBAzAuNJgBAKABAcgBA8ABAQ&sclient=gws-wiz-serp # https://www.google.com/search?q=electric+boiler+lifetime&rlz=1C1UEAD_enIN1000IN1000&oq=electric+boiler+lifetime&aqs=chrome..69i57j0i22i30l4j0i390i650l4.14155j0j7&sourceid=chrome&ie=UTF-8
        ElectricBoilerLowHeat: 45,
        HeatPumpLowHeat: 25,
        GeothermalLowHeat: 25,  # in years # https://www.energy.gov/eere/geothermal/articles/life-cycle-analysis-results-geothermal-systems-comparison-other-power
        CHPLowHeat: 45,  # https://www.serviceone.com/blog/article/how-long-does-a-home-boiler-last#:~:text=Estimated%20lifespan,most%20parts%20of%20the%20nation.
        NaturalGasBoilerMediumHeat: 45,  # https://www.serviceone.com/blog/article/how-long-does-a-home-boiler-last#:~:text=Estimated%20lifespan,most%20parts%20of%20the%20nation.
        ElectricBoilerMediumHeat: 45,  # https://www.google.com/search?q=electric+boiler+maximum+heat+temperature+in+degree+celcius&rlz=1C1UEAD_enIN1000IN1000&sxsrf=APwXEdf5IN3xbJw5uB3tC7-M-5nvtg8TKg%3A1683626939090&ei=uxtaZNOCBYWeseMP6ZuEwAM&ved=0ahUKEwiTzI2N_-f-AhUFT2wGHekNATgQ4dUDCA8&uact=5&oq=electric+boiler+maximum+heat+temperature+in+degree+celcius&gs_lcp=Cgxnd3Mtd2l6LXNlcnAQAzIFCCEQoAEyBQghEKABMgUIIRCgATIFCCEQoAE6CwgAEIoFEIYDELADOggIIRAWEB4QHToHCCEQoAEQCjoECCEQFUoECEEYAVDPB1izUGDqoQVoAXAAeACAAZ0BiAGUBJIBAzAuNJgBAKABAcgBA8ABAQ&sclient=gws-wiz-serp # https://www.google.com/search?q=electric+boiler+lifetime&rlz=1C1UEAD_enIN1000IN1000&oq=electric+boiler+lifetime&aqs=chrome..69i57j0i22i30l4j0i390i650l4.14155j0j7&sourceid=chrome&ie=UTF-8
        HeatPumpMediumHeat: 25,  # years # https://www.energy.gov/energysaver/heat-pump-systems
        GeothermalMediumHeat: 25,  # in years # https://www.energy.gov/eere/geothermal/articles/life-cycle-analysis-results-geothermal-systems-comparison-other-power
        CHPMediumHeat: 45,  # https://www.serviceone.com/blog/article/how-long-does-a-home-boiler-last#:~:text=Estimated%20lifespan,most%20parts%20of%20the%20nation.
        CO2Hydrogenation: 20,
        GlossaryWitnessCore.CleanEnergySimpleTechno: 30,  # Cole, W.J., Gates, N., Mai, T.T., Greer, D. and Das, P., 2020.  2019 standard scenarios report: a US electric sector outlook (No. NREL/PR-6A20-75798). National Renewable Energy Lab.(NREL), Golden, CO (United States).
        f"{ElectricBoilerHighHeat}": 45,  # Heat Producer [Online] # https://www.google.com/search?q=electric+boiler+maximum+heat+temperature+in+degree+celcius&rlz=1C1UEAD_enIN1000IN1000&sxsrf=APwXEdf5IN3xbJw5uB3tC7-M-5nvtg8TKg%3A1683626939090&ei=uxtaZNOCBYWeseMP6ZuEwAM&ved=0ahUKEwiTzI2N_-f-AhUFT2wGHekNATgQ4dUDCA8&uact=5&oq=electric+boiler+maximum+heat+temperature+in+degree+celcius&gs_lcp=Cgxnd3Mtd2l6LXNlcnAQAzIFCCEQoAEyBQghEKABMgUIIRCgATIFCCEQoAE6CwgAEIoFEIYDELADOggIIRAWEB4QHToHCCEQoAEQCjoECCEQFUoECEEYAVDPB1izUGDqoQVoAXAAeACAAZ0BiAGUBJIBAzAuNJgBAKABAcgBA8ABAQ&sclient=gws-wiz-serp https://www.google.com/search?q=electric+boiler+lifetime&rlz=1C1UEAD_enIN1000IN1000&oq=electric+boiler+lifetime&aqs=chrome..69i57j0i22i30l4j0i390i650l4.14155j0j7&sourceid=chrome&ie=UTF-8
        f"{CarbonStorageTechno}": 35,
        f"{direct_air_capture}.{DirectAirCaptureTechno}": 35,
        f"{flue_gas_capture}.{FlueGasTechno}": 25,
<<<<<<< HEAD
        Geothermal: 30, # Tsiropoulos, I., Tarvydas, D. and Zucker, A., 2018.  Cost development of low carbon energy technologies-Scenario-based cost trajectories to 2050, 2017 Edition.  Publications Office of the European Union, Luxemburgo.
        AnimalManure: 25, # for now constant in time but should increase with time
=======
        Reforestation: 150,  # for now constant in time but should increase with time,
        Geothermal: 30,  # Tsiropoulos, I., Tarvydas, D. and Zucker, A., 2018.  Cost development of low carbon energy technologies-Scenario-based cost trajectories to 2050, 2017 Edition.  Publications Office of the European Union, Luxemburgo.
        AnimalManure: 25,  # for now constant in time but should increase with time
>>>>>>> dd22b0d5
        WetCropResidues: 25,  # for now constant in time but should increase with time
        CO2Membranes: 25,  # SAEECCT Coal USC plant lifetime
    }

    TechnoLandUseDf = {
            "type": "dataframe",
            "unit": "Gha",
            AutodifferentiedDisc.GRADIENTS: True,
            "dataframe_descriptor": {
                GlossaryWitnessCore.Years: ("int", [1900, GlossaryWitnessCore.YearEndDefault], False),
                "Land use": ("float", None, False),
            },
        }

    StreamLandUseDf = {
        "type": "dataframe",
        "unit": "Gha",
        AutodifferentiedDisc.GRADIENTS: True,
        "dataframe_descriptor": {
            GlossaryWitnessCore.Years: ("int", [1900, GlossaryWitnessCore.YearEndDefault], False),
            "Land use": ("float", None, False),
        },
    }

    @classmethod
    def get_techno_detailed_price_df(cls, techno_name: str):
        techno_used_resource_list = (
            cls.TechnoResourceUsedDict[techno_name]
            if techno_name in cls.TechnoResourceUsedDict
            else []
        )
        techno_used_streams_list = (
            cls.TechnoStreamsUsedDict[techno_name]
            if techno_name in cls.TechnoStreamsUsedDict
            else []
        )
        extra_cols = []
        if techno_name == cls.PlasmaCracking:
            extra_cols = [f"{techno_name}_amort", f"{techno_name}_factory_amort"]
        if techno_name == cls.FischerTropsch:
            extra_cols = [
                "syngas before transformation",
                "RWGS",
                "WGS",
                "WGS or RWGS",
                "syngas_needs_for_FT",
            ]
        return {
            "type": "dataframe",
            "unit": "$/MWh",
            "dataframe_descriptor": {
                cls.Years: ("int", [1900, GlossaryWitnessCore.YearEndDefault], False),
                f"{techno_name}": ("float", None, False),
                f"{techno_name}_wotaxes": ("float", None, False),
                f"Capex_{techno_name}": ("float", None, False),
                cls.InvestValue: ("float", None, False),
                "efficiency": ("float", None, False),
                "energy_and_resources_costs": ("float", None, False),
                "transport": ("float", None, False),
                f"{techno_name}_factory": ("float", None, False),
                cls.MarginValue: ("float", None, False),
                "CAPEX_Part": ("float", None, False),
                "OPEX_Part": ("float", None, False),
                "CO2_taxes_factory": ("float", None, False),
                "CO2Tax_Part": ("float", None, False),
                **{
                    f"{resource}_needs": ("float", None, False)
                    for resource in techno_used_resource_list
                },
                **{
                    f"{stream}_needs": ("float", None, False)
                    for stream in techno_used_streams_list
                },
                **{col: ("float", None, False) for col in extra_cols},
            },
        }

    @classmethod
    def get_techno_price_df(cls, techno_name: str):
        return {
            "type": "dataframe",
            "unit": "$/MWh",
            AutodifferentiedDisc.GRADIENTS: True,
            "dataframe_descriptor": {
                cls.Years: ("int", [1900, GlossaryWitnessCore.YearEndDefault], False),
                f"{techno_name}": ("float", None, False),
                f"{techno_name}_wotaxes": ("float", None, False),
            },
        }

    @classmethod
    def get_techno_prod_df(cls, energy_name: str):
        return {
            "type": "dataframe",
            "unit": cls.unit_dicts[energy_name],
            AutodifferentiedDisc.GRADIENTS: True,}

    @classmethod
    def get_stream_prices_df(cls, stream_used_for_production: list[str]):
        return {
            "varname": cls.StreamPricesValue,
            "type": "dataframe",
            "unit": "$/MWh or $/mass",
            "visibility": "Shared",
            AutodifferentiedDisc.GRADIENTS: True,
            "namespace": cls.NS_ENERGY,
            "description": "Price of streams used by the technos",
            "dataframe_descriptor": {
                cls.Years: ("int", [1900, 2100], False),
                **{
                    stream: ("float", [0.0, 1e30], False)
                    for stream in stream_used_for_production
                },
            },
        }

    @classmethod
    def get_techno_consumption_df(
        cls,
        techno_name: str,
        resources_used_for_building: list[str],
        resources_used_for_production: list[str],
        stream_used_for_production: list[str],
    ):
        extra_cols = []
        if techno_name == GlossaryEnergy.FischerTropsch:
            extra_cols = [
                f"{cls.carbon_captured} ({cls.unit_dicts[cls.carbon_captured]})",
                f"{cls.syngas} ({cls.unit_dicts[cls.syngas]})",
                f"{cls.WaterResource} ({cls.mass_unit})",
            ]
        if techno_name == GlossaryEnergy.RWGS:
            extra_cols = [
                f"{cls.carbon_captured} ({cls.unit_dicts[cls.carbon_captured]})",
            ]

        return {
            "type": "dataframe",
            "unit": "see columns",
            "dataframe_descriptor": {
                cls.Years: ("int", [1900, 2100], False),
                **{
                    f"{stream} ({cls.unit_dicts[stream]})": (
                        "float",
                        [0.0, 1e30],
                        False,
                    )
                    for stream in stream_used_for_production
                },
                **{
                    f"{resource} ({cls.mass_unit})": ("float", [0.0, 1e30], False)
                    for resource in resources_used_for_building
                },
                **{
                    f"{resource} ({cls.mass_unit})": ("float", [0.0, 1e30], False)
                    for resource in resources_used_for_production
                },
                **{col: ("float", None, False) for col in extra_cols},
            },
        }

    @classmethod
    def get_one_stream_price_df(cls, stream_name: str):
        return {
            "varname": cls.StreamPricesValue,
            "type": "dataframe",
            AutodifferentiedDisc.GRADIENTS: True,
            "unit": "$/MWh",
            "dataframe_descriptor": {
                cls.Years: ("int", [1900, 2100], False),
                f"{stream_name}": ("float", [0.0, 1e30], False),
                f"{stream_name}_wotaxes": ("float", [0.0, 1e30], False),
            },
        }<|MERGE_RESOLUTION|>--- conflicted
+++ resolved
@@ -1167,11 +1167,6 @@
     TechnoStreamsUsedDict = {
         Transesterification: [electricity],  # heat -> low, no electricity
         AnaerobicDigestion: [electricity],  # produce heat -> low, dont consume electricity, consume biomass_dry and wet
-<<<<<<< HEAD
-=======
-        ManagedWood: [electricity],  # consume fuel and electricity .. les tronçonneuses et les camions (donc transport fuel)
-        UnmanagedWood: [electricity],  # consume fuel and electricity .. les tronçonneuses et les camions (donc transport fuel)
->>>>>>> dd22b0d5
         f"{direct_air_capture}.{AmineScrubbing}": [electricity, methane],   # put heat instead of methane
         f"{direct_air_capture}.{CalciumPotassiumScrubbing}": [electricity, methane],  # put heat instead of methane
         f"{direct_air_capture}.{DirectAirCaptureTechno}": [GlossaryWitnessCore.clean_energy, fossil],  # dont touch
@@ -1215,15 +1210,9 @@
         HefaDeoxygenation: [f"{hydrogen}.{gaseous_hydrogen}", electricity],  # heat instead of electricity, use resource natural_oil (trygliceride)
         Refinery: [f"{hydrogen}.{gaseous_hydrogen}", electricity],  # idea : creer une techno puit de pétrole (CrudeOil)
         HydrogenLiquefaction: [f"{hydrogen}.{gaseous_hydrogen}", electricity],  # might need some heat ? produced or consumed, not clear
-<<<<<<< HEAD
         FossilGas: [electricity], # "transport fuel"
         Methanation: [f"{hydrogen}.{gaseous_hydrogen}", carbon_captured],
         UpgradingBiogas: [electricity, biogas], # heat not electricity
-=======
-        FossilGas: [electricity],  # "transport fuel"
-        Methanation: [f"{hydrogen}.{gaseous_hydrogen}", carbon_capture],
-        UpgradingBiogas: [electricity, biogas],  # heat not electricity
->>>>>>> dd22b0d5
         CO2Hydrogenation: [
             f"{hydrogen}.{gaseous_hydrogen}",
             electricity,
@@ -1231,11 +1220,7 @@
         ],
         CoalExtraction: [electricity],  # transport fuel instead of electricity
         Pelletizing: [electricity, biomass_dry],  # might be heat instead of electricity
-<<<<<<< HEAD
         AutothermalReforming: [methane, carbon_captured], # add heat
-=======
-        AutothermalReforming: [methane, carbon_capture],  # add heat
->>>>>>> dd22b0d5
         BiomassGasification: [electricity, biomass_dry],  # heat instead of electricity, produce syngas
         CoElectrolysis: [electricity, carbon_captured],
         CoalGasification: [solid_fuel],  # add heat
@@ -1503,7 +1488,6 @@
         f"{direct_air_capture}.{AmineScrubbing}": 35,  # should be modified
         f"{direct_air_capture}.{CalciumPotassiumScrubbing}": 35,  # should be modified
         f"{flue_gas_capture}.{CalciumLooping}": 25,  # SAEECCT Coal USC plant lifetime
-<<<<<<< HEAD
         f"{flue_gas_capture}.{ChilledAmmoniaProcess}": 25, # SAEECCT Coal USC plant lifetime
         f"{flue_gas_capture}.{CO2Membranes}": 25, # SAEECCT Coal USC plant lifetime
         f"{flue_gas_capture}.{MonoEthanolAmine}": 25, # SAEECCT Coal USC plant lifetime
@@ -1516,23 +1500,6 @@
         EnhancedOilRecovery: 35, # should be modified
         GeologicMineralization: 35, # should be modified
         PureCarbonSolidStorage: 35, # should be modified
-=======
-        f"{flue_gas_capture}.{ChilledAmmoniaProcess}": 25,  # SAEECCT Coal USC plant lifetime
-        f"{flue_gas_capture}.{CO2Membranes}": 25,  # SAEECCT Coal USC plant lifetime
-        f"{flue_gas_capture}.{MonoEthanolAmine}": 25,  # SAEECCT Coal USC plant lifetime
-        f"{flue_gas_capture}.{PiperazineProcess}": 25,  # SAEECCT Coal USC plant lifetime
-        f"{flue_gas_capture}.{PressureSwingAdsorption}": 25,  # SAEECCT Coal USC plant lifetime
-        BiomassBuryingFossilization: 35,  # should be modified
-        DeepOceanInjection: 35,  # should be modified
-        DeepSalineFormation: 35,  # should be modified
-        DepletedOilGas: 35,  # should be modified
-        EnhancedOilRecovery: 35,  # should be modified
-        GeologicMineralization: 35,  # should be modified
-        PureCarbonSolidStorage: 35,  # should be modified
-        ManagedWood: 150,  # for now constant in time but should increase with time
-        UnmanagedWood: 150,  # for now constant in time but should increase with time
-        CropEnergy: 50,  # for now constant in time but should increase with time
->>>>>>> dd22b0d5
         FossilSimpleTechno: 25,
         NaturalGasBoilerHighHeat: 45,  # https://www.serviceone.com/blog/article/how-long-does-a-home-boiler-last#:~:text=Estimated%20lifespan,most%20parts%20of%20the%20nation.
         HeatPumpHighHeat: 25,  # years # https://www.energy.gov/energysaver/heat-pump-systems
@@ -1554,14 +1521,8 @@
         f"{CarbonStorageTechno}": 35,
         f"{direct_air_capture}.{DirectAirCaptureTechno}": 35,
         f"{flue_gas_capture}.{FlueGasTechno}": 25,
-<<<<<<< HEAD
         Geothermal: 30, # Tsiropoulos, I., Tarvydas, D. and Zucker, A., 2018.  Cost development of low carbon energy technologies-Scenario-based cost trajectories to 2050, 2017 Edition.  Publications Office of the European Union, Luxemburgo.
         AnimalManure: 25, # for now constant in time but should increase with time
-=======
-        Reforestation: 150,  # for now constant in time but should increase with time,
-        Geothermal: 30,  # Tsiropoulos, I., Tarvydas, D. and Zucker, A., 2018.  Cost development of low carbon energy technologies-Scenario-based cost trajectories to 2050, 2017 Edition.  Publications Office of the European Union, Luxemburgo.
-        AnimalManure: 25,  # for now constant in time but should increase with time
->>>>>>> dd22b0d5
         WetCropResidues: 25,  # for now constant in time but should increase with time
         CO2Membranes: 25,  # SAEECCT Coal USC plant lifetime
     }
