'''
Copyright 2022 Airbus SAS
Modifications on 23/11/2023 Copyright 2023 Capgemini

Licensed under the Apache License, Version 2.0 (the "License");
you may not use this file except in compliance with the License.
You may obtain a copy of the License at

    http://www.apache.org/licenses/LICENSE-2.0

Unless required by applicable law or agreed to in writing, software
distributed under the License is distributed on an "AS IS" BASIS,
WITHOUT WARRANTIES OR CONDITIONS OF ANY KIND, either express or implied.
See the License for the specific language governing permissions and
limitations under the License.
'''

from energy_models.core.energy_process_builder import EnergyProcessBuilder

from energy_models.core.stream_type.carbon_models.carbon_capture import CarbonCapture
from energy_models.core.stream_type.carbon_models.flue_gas import FlueGas

from energy_models.core.stream_type.carbon_models.direct_air import DirectAir

from energy_models.glossaryenergy import GlossaryEnergy

from energy_models.sos_processes.energy.techno_mix.carbon_capture_mix.usecase import TECHNOLOGIES_LIST


class ProcessBuilder(EnergyProcessBuilder):
    # ontology information
    _ontology_data = {
        'label': 'Energy Technology Mix - Carbon Capture Mix',
        'description': '',
        'category': '',
        'version': '',
    }

    def __init__(self, ee):
        EnergyProcessBuilder.__init__(self, ee)
        self.techno_list = TECHNOLOGIES_LIST
        self.prefix_name = 'EnergyMix'
        self.associate_namespace = True

    def get_builders(self):
        ns_study = self.ee.study_name
        energy_mix = 'EnergyMix'
        flue_gas_name = FlueGas.node_name
        direct_air_name = DirectAir.node_name
        carbon_capture_name = CarbonCapture.name
        ns_dict = {'ns_carbon_capture': f'{ns_study}.{self.prefix_name}.{carbon_capture_name}',
                   'ns_energy': f'{ns_study}.{energy_mix}',
                   GlossaryEnergy.NS_CCS: f'{ns_study}.CCUS',
                   'ns_energy_study': f'{ns_study}',
                   'ns_flue_gas': f'{ns_study}.{self.prefix_name}.{carbon_capture_name}.{flue_gas_name}',
                   'ns_direct_air': f'{ns_study}.{self.prefix_name}.{carbon_capture_name}.{direct_air_name}',
                   'ns_public': f'{ns_study}',
                   GlossaryEnergy.NS_ENERGY_MIX: f'{ns_study}.{energy_mix}',
                   'ns_resource': f'{ns_study}.{energy_mix}'}
        mods_dict = {}
        mods_dict[f'{self.prefix_name}.{carbon_capture_name}'] = self.get_stream_disc_path(
            'carbon_disciplines', 'CarbonCapture')
<<<<<<< HEAD
        mods_dict[f'{self.prefix_name}.{carbon_capture_name}.{flue_gas_name}'] = 'energy_models.core.stream_type.carbon_disciplines.flue_gas_disc.FlueGasDiscipline'



        # 'energy_models.models.carbon_capture.direct_air_capture.direct_air_capture_techno.direct_air_capture_techno_disc.DirectAirCaptureTechnoDiscipline'
=======
        mods_dict[
            f'{self.prefix_name}.{carbon_capture_name}.{flue_gas_name}'] = 'energy_models.core.stream_type.carbon_disciplines.flue_gas_disc.FlueGasDiscipline'
>>>>>>> deccc9f4
        for full_techno_name in self.techno_list:
            list_dot = full_techno_name.split('.')
            sub_dir = list_dot[0]
            techno_name = list_dot[1]
            mods_dict[f'{self.prefix_name}.{carbon_capture_name}.{full_techno_name}'] = self.get_techno_disc_path(
                carbon_capture_name, techno_name, sub_dir)

<<<<<<< HEAD
        mods_dict[
            f'{self.prefix_name}.{carbon_capture_name}.direct_air_capture'] = 'energy_models.core.stream_type.carbon_disciplines.direct_air_disc.DirectAirDiscipline'

        builder_list = self.create_builder_list(mods_dict, ns_dict=ns_dict, associate_namespace=self.associate_namespace)
=======
        builder_list = self.create_builder_list(mods_dict, ns_dict=ns_dict,
                                                associate_namespace=self.associate_namespace)
>>>>>>> deccc9f4

        return builder_list<|MERGE_RESOLUTION|>--- conflicted
+++ resolved
@@ -60,16 +60,8 @@
         mods_dict = {}
         mods_dict[f'{self.prefix_name}.{carbon_capture_name}'] = self.get_stream_disc_path(
             'carbon_disciplines', 'CarbonCapture')
-<<<<<<< HEAD
-        mods_dict[f'{self.prefix_name}.{carbon_capture_name}.{flue_gas_name}'] = 'energy_models.core.stream_type.carbon_disciplines.flue_gas_disc.FlueGasDiscipline'
-
-
-
-        # 'energy_models.models.carbon_capture.direct_air_capture.direct_air_capture_techno.direct_air_capture_techno_disc.DirectAirCaptureTechnoDiscipline'
-=======
         mods_dict[
             f'{self.prefix_name}.{carbon_capture_name}.{flue_gas_name}'] = 'energy_models.core.stream_type.carbon_disciplines.flue_gas_disc.FlueGasDiscipline'
->>>>>>> deccc9f4
         for full_techno_name in self.techno_list:
             list_dot = full_techno_name.split('.')
             sub_dir = list_dot[0]
@@ -77,14 +69,10 @@
             mods_dict[f'{self.prefix_name}.{carbon_capture_name}.{full_techno_name}'] = self.get_techno_disc_path(
                 carbon_capture_name, techno_name, sub_dir)
 
-<<<<<<< HEAD
         mods_dict[
             f'{self.prefix_name}.{carbon_capture_name}.direct_air_capture'] = 'energy_models.core.stream_type.carbon_disciplines.direct_air_disc.DirectAirDiscipline'
 
         builder_list = self.create_builder_list(mods_dict, ns_dict=ns_dict, associate_namespace=self.associate_namespace)
-=======
-        builder_list = self.create_builder_list(mods_dict, ns_dict=ns_dict,
-                                                associate_namespace=self.associate_namespace)
->>>>>>> deccc9f4
+
 
         return builder_list