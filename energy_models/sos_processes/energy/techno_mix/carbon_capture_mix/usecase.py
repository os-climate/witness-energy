--- conflicted
+++ resolved
@@ -38,18 +38,10 @@
 
 TECHNOLOGIES_FLUE_GAS_LIST_COARSE = ['electricity.GasTurbine']
 DEFAULT_FLUE_GAS_LIST = ['electricity.CoalGen', 'electricity.GasTurbine', 'electricity.CombinedCycleGasTurbine',
-<<<<<<< HEAD
                          'hydrogen.gaseous_hydrogen.WaterGasShift', 'liquid_fuel.FischerTropsch', 'liquid_fuel.Refinery', 'methane.FossilGas',
                          'solid_fuel.Pelletizing', 'syngas.CoalGasification', 'fossil.FossilSimpleTechno'] #, 'carbon_capture.direct_air_capture.AmineScrubbing',
                          #'carbon_capture.direct_air_capture.CalciumPotassiumScrubbing', 'carbon_capture.direct_air_capture.DirectAirCaptureTechno']
-=======
-                         'hydrogen.gaseous_hydrogen.WaterGasShift', 'liquid_fuel.FischerTropsch',
-                         'liquid_fuel.Refinery', 'methane.FossilGas',
-                         'solid_fuel.Pelletizing', 'syngas.CoalGasification', 'fossil.FossilSimpleTechno',
-                         'carbon_capture.direct_air_capture.AmineScrubbing',
-                         'carbon_capture.direct_air_capture.CalciumPotassiumScrubbing',
-                         'carbon_capture.direct_air_capture.DirectAirCaptureTechno']
->>>>>>> deccc9f4
+
 TECHNOLOGIES_LIST_DEV = ['direct_air_capture.AmineScrubbing', 'direct_air_capture.CalciumPotassiumScrubbing',
                          'flue_gas_capture.CalciumLooping', 'flue_gas_capture.ChilledAmmoniaProcess',
                          'flue_gas_capture.CO2Membranes', 'flue_gas_capture.MonoEthanolAmine',
@@ -170,16 +162,10 @@
         # From future of hydrogen
         transport = pd.DataFrame(
             {GlossaryEnergy.Years: years, 'transport': np.ones(len(years)) * 7.0})
-<<<<<<< HEAD
-        self.energy_carbon_emissions = pd.DataFrame(
-            {GlossaryEnergy.Years: years, 'amine': 0.0, 'potassium': 0.0, 'electricity': 0.0, 'calcium': 0.0,
-             # 'methane':0.2
-             })
-=======
+
         energy_carbon_emissions = pd.DataFrame(
             {GlossaryEnergy.Years: years, 'amine': 0.0, 'potassium': 0.0, 'electricity': 0.0, 'calcium': 0.0,
              'methane': 0.2})
->>>>>>> deccc9f4
 
         coal_gen_prod = pd.DataFrame({GlossaryEnergy.Years: years,
                                       f'{CarbonCapture.flue_gas_name} (Mt)': 0.1})
@@ -206,7 +192,6 @@
         refinery_cons = pd.DataFrame({GlossaryEnergy.Years: years,
                                       f'{CarbonCapture.flue_gas_name} (Mt)': 0.1})
         CAKOH_production = pd.DataFrame({GlossaryEnergy.Years: years,
-<<<<<<< HEAD
                                       f'{CarbonCapture.flue_gas_name} (Mt)': 0.1})
         CAKOH_consumption = pd.DataFrame({GlossaryEnergy.Years: years,
                                          f'{CarbonCapture.flue_gas_name} (Mt)': 0.1})
@@ -214,11 +199,6 @@
                                       f'{CarbonCapture.flue_gas_name} (Mt)': 0.1})
         aminescrubbing_consumption = pd.DataFrame({GlossaryEnergy.Years: years,
                                       f'{CarbonCapture.flue_gas_name} (Mt)': 0.1})
-=======
-                                         f'{CarbonCapture.flue_gas_name} (Mt)': 0.1})
-        aminescrubbing_production = pd.DataFrame({GlossaryEnergy.Years: years,
-                                                  f'{CarbonCapture.flue_gas_name} (Mt)': 0.1})
->>>>>>> deccc9f4
         fossil_gas_prod = pd.DataFrame({GlossaryEnergy.Years: years,
                                         f'{CarbonCapture.flue_gas_name} (Mt)': 0.1})
         fossil_gas_cons = pd.DataFrame({GlossaryEnergy.Years: years,
@@ -236,13 +216,9 @@
         pyrolysis_prod = pd.DataFrame({GlossaryEnergy.Years: years,
                                        f'{CarbonCapture.flue_gas_name} (Mt)': 0.1})
         directaircapturetechno_prod = pd.DataFrame({GlossaryEnergy.Years: years,
-<<<<<<< HEAD
                                        f'{CarbonCapture.flue_gas_name} (Mt)': 0.1})
         directaircapturetechno_cons = pd.DataFrame({GlossaryEnergy.Years: years,
                                        f'{CarbonCapture.flue_gas_name} (Mt)': 0.1})
-=======
-                                                    f'{CarbonCapture.flue_gas_name} (Mt)': 0.1})
->>>>>>> deccc9f4
 
         investment_mix = self.get_investments()
         values_dict = {f'{self.study_name}.{GlossaryEnergy.YearStart}': self.year_start,
@@ -253,14 +229,9 @@
                        # f'{self.study_name}.{ccs_name}.{GlossaryEnergy.flue_gas_emission_techno_list}': self.technologies_list,
                        f'{self.study_name}.{ccs_name}.direct_air_capture.{GlossaryEnergy.techno_list}': DIRECT_AIR_TECHNOLOGIES_LIST_DEV,
                        f'{self.study_name}.{ccs_name}.flue_gas_capture.flue_gas_mean': self.flue_gas_mean,
-<<<<<<< HEAD
                        f'{self.study_name}.{ccs_name}.direct_air_capture.direct_air_mean': self.flue_gas_mean,
                        f'{self.study_name}.{ccs_name}.{GlossaryEnergy.TransportCostValue}': self.transport,
                        f'{self.study_name}.{ccs_name}.{GlossaryEnergy.TransportMarginValue}': self.margin,
-=======
-                       f'{self.study_name}.{ccs_name}.{GlossaryEnergy.TransportCostValue}': transport,
-                       f'{self.study_name}.{ccs_name}.{GlossaryEnergy.TransportMarginValue}': margin,
->>>>>>> deccc9f4
                        f'{self.study_name}.{ccs_name}.invest_techno_mix': investment_mix,
                        f'{self.study_name}.{GlossaryEnergy.ccs_list}': ['carbon_capture', 'carbon_storage']
 
@@ -350,15 +321,6 @@
                 investment_mix_sum = investment_mix.drop(
                     columns=[GlossaryEnergy.Years]).sum(axis=1)
                 for techno in self.technologies_list:
-<<<<<<< HEAD
-                    invest_level_techno = pd.DataFrame({GlossaryEnergy.Years: self.invest_level[GlossaryEnergy.Years].values,
-                                                        GlossaryEnergy.InvestValue: self.invest_level[GlossaryEnergy.InvestValue].values * investment_mix[techno].values / investment_mix_sum})
-                    values_dict[f'{self.study_name}.{ccs_name}.{techno}.{GlossaryEnergy.InvestLevelValue}'] = invest_level_techno
-                    # print(f'{self.study_name}.{ccs_name}.{techno}.{GlossaryEnergy.InvestLevelValue}')
-            else:
-                values_dict[f'{self.study_name}.{ccs_name}.{GlossaryEnergy.InvestLevelValue}'] = self.invest_level
-
-=======
                     invest_level_techno = pd.DataFrame({GlossaryEnergy.Years: invest_level[GlossaryEnergy.Years].values,
                                                         GlossaryEnergy.InvestValue: invest_level[
                                                                                         GlossaryEnergy.InvestValue].values *
@@ -368,7 +330,6 @@
                         f'{self.study_name}.{ccs_name}.{techno}.{GlossaryEnergy.InvestLevelValue}'] = invest_level_techno
             else:
                 values_dict[f'{self.study_name}.{ccs_name}.{GlossaryEnergy.InvestLevelValue}'] = invest_level
->>>>>>> deccc9f4
         else:
             self.update_dv_arrays()
 
