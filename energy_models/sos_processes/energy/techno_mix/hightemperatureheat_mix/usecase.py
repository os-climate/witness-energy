'''
Copyright 2023 Capgemini

Licensed under the Apache License, Version 2.0 (the "License");
you may not use this file except in compliance with the License.
You may obtain a copy of the License at

    http://www.apache.org/licenses/LICENSE-2.0

Unless required by applicable law or agreed to in writing, software
distributed under the License is distributed on an "AS IS" BASIS,
WITHOUT WARRANTIES OR CONDITIONS OF ANY KIND, either express or implied.
See the License for the specific language governing permissions and
limitations under the License.
'''
import numpy as np
import pandas as pd
import scipy.interpolate as sc

from climateeconomics.glossarycore import GlossaryCore
from energy_models.core.energy_mix_study_manager import EnergyMixStudyManager
from energy_models.core.stream_type.energy_models.heat import hightemperatureheat
from energy_models.core.energy_process_builder import INVEST_DISCIPLINE_DEFAULT, INVEST_DISCIPLINE_OPTIONS

DEFAULT_TECHNOLOGIES_LIST = ['NaturalGasBoilerHighHeat', 'ElectricBoilerHighHeat',
                             'HeatPumpHighHeat', 'GeothermalHighHeat', 'CHPHighHeat', 'HydrogenBoilerHighHeat']
TECHNOLOGIES_LIST = ['NaturalGasBoilerHighHeat', 'ElectricBoilerHighHeat',
                     'HeatPumpHighHeat', 'GeothermalHighHeat', 'CHPHighHeat', 'HydrogenBoilerHighHeat']
TECHNOLOGIES_LIST_COARSE = ['NaturalGasBoilerHighHeat']
TECHNOLOGIES_LIST_DEV = ['NaturalGasBoilerHighHeat', 'ElectricBoilerHighHeat',
                         'HeatPumpHighHeat', 'GeothermalHighHeat', 'CHPHighHeat', 'HydrogenBoilerHighHeat']


class Study(EnergyMixStudyManager):
    def __init__(self, year_start=2020, year_end=2050, time_step=1, technologies_list=TECHNOLOGIES_LIST, bspline=True, main_study=True, execution_engine=None,
                 invest_discipline=INVEST_DISCIPLINE_DEFAULT):
        super().__init__(__file__, technologies_list=technologies_list,
                         main_study=main_study, execution_engine=execution_engine, invest_discipline=invest_discipline)
        self.year_start = year_start
        self.year_end = year_end
        self.years = np.arange(self.year_start, self.year_end + 1)
        self.energy_name = None
        self.bspline = bspline

    def get_investments(self):
        invest_high_heat_mix_dict = {}
        l_ctrl = np.arange(0, 8)

        if 'NaturalGasBoilerHighHeat' in self.technologies_list:
            invest_high_heat_mix_dict['NaturalGasBoilerHighHeat'] = [
                0.02, 5.0, 5.0, 5.0, 5.0, 5.0, 5.0, 5.0]

        if 'ElectricBoilerHighHeat' in self.technologies_list:
            invest_high_heat_mix_dict['ElectricBoilerHighHeat'] = [
                0.02, 0.5, 0.5, 0.5, 0.5, 0.5, 0.5, 0.5]

        if 'HeatPumpHighHeat' in self.technologies_list:
            invest_high_heat_mix_dict['HeatPumpHighHeat'] = list(np.ones(
                len(l_ctrl)) * 0.001)

        if 'GeothermalHighHeat' in self.technologies_list:
            invest_high_heat_mix_dict['GeothermalHighHeat'] = list(np.ones(
                len(l_ctrl)) * 0.001)

        if 'CHPHighHeat' in self.technologies_list:
            invest_high_heat_mix_dict['CHPHighHeat'] = list(np.ones(
                len(l_ctrl)) * 0.001)

        if 'HydrogenBoilerHighHeat' in self.technologies_list:
            invest_high_heat_mix_dict['HydrogenBoilerHighHeat'] = list(np.ones(
                len(l_ctrl)) * 0.001)

        if self.bspline:
            invest_high_heat_mix_dict[GlossaryCore.Years] = self.years

            for techno in self.technologies_list:
                invest_high_heat_mix_dict[techno], _ = self.invest_bspline(
                    invest_high_heat_mix_dict[techno], len(self.years))

        high_heat_mix_invest_df = pd.DataFrame(invest_high_heat_mix_dict)

        return high_heat_mix_invest_df

    def setup_usecase(self):
        energy_mix_name = 'EnergyMix'
        self.energy_name = hightemperatureheat.name
        energy_name = f'EnergyMix.{self.energy_name}'

        years = np.arange(self.year_start, self.year_end + 1)
        # energy_prices data came from test files  of corresponding technologies
        self.energy_prices = pd.DataFrame({GlossaryCore.Years: years,
                                           'electricity': 148.0,
                                           'syngas': 80.0,
                                           'biogas': 70.0,
                                           'methane': 100,
                                           'biomass_dry': 45
                                        })

        # the value for invest_level is just set as an order of magnitude
        self.invest_level = pd.DataFrame(
            {GlossaryCore.Years: years, GlossaryCore.InvestValue: 10.0})
        co2_taxes_year = [2018, 2020, 2025, 2030, 2035, 2040, 2045, 2050]
        co2_taxes = [14.86, 17.22, 20.27,
                     29.01, 34.05, 39.08, 44.69, 50.29]
        func = sc.interp1d(co2_taxes_year, co2_taxes,
                           kind='linear', fill_value='extrapolate')

        self.co2_taxes = pd.DataFrame(
            {GlossaryCore.Years: years, GlossaryCore.CO2Tax: func(years)})
        self.margin = pd.DataFrame(
            {GlossaryCore.Years: years, GlossaryCore.MarginValue: np.ones(len(years)) * 110.0})
        self.transport = pd.DataFrame(
            {GlossaryCore.Years: years, 'transport': np.ones(len(years)) * 0})

        self.resources_price = pd.DataFrame(columns=[GlossaryCore.Years, 'CO2', 'water'])
        self.resources_price[GlossaryCore.Years] = years
        self.resources_price['CO2'] = np.linspace(50.0, 100.0, len(years))
        # biomass_dry price in $/kg
        self.energy_carbon_emissions = pd.DataFrame({GlossaryCore.Years: years, 'biomass_dry': - 0.64 / 4.86, 'electricity': 0.0, 'methane': 0.0, 'water': 0.0})

        investment_mix = self.get_investments()
        #land_rate = {'land_rate': 5000.0, 'land_rate_unit': '$/Gha', }

<<<<<<< HEAD
        values_dict = {f'{self.study_name}.year_start': self.year_start,
                       f'{self.study_name}.year_end': self.year_end,
                       f'{self.study_name}.{energy_name}.technologies_list': self.technologies_list,
                       f'{self.study_name}.{energy_name}.NaturalGasBoiler.margin': self.margin,
                       f'{self.study_name}.{energy_name}.ElectricBoiler.margin': self.margin,
                       f'{self.study_name}.{energy_name}.HeatPump.margin': self.margin,
                       f'{self.study_name}.{energy_name}.Geothermal.margin': self.margin,
                       f'{self.study_name}.{energy_name}.CHP.margin': self.margin,
                       f'{self.study_name}.{energy_name}.HydrogenBoiler.margin': self.margin,
                       f'{self.study_name}.{energy_name}.transport_cost': self.transport,
                       f'{self.study_name}.{energy_name}.transport_margin': self.margin,
=======
        values_dict = {f'{self.study_name}.{GlossaryCore.YearStart}': self.year_start,
                       f'{self.study_name}.{GlossaryCore.YearEnd}': self.year_end,
                       f'{self.study_name}.{energy_name}.{GlossaryCore.techno_list}': self.technologies_list,
                       f'{self.study_name}.{energy_name}.NaturalGasBoiler.{GlossaryCore.MarginValue}': self.margin,
                       f'{self.study_name}.{energy_name}.ElectricBoiler.{GlossaryCore.MarginValue}': self.margin,
                       f'{self.study_name}.{energy_name}.HeatPump.{GlossaryCore.MarginValue}': self.margin,
                       f'{self.study_name}.{energy_name}.Geothermal.{GlossaryCore.MarginValue}': self.margin,
                       f'{self.study_name}.{energy_name}.CHP.{GlossaryCore.MarginValue}': self.margin,
                       f'{self.study_name}.{energy_name}.{GlossaryCore.TransportCostValue}': self.transport,
                       f'{self.study_name}.{energy_name}.{GlossaryCore.TransportMarginValue}': self.margin,
>>>>>>> 19e401e6
                       f'{self.study_name}.{energy_name}.invest_techno_mix': investment_mix,
                       # f'{self.study_name}.{energy_name}.ElectricBoiler.flux_input_dict': land_rate,
                       # f'{self.study_name}.{energy_name}.NaturalGasBoiler.flux_input_dict': land_rate,
                       # f'{self.study_name}.{energy_name}.HeatPump.flux_input_dict': land_rate,
                       # f'{self.study_name}.{energy_name}.Geothermal.flux_input_dict': land_rate,
                       }

        if self.main_study:
            values_dict.update(
                {f'{self.study_name}.{energy_mix_name}.{GlossaryCore.EnergyPricesValue}': self.energy_prices,
                 f'{self.study_name}.{GlossaryCore.CO2TaxesValue}': self.co2_taxes,
                 f'{self.study_name}.{energy_mix_name}.{GlossaryCore.EnergyCO2EmissionsValue}': self.energy_carbon_emissions,
                 })
            if self.invest_discipline == INVEST_DISCIPLINE_OPTIONS[1]:
                investment_mix_sum = investment_mix.drop(
                    columns=[GlossaryCore.Years]).sum(axis=1)
                for techno in self.technologies_list:
                    invest_level_techno = pd.DataFrame({GlossaryCore.Years: self.invest_level[GlossaryCore.Years].values,
                                                        GlossaryCore.InvestValue: self.invest_level[GlossaryCore.InvestValue].values * investment_mix[techno].values / investment_mix_sum})
                    values_dict[f'{self.study_name}.{energy_name}.{techno}.{GlossaryCore.InvestLevelValue}'] = invest_level_techno
            else:
                values_dict[f'{self.study_name}.{energy_name}.{GlossaryCore.InvestLevelValue}'] = self.invest_level
        else:
            self.update_dv_arrays()

        return [values_dict]


if '__main__' == __name__:
    import logging
    import sys
    print("test stderr", file=sys.stderr)
    for handler in logging.getLogger().handlers:
        print(handler)
    logging.info('TEST')
    uc_cls = Study(main_study=True,
                   technologies_list=TECHNOLOGIES_LIST)
    uc_cls.load_data()
    print(len(uc_cls.execution_engine.root_process.proxy_disciplines))
    uc_cls.run()
#     ppf = PostProcessingFactory()
#     for disc in uc_cls.execution_engine.root_process.sos_disciplines:
#         filters = ppf.get_post_processing_filters_by_discipline(
#             disc)
#         graph_list = ppf.get_post_processing_by_discipline(
#             disc, filters, as_json=False)
#
#         for graph in graph_list:
#             graph.to_plotly()<|MERGE_RESOLUTION|>--- conflicted
+++ resolved
@@ -121,19 +121,6 @@
         investment_mix = self.get_investments()
         #land_rate = {'land_rate': 5000.0, 'land_rate_unit': '$/Gha', }
 
-<<<<<<< HEAD
-        values_dict = {f'{self.study_name}.year_start': self.year_start,
-                       f'{self.study_name}.year_end': self.year_end,
-                       f'{self.study_name}.{energy_name}.technologies_list': self.technologies_list,
-                       f'{self.study_name}.{energy_name}.NaturalGasBoiler.margin': self.margin,
-                       f'{self.study_name}.{energy_name}.ElectricBoiler.margin': self.margin,
-                       f'{self.study_name}.{energy_name}.HeatPump.margin': self.margin,
-                       f'{self.study_name}.{energy_name}.Geothermal.margin': self.margin,
-                       f'{self.study_name}.{energy_name}.CHP.margin': self.margin,
-                       f'{self.study_name}.{energy_name}.HydrogenBoiler.margin': self.margin,
-                       f'{self.study_name}.{energy_name}.transport_cost': self.transport,
-                       f'{self.study_name}.{energy_name}.transport_margin': self.margin,
-=======
         values_dict = {f'{self.study_name}.{GlossaryCore.YearStart}': self.year_start,
                        f'{self.study_name}.{GlossaryCore.YearEnd}': self.year_end,
                        f'{self.study_name}.{energy_name}.{GlossaryCore.techno_list}': self.technologies_list,
@@ -144,7 +131,6 @@
                        f'{self.study_name}.{energy_name}.CHP.{GlossaryCore.MarginValue}': self.margin,
                        f'{self.study_name}.{energy_name}.{GlossaryCore.TransportCostValue}': self.transport,
                        f'{self.study_name}.{energy_name}.{GlossaryCore.TransportMarginValue}': self.margin,
->>>>>>> 19e401e6
                        f'{self.study_name}.{energy_name}.invest_techno_mix': investment_mix,
                        # f'{self.study_name}.{energy_name}.ElectricBoiler.flux_input_dict': land_rate,
                        # f'{self.study_name}.{energy_name}.NaturalGasBoiler.flux_input_dict': land_rate,
