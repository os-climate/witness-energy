'''
Copyright 2023 Capgemini

Licensed under the Apache License, Version 2.0 (the "License");
you may not use this file except in compliance with the License.
You may obtain a copy of the License at

    http://www.apache.org/licenses/LICENSE-2.0

Unless required by applicable law or agreed to in writing, software
distributed under the License is distributed on an "AS IS" BASIS,
WITHOUT WARRANTIES OR CONDITIONS OF ANY KIND, either express or implied.
See the License for the specific language governing permissions and
limitations under the License.
'''
import numpy as np
import pandas as pd
import scipy.interpolate as sc

from energy_models.core.energy_mix_study_manager import EnergyMixStudyManager
from energy_models.core.energy_process_builder import INVEST_DISCIPLINE_DEFAULT, INVEST_DISCIPLINE_OPTIONS
from energy_models.core.stream_type.energy_models.heat import mediumtemperatureheat
from energy_models.glossaryenergy import GlossaryEnergy

DEFAULT_TECHNOLOGIES_LIST = ['NaturalGasBoilerMediumHeat', 'ElectricBoilerMediumHeat',
                         'HeatPumpMediumHeat', 'GeothermalMediumHeat', 'CHPMediumHeat', 'HydrogenBoilerMediumHeat']
TECHNOLOGIES_LIST = ['NaturalGasBoilerMediumHeat', 'ElectricBoilerMediumHeat',
                         'HeatPumpMediumHeat', 'GeothermalMediumHeat', 'CHPMediumHeat', 'HydrogenBoilerMediumHeat']
TECHNOLOGIES_LIST_COARSE = ['NaturalGasBoilerMediumHeat']
TECHNOLOGIES_LIST_DEV = ['NaturalGasBoilerMediumHeat', 'ElectricBoilerMediumHeat',
                         'HeatPumpMediumHeat', 'GeothermalMediumHeat', 'CHPMediumHeat', 'HydrogenBoilerMediumHeat']


class Study(EnergyMixStudyManager):
    def __init__(self, year_start=GlossaryEnergy.YeartStartDefault, year_end=2050, time_step=1,
                 technologies_list=TECHNOLOGIES_LIST, bspline=True, main_study=True, execution_engine=None,
                 invest_discipline=INVEST_DISCIPLINE_DEFAULT):
        super().__init__(__file__, technologies_list=technologies_list,
                         main_study=main_study, execution_engine=execution_engine, invest_discipline=invest_discipline)
        self.year_start = year_start
        self.year_end = year_end
        self.years = np.arange(self.year_start, self.year_end + 1)
        self.energy_name = None
        self.bspline = bspline

    def get_investments(self):
        invest_medium_heat_mix_dict = {}
        l_ctrl = np.arange(GlossaryEnergy.NB_POLES_FULL)

        if 'NaturalGasBoilerMediumHeat' in self.technologies_list:
            invest_medium_heat_mix_dict['NaturalGasBoilerMediumHeat'] = [
                0.02, 5.0, 5.0, 5.0, 5.0, 5.0, 5.0, 5.0]

        if 'ElectricBoilerMediumHeat' in self.technologies_list:
            invest_medium_heat_mix_dict['ElectricBoilerMediumHeat'] = [
                0.02, 0.5, 0.5, 0.5, 0.5, 0.5, 0.5, 0.5]

        if 'HeatPumpMediumHeat' in self.technologies_list:
            invest_medium_heat_mix_dict['HeatPumpMediumHeat'] = list(np.ones(
                len(l_ctrl)) * 0.001)

        if 'GeothermalMediumHeat' in self.technologies_list:
            invest_medium_heat_mix_dict['GeothermalMediumHeat'] = list(np.ones(
                len(l_ctrl)) * 0.001)

        if 'CHPMediumHeat' in self.technologies_list:
            invest_medium_heat_mix_dict['CHPMediumHeat'] = list(np.ones(
                len(l_ctrl)) * 0.001)

        if 'HydrogenBoilerMediumHeat' in self.technologies_list:
            invest_medium_heat_mix_dict['HydrogenBoilerMediumHeat'] = list(np.ones(
                len(l_ctrl)) * 0.001)

        if self.bspline:
            invest_medium_heat_mix_dict[GlossaryEnergy.Years] = self.years

            for techno in self.technologies_list:
                invest_medium_heat_mix_dict[techno], _ = self.invest_bspline(
                    invest_medium_heat_mix_dict[techno], len(self.years))

        medium_heat_mix_invest_df = pd.DataFrame(invest_medium_heat_mix_dict)

        return medium_heat_mix_invest_df

    def setup_usecase(self, study_folder_path=None):
        energy_mix_name = 'EnergyMix'
        self.energy_name = mediumtemperatureheat.name
        energy_name = f'EnergyMix.{self.energy_name}'

        years = np.arange(self.year_start, self.year_end + 1)
        # energy_prices data came from test files  of corresponding technologies
<<<<<<< HEAD
        self.energy_prices = pd.DataFrame({GlossaryEnergy.Years: years,
                                           'electricity': 148.0,
                                           'syngas': 80.0,
                                           'biogas': 70.0,
                                           'methane': 100,
                                           'biomass_dry': 45,
                                           'hydrogen.gaseous_hydrogen': 60})
=======
        energy_prices = pd.DataFrame({GlossaryEnergy.Years: years,
                                      'electricity': 148.0,
                                      'syngas': 80.0,
                                      'biogas': 70.0,
                                      'methane': 100,
                                      'biomass_dry': 45})
>>>>>>> deccc9f4

        # the value for invest_level is just set as an order of magnitude
        invest_level = pd.DataFrame(
            {GlossaryEnergy.Years: years, GlossaryEnergy.InvestValue: 10.0})
        co2_taxes_year = [2018, 2020, 2025, 2030, 2035, 2040, 2045, 2050]
        co2_taxes = [14.86, 17.22, 20.27,
                     29.01, 34.05, 39.08, 44.69, 50.29]
        func = sc.interp1d(co2_taxes_year, co2_taxes,
                           kind='linear', fill_value='extrapolate')

        co2_taxes = pd.DataFrame(
            {GlossaryEnergy.Years: years, GlossaryEnergy.CO2Tax: func(years)})
        margin = pd.DataFrame(
            {GlossaryEnergy.Years: years, GlossaryEnergy.MarginValue: np.ones(len(years)) * 110.0})
        transport = pd.DataFrame(
            {GlossaryEnergy.Years: years, 'transport': np.ones(len(years)) * 0})

        resources_price = pd.DataFrame(columns=[GlossaryEnergy.Years, 'CO2', 'water'])
        resources_price[GlossaryEnergy.Years] = years
        resources_price['CO2'] = np.linspace(50.0, 100.0, len(years))
        # biomass_dry price in $/kg
        energy_carbon_emissions = pd.DataFrame(
            {GlossaryEnergy.Years: years, 'biomass_dry': - 0.64 / 4.86, 'electricity': 0.0, 'methane': 0.0,
             'water': 0.0})
        investment_mix = self.get_investments()
        # land_rate = {'land_rate': 5000.0, 'land_rate_unit': '$/Gha', }
        values_dict = {f'{self.study_name}.{GlossaryEnergy.YearStart}': self.year_start,
                       f'{self.study_name}.{GlossaryEnergy.YearEnd}': self.year_end,
                       f'{self.study_name}.{energy_name}.{GlossaryEnergy.techno_list}': self.technologies_list,
<<<<<<< HEAD
                       f'{self.study_name}.{energy_name}.NaturalGasBoilerMediumHeat.{GlossaryEnergy.MarginValue}': self.margin,
                       f'{self.study_name}.{energy_name}.ElectricBoilerMediumHeat.{GlossaryEnergy.MarginValue}': self.margin,
                       f'{self.study_name}.{energy_name}.HeatPumpMediumHeat.{GlossaryEnergy.MarginValue}': self.margin,
                       f'{self.study_name}.{energy_name}.GeothermalMediumHeat.{GlossaryEnergy.MarginValue}': self.margin,
                       f'{self.study_name}.{energy_name}.CHPMediumHeat.{GlossaryEnergy.MarginValue}': self.margin,
                       f'{self.study_name}.{energy_name}.HydrogenBoilerMediumHeat.{GlossaryEnergy.MarginValue}': self.margin,
                       f'{self.study_name}.{energy_name}.{GlossaryEnergy.TransportCostValue}': self.transport,
                       f'{self.study_name}.{energy_name}.{GlossaryEnergy.TransportMarginValue}': self.margin,
=======
                       f'{self.study_name}.{energy_name}.NaturalGasBoiler.{GlossaryEnergy.MarginValue}': margin,
                       f'{self.study_name}.{energy_name}.ElectricBoiler.{GlossaryEnergy.MarginValue}': margin,
                       f'{self.study_name}.{energy_name}.HeatPump.{GlossaryEnergy.MarginValue}': margin,
                       f'{self.study_name}.{energy_name}.Geothermal.{GlossaryEnergy.MarginValue}': margin,
                       f'{self.study_name}.{energy_name}.CHP.{GlossaryEnergy.MarginValue}': margin,
                       f'{self.study_name}.{energy_name}.{GlossaryEnergy.TransportCostValue}': transport,
                       f'{self.study_name}.{energy_name}.{GlossaryEnergy.TransportMarginValue}': margin,
>>>>>>> deccc9f4
                       f'{self.study_name}.{energy_name}.invest_techno_mix': investment_mix,
                       # f'{self.study_name}.{energy_name}.ElectricBoiler.flux_input_dict': land_rate,
                       # f'{self.study_name}.{energy_name}.NaturalGasBoiler.flux_input_dict': land_rate,
                       # f'{self.study_name}.{energy_name}.HeatPump.flux_input_dict': land_rate,
                       # f'{self.study_name}.{energy_name}.Geothermal.flux_input_dict': land_rate,
                       }

        if self.main_study:
            values_dict.update(
                {f'{self.study_name}.{energy_mix_name}.{GlossaryEnergy.EnergyPricesValue}': energy_prices,
                 f'{self.study_name}.{GlossaryEnergy.CO2TaxesValue}': co2_taxes,
                 f'{self.study_name}.{energy_mix_name}.{GlossaryEnergy.EnergyCO2EmissionsValue}': energy_carbon_emissions,
                 })
            if self.invest_discipline == INVEST_DISCIPLINE_OPTIONS[1]:
                investment_mix_sum = investment_mix.drop(
                    columns=[GlossaryEnergy.Years]).sum(axis=1)
                for techno in self.technologies_list:
                    invest_level_techno = pd.DataFrame({GlossaryEnergy.Years: invest_level[GlossaryEnergy.Years].values,
                                                        GlossaryEnergy.InvestValue: invest_level[
                                                                                        GlossaryEnergy.InvestValue].values *
                                                                                    investment_mix[
                                                                                        techno].values / investment_mix_sum})
                    values_dict[
                        f'{self.study_name}.{energy_name}.{techno}.{GlossaryEnergy.InvestLevelValue}'] = invest_level_techno
            else:
                values_dict[f'{self.study_name}.{energy_name}.{GlossaryEnergy.InvestLevelValue}'] = invest_level
        else:
            self.update_dv_arrays()

        return [values_dict]


if '__main__' == __name__:
    import logging
    import sys

    print("test stderr", file=sys.stderr)
    for handler in logging.getLogger().handlers:
        print(handler)
    logging.info('TEST')
    uc_cls = Study(main_study=True,
                   technologies_list=TECHNOLOGIES_LIST)
    uc_cls.load_data()

    uc_cls.run()
#     ppf = PostProcessingFactory()
#     for disc in uc_cls.execution_engine.root_process.sos_disciplines:
#         filters = ppf.get_post_processing_filters_by_discipline(
#             disc)
#         graph_list = ppf.get_post_processing_by_discipline(
#             disc, filters, as_json=False)
#
#         for graph in graph_list:
#             graph.to_plotly()<|MERGE_RESOLUTION|>--- conflicted
+++ resolved
@@ -89,7 +89,6 @@
 
         years = np.arange(self.year_start, self.year_end + 1)
         # energy_prices data came from test files  of corresponding technologies
-<<<<<<< HEAD
         self.energy_prices = pd.DataFrame({GlossaryEnergy.Years: years,
                                            'electricity': 148.0,
                                            'syngas': 80.0,
@@ -97,14 +96,6 @@
                                            'methane': 100,
                                            'biomass_dry': 45,
                                            'hydrogen.gaseous_hydrogen': 60})
-=======
-        energy_prices = pd.DataFrame({GlossaryEnergy.Years: years,
-                                      'electricity': 148.0,
-                                      'syngas': 80.0,
-                                      'biogas': 70.0,
-                                      'methane': 100,
-                                      'biomass_dry': 45})
->>>>>>> deccc9f4
 
         # the value for invest_level is just set as an order of magnitude
         invest_level = pd.DataFrame(
@@ -134,7 +125,6 @@
         values_dict = {f'{self.study_name}.{GlossaryEnergy.YearStart}': self.year_start,
                        f'{self.study_name}.{GlossaryEnergy.YearEnd}': self.year_end,
                        f'{self.study_name}.{energy_name}.{GlossaryEnergy.techno_list}': self.technologies_list,
-<<<<<<< HEAD
                        f'{self.study_name}.{energy_name}.NaturalGasBoilerMediumHeat.{GlossaryEnergy.MarginValue}': self.margin,
                        f'{self.study_name}.{energy_name}.ElectricBoilerMediumHeat.{GlossaryEnergy.MarginValue}': self.margin,
                        f'{self.study_name}.{energy_name}.HeatPumpMediumHeat.{GlossaryEnergy.MarginValue}': self.margin,
@@ -143,15 +133,6 @@
                        f'{self.study_name}.{energy_name}.HydrogenBoilerMediumHeat.{GlossaryEnergy.MarginValue}': self.margin,
                        f'{self.study_name}.{energy_name}.{GlossaryEnergy.TransportCostValue}': self.transport,
                        f'{self.study_name}.{energy_name}.{GlossaryEnergy.TransportMarginValue}': self.margin,
-=======
-                       f'{self.study_name}.{energy_name}.NaturalGasBoiler.{GlossaryEnergy.MarginValue}': margin,
-                       f'{self.study_name}.{energy_name}.ElectricBoiler.{GlossaryEnergy.MarginValue}': margin,
-                       f'{self.study_name}.{energy_name}.HeatPump.{GlossaryEnergy.MarginValue}': margin,
-                       f'{self.study_name}.{energy_name}.Geothermal.{GlossaryEnergy.MarginValue}': margin,
-                       f'{self.study_name}.{energy_name}.CHP.{GlossaryEnergy.MarginValue}': margin,
-                       f'{self.study_name}.{energy_name}.{GlossaryEnergy.TransportCostValue}': transport,
-                       f'{self.study_name}.{energy_name}.{GlossaryEnergy.TransportMarginValue}': margin,
->>>>>>> deccc9f4
                        f'{self.study_name}.{energy_name}.invest_techno_mix': investment_mix,
                        # f'{self.study_name}.{energy_name}.ElectricBoiler.flux_input_dict': land_rate,
                        # f'{self.study_name}.{energy_name}.NaturalGasBoiler.flux_input_dict': land_rate,
