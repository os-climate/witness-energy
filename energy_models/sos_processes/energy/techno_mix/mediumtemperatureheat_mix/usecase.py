--- conflicted
+++ resolved
@@ -94,11 +94,7 @@
                                            'biogas': 70.0,
                                            'methane': 100,
                                            'biomass_dry': 45,
-<<<<<<< HEAD
-                                           'hydrogen.gaseous_hydrogen': 10.0})
-=======
                                            'hydrogen.gaseous_hydrogen': 40})
->>>>>>> 67c8f4cc
 
         # the value for invest_level is just set as an order of magnitude
         self.invest_level = pd.DataFrame(
