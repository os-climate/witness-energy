--- conflicted
+++ resolved
@@ -59,15 +59,6 @@
             'carbon_disciplines', 'CarbonUtilization')
         mods_dict[f'{self.prefix_name}.{carbon_utilization_name}.{food_storage_name}'] = 'energy_models.core.stream_type.carbon_disciplines.food_storage_disc.FoodStorageDiscipline'
 
-
-<<<<<<< HEAD
-        # mods_dict[f'{self.prefix_name}.{carbon_utilization_name}.{food_storage_name}'] = 'energy_models.core.stream_type.carbon_disciplines.food_storage_disc.FoodStorageDiscipline'
-        #
-        #
-        # # 'energy_models.models.carbon_capture.direct_air_capture.direct_air_capture_techno.direct_air_capture_techno_disc.DirectAirCaptureTechnoDiscipline'
-
-=======
->>>>>>> 09ba8c64
         for full_techno_name in self.techno_list:
             list_dot = full_techno_name.split('.')
             sub_dir = list_dot[0]
