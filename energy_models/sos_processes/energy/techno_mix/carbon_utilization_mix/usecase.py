'''
Copyright 2023 Capgemini

Licensed under the Apache License, Version 2.0 (the "License");
you may not use this file except in compliance with the License.
You may obtain a copy of the License at

    http://www.apache.org/licenses/LICENSE-2.0

Unless required by applicable law or agreed to in writing, software
distributed under the License is distributed on an "AS IS" BASIS,
WITHOUT WARRANTIES OR CONDITIONS OF ANY KIND, either express or implied.
See the License for the specific language governing permissions and
limitations under the License.
'''

import numpy as np
import pandas as pd
import scipy.interpolate as sc

from energy_models.core.energy_mix_study_manager import EnergyMixStudyManager
from energy_models.core.energy_process_builder import INVEST_DISCIPLINE_DEFAULT, INVEST_DISCIPLINE_OPTIONS
from energy_models.core.stream_type.carbon_models.carbon_utilization import CarbonUtilization
from energy_models.core.stream_type.carbon_models.food_storage import FoodStorage
from energy_models.database_witness_energy import DatabaseWitnessEnergy
from energy_models.glossaryenergy import GlossaryEnergy

DEFAULT_TECHNOLOGIES_LIST = ['food_storage_applications.BeverageCarbonation', 'food_storage_applications.CarbonatedWater',
                             'food_storage_applications.AlgaeCultivation']
TECHNOLOGIES_LIST = ['food_storage_applications.BeverageCarbonation', 'food_storage_applications.CarbonatedWater',
                             'food_storage_applications.AlgaeCultivation']
TECHNOLOGIES_LIST_COARSE = ['food_storage_applications.BeverageCarbonation']
TECHNOLOGIES_FOOD_STORAGE_LIST_COARSE = ['food_storage_applications.BeverageCarbonation']
DEFAULT_FOOD_STORAGE_LIST = ['food_storage_applications.BeverageCarbonation', 'food_storage_applications.CarbonatedWater',
                             'food_storage_applications.AlgaeCultivation']
TECHNOLOGIES_LIST_DEV = ['food_storage_applications.BeverageCarbonation', 'food_storage_applications.CarbonatedWater',
                             'food_storage_applications.AlgaeCultivation']
<<<<<<< HEAD
FOOD_STORAGE_TECHNOLOGIES_LIST_DEV = ['carbon_utilization.food_storage_applications.BeverageCarbonation',
                                      'carbon_utilization.food_storage_applications.CarbonatedWater']
=======
FOOD_STORAGE_TECHNOLOGIES_LIST_DEV = ['carbon_utilization.food_storage_applications.BeverageCarbonation', 'carbon_utilization.food_storage_applications.CarbonatedWater', 'carbon_utilization.food_storage_applications.AlgaeCultivation']
>>>>>>> 09ba8c64


class Study(EnergyMixStudyManager):
    def __init__(self, year_start=GlossaryEnergy.YeartStartDefault, year_end=2050, time_step=1, technologies_list=TECHNOLOGIES_LIST,
                 bspline=True, main_study=True, prefix_name=None, execution_engine=None, invest_discipline=INVEST_DISCIPLINE_DEFAULT):
        super().__init__(__file__, technologies_list=technologies_list,
                         main_study=main_study, execution_engine=execution_engine, invest_discipline=invest_discipline)
        self.year_start = year_start
        self.year_end = year_end
        self.years = np.arange(self.year_start, self.year_end + 1)
        self.energy_name = None
        self.bspline = bspline
        self.prefix_name = 'EnergyMix'
        if prefix_name is not None:
            self.prefix_name = prefix_name

    def get_investments(self):
        invest_carbon_utilization_mix_dict = {}
        l_ctrl = np.arange(0, 8)

        if 'food_storage_applications.BeverageCarbonation' in self.technologies_list:
            invest_carbon_utilization_mix_dict['food_storage_applications.BeverageCarbonation'] = np.array(
                [0.5, 1.0, 1.0, 1.0, 1.0, 1.0, 1.0, 1.0])

        if 'food_storage_applications.CarbonatedWater' in self.technologies_list:
            invest_carbon_utilization_mix_dict['food_storage_applications.CarbonatedWater'] = [
                0.1 * (1 + 0.03) ** i for i in l_ctrl]

        if 'food_storage_applications.AlgaeCultivation' in self.technologies_list:
            invest_carbon_utilization_mix_dict['food_storage_applications.AlgaeCultivation'] = [
                10 * (1 - 0.04) ** i for i in l_ctrl]

        if 'food_storage_applications.FoodStorageApplicationsTechno' in self.technologies_list:
            invest_carbon_utilization_mix_dict['food_storage_applications.FoodStorageApplicationsTechno'] = np.ones(GlossaryEnergy.NB_POLES_COARSE) * 1e-6
            invest_2020_ccus = DatabaseWitnessEnergy.InvestCCUS2020.value
            invest_carbon_utilization_mix_dict['food_storage_applications.FoodStorageApplicationsTechno'][0] = invest_2020_ccus / 3.

        if self.bspline:
            invest_carbon_utilization_mix_dict[GlossaryEnergy.Years] = self.years

            for techno in self.technologies_list:
                invest_carbon_utilization_mix_dict[techno], _ = self.invest_bspline(
                    invest_carbon_utilization_mix_dict[techno], len(self.years))

        carbon_utilization_mix_invest_df = pd.DataFrame(
            invest_carbon_utilization_mix_dict)

        return carbon_utilization_mix_invest_df

    def setup_usecase(self):
        energy_mix_name = 'EnergyMix'
        self.energy_name = CarbonUtilization.name
        food_storage_name = FoodStorage.node_name
        ccs_name = f'{self.prefix_name}.{CarbonUtilization.name}'

        years = np.arange(self.year_start, self.year_end + 1)
        # reference_data_name = 'Reference_aircraft_data'
        self.energy_prices = pd.DataFrame({GlossaryEnergy.Years: years,
                                           'electricity': 10.0
                                           })

        # the value for invest_level is just set as an order of magnitude
        self.invest_level = pd.DataFrame(
            {GlossaryEnergy.Years: years, GlossaryEnergy.InvestValue: 10.0})
        self.food_storage_mean = pd.DataFrame(
            {GlossaryEnergy.Years: years, GlossaryEnergy.FoodStorageMean: 0.13})

        co2_taxes_year = [2018, 2020, 2025, 2030, 2035, 2040, 2045, 2050]
        co2_taxes = [0.01486, 0.01722, 0.02027,
                     0.02901,  0.03405,   0.03908,  0.04469,   0.05029]
        func = sc.interp1d(co2_taxes_year, co2_taxes,
                           kind='linear', fill_value='extrapolate')

        self.co2_taxes = pd.DataFrame(
            {GlossaryEnergy.Years: years, GlossaryEnergy.CO2Tax: func(years)})
        self.margin = pd.DataFrame(
            {GlossaryEnergy.Years: years, GlossaryEnergy.MarginValue: np.ones(len(years)) * 110.0})
        # From future of hydrogen
        self.transport = pd.DataFrame(
            {GlossaryEnergy.Years: years, 'transport': np.ones(len(years)) * 7.0})
        self.energy_carbon_emissions = pd.DataFrame(
            {GlossaryEnergy.Years: years, 'electricity': 0.0
             })

        algaecultivation_production = pd.DataFrame({GlossaryEnergy.Years: years,
                                      f'{CarbonUtilization.food_storage_name} (Mt)': 0.1})
        algaecultivation_consumption = pd.DataFrame({GlossaryEnergy.Years: years,
                                         f'{CarbonUtilization.food_storage_name} (Mt)': 0.1})
        beveragecarbonation_production = pd.DataFrame({GlossaryEnergy.Years: years,
                                      f'{CarbonUtilization.food_storage_name} (Mt)': 0.1})
        beveragecarbonation_consumption = pd.DataFrame({GlossaryEnergy.Years: years,
                                      f'{CarbonUtilization.food_storage_name} (Mt)': 0.1})
        carbonatedwater_prod = pd.DataFrame({GlossaryEnergy.Years: years,
                                        f'{CarbonUtilization.food_storage_name} (Mt)': 0.1})
        carbonatedwater_cons = pd.DataFrame({GlossaryEnergy.Years: years,
                                        f'{CarbonUtilization.food_storage_name} (Mt)': 0.1})
        foodstorageapplicationstechno_prod = pd.DataFrame({GlossaryEnergy.Years: years,
                                                    f'{CarbonUtilization.food_storage_name} (Mt)': 0.1})
        foodstorageapplicationstechno_cons = pd.DataFrame({GlossaryEnergy.Years: years,
                                                    f'{CarbonUtilization.food_storage_name} (Mt)': 0.1})


        investment_mix = self.get_investments()
        values_dict = {f'{self.study_name}.{GlossaryEnergy.YearStart}': self.year_start,
                       f'{self.study_name}.{GlossaryEnergy.YearEnd}': self.year_end,
                       # f'{self.study_name}.{ccs_name}.{food_storage_name}.{GlossaryEnergy.food_storage_emission_techno_list}': DEFAULT_FOOD_STORAGE_LIST,
                       f'{self.study_name}.{ccs_name}.{GlossaryEnergy.techno_list}': self.technologies_list,
                       f'{self.study_name}.{ccs_name}.{food_storage_name}.{GlossaryEnergy.techno_list}': FOOD_STORAGE_TECHNOLOGIES_LIST_DEV,
                       f'{self.study_name}.{ccs_name}.{food_storage_name}': self.food_storage_mean,
                       f'{self.study_name}.{ccs_name}.{GlossaryEnergy.TransportCostValue}': self.transport,
                       f'{self.study_name}.{ccs_name}.{GlossaryEnergy.TransportMarginValue}': self.margin,
                       f'{self.study_name}.{ccs_name}.invest_techno_mix': investment_mix,
                       f'{self.study_name}.{GlossaryEnergy.ccs_list}': ['carbon_utilization'] #'carbon_capture', 'carbon_storage',


                       }

        techno_margin_dict = {
            f'{self.study_name}.{ccs_name}.{techno}.{GlossaryEnergy.MarginValue}': self.margin for techno in self.technologies_list}
        values_dict.update(techno_margin_dict)

        self.techno_capital = pd.DataFrame(
            {GlossaryEnergy.Years: years, GlossaryEnergy.Capital: 0.0})

        if self.main_study:
            values_dict.update(
                {
                    f'{self.study_name}.{GlossaryEnergy.CO2TaxesValue}': self.co2_taxes,
                    f'{self.study_name}.{energy_mix_name}.{GlossaryEnergy.EnergyPricesValue}': self.energy_prices,
                    f'{self.study_name}.{energy_mix_name}.{GlossaryEnergy.EnergyCO2EmissionsValue}': self.energy_carbon_emissions,
                   f'{self.study_name}.carbon_utilization.food_storage_applications.CarbonatedWater.food_storage_co2_ratio': np.array([0.035]),
                    f'{self.study_name}.carbon_utilization.food_storage_applications.BeverageCarbonation.food_storage_co2_ratio': np.array([0.035]),
                    f'{self.study_name}.carbon_utilization.food_storage_applications.AlgaeCultivation.food_storage_co2_ratio': np.array([0.035]),
                    f'{self.study_name}.carbon_utilization.food_storage_applications.FoodStorageApplicationsTechno.food_storage_co2_ratio': np.array(
                        [0.035]),
                   #
                    f'{self.study_name}.CCUS.carbon_utilization.food_storage_applications.CarbonatedWater.{GlossaryEnergy.TechnoProductionValue}': carbonatedwater_prod,
                    # f'{self.study_name}.CCUS.carbon_utilization.food_storage_applications.CarbonatedWater.{GlossaryEnergy.TechnoProductionValue}': carbonatedwater_prod,
                    f'{self.study_name}.CCUS.carbon_utilization.food_storage_applications.BeverageCarbonation.{GlossaryEnergy.TechnoProductionValue}': beveragecarbonation_production,
                    f'{self.study_name}.CCUS.carbon_utilization.food_storage_applications.AlgaeCultivation.{GlossaryEnergy.TechnoProductionValue}': algaecultivation_production,
                    f'{self.study_name}.CCUS.carbon_utilization.food_storage_applications.FoodStorageApplicationsTechno.{GlossaryEnergy.TechnoProductionValue}': foodstorageapplicationstechno_prod,

                    f'{self.study_name}.CCUS.carbon_utilization.food_storage_applications.CarbonatedWater.{GlossaryEnergy.TechnoConsumptionValue}': carbonatedwater_cons,
                    f'{self.study_name}.CCUS.carbon_utilization.food_storage_applications.BeverageCarbonation.{GlossaryEnergy.TechnoConsumptionValue}': beveragecarbonation_consumption,
                    f'{self.study_name}.CCUS.carbon_utilization.food_storage_applications.AlgaeCultivation.{GlossaryEnergy.TechnoConsumptionValue}': algaecultivation_consumption,
                    f'{self.study_name}.CCUS.carbon_utilization.food_storage_applications.FoodStorageApplicationsTechno.{GlossaryEnergy.TechnoConsumptionValue}': foodstorageapplicationstechno_cons,
<<<<<<< HEAD
=======

>>>>>>> 09ba8c64
                    f"{self.study_name}.{energy_mix_name}.carbon_utilization.food_storage_applications.carbon_utilization.food_storage_applications.BeverageCarbonation.{GlossaryEnergy.TechnoCapitalValue}": self.techno_capital,
                    f"{self.study_name}.{energy_mix_name}.carbon_utilization.food_storage_applications.carbon_utilization.food_storage_applications.CarbonatedWater.{GlossaryEnergy.TechnoCapitalValue}": self.techno_capital,
                    f"{self.study_name}.{energy_mix_name}.carbon_utilization.food_storage_applications.carbon_utilization.food_storage_applications.AlgaeCultivation.{GlossaryEnergy.TechnoCapitalValue}": self.techno_capital,
                    f"{self.study_name}.{energy_mix_name}.carbon_utilization.food_storage_applications.carbon_utilization.food_storage_applications.FoodStorageApplicationsTechno.{GlossaryEnergy.TechnoCapitalValue}": self.techno_capital,

                    f'{self.study_name}.{ccs_name}.food_storage_applications.{GlossaryEnergy.InvestLevelValue}': self.invest_level,
                })

            if self.invest_discipline == INVEST_DISCIPLINE_OPTIONS[1]:
                investment_mix_sum = investment_mix.drop(
                    columns=[GlossaryEnergy.Years]).sum(axis=1)
                for techno in self.technologies_list:
                    invest_level_techno = pd.DataFrame({GlossaryEnergy.Years: self.invest_level[GlossaryEnergy.Years].values,
                                                        GlossaryEnergy.InvestValue: self.invest_level[GlossaryEnergy.InvestValue].values * investment_mix[techno].values / investment_mix_sum})
                    values_dict[f'{self.study_name}.{ccs_name}.{techno}.{GlossaryEnergy.InvestLevelValue}'] = invest_level_techno
            else:
                values_dict[f'{self.study_name}.{ccs_name}.{GlossaryEnergy.InvestLevelValue}'] = self.invest_level

        else:
            self.update_dv_arrays()

        return [values_dict]


if '__main__' == __name__:
    uc_cls = Study(main_study=True,
                   technologies_list=DEFAULT_TECHNOLOGIES_LIST)
    uc_cls.ee.display_treeview_nodes()
    uc_cls.test()<|MERGE_RESOLUTION|>--- conflicted
+++ resolved
@@ -35,12 +35,9 @@
                              'food_storage_applications.AlgaeCultivation']
 TECHNOLOGIES_LIST_DEV = ['food_storage_applications.BeverageCarbonation', 'food_storage_applications.CarbonatedWater',
                              'food_storage_applications.AlgaeCultivation']
-<<<<<<< HEAD
-FOOD_STORAGE_TECHNOLOGIES_LIST_DEV = ['carbon_utilization.food_storage_applications.BeverageCarbonation',
-                                      'carbon_utilization.food_storage_applications.CarbonatedWater']
-=======
+
 FOOD_STORAGE_TECHNOLOGIES_LIST_DEV = ['carbon_utilization.food_storage_applications.BeverageCarbonation', 'carbon_utilization.food_storage_applications.CarbonatedWater', 'carbon_utilization.food_storage_applications.AlgaeCultivation']
->>>>>>> 09ba8c64
+
 
 
 class Study(EnergyMixStudyManager):
@@ -187,10 +184,6 @@
                     f'{self.study_name}.CCUS.carbon_utilization.food_storage_applications.BeverageCarbonation.{GlossaryEnergy.TechnoConsumptionValue}': beveragecarbonation_consumption,
                     f'{self.study_name}.CCUS.carbon_utilization.food_storage_applications.AlgaeCultivation.{GlossaryEnergy.TechnoConsumptionValue}': algaecultivation_consumption,
                     f'{self.study_name}.CCUS.carbon_utilization.food_storage_applications.FoodStorageApplicationsTechno.{GlossaryEnergy.TechnoConsumptionValue}': foodstorageapplicationstechno_cons,
-<<<<<<< HEAD
-=======
-
->>>>>>> 09ba8c64
                     f"{self.study_name}.{energy_mix_name}.carbon_utilization.food_storage_applications.carbon_utilization.food_storage_applications.BeverageCarbonation.{GlossaryEnergy.TechnoCapitalValue}": self.techno_capital,
                     f"{self.study_name}.{energy_mix_name}.carbon_utilization.food_storage_applications.carbon_utilization.food_storage_applications.CarbonatedWater.{GlossaryEnergy.TechnoCapitalValue}": self.techno_capital,
                     f"{self.study_name}.{energy_mix_name}.carbon_utilization.food_storage_applications.carbon_utilization.food_storage_applications.AlgaeCultivation.{GlossaryEnergy.TechnoCapitalValue}": self.techno_capital,
