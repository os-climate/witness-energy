'''
Copyright 2022 Airbus SAS

Licensed under the Apache License, Version 2.0 (the "License");
you may not use this file except in compliance with the License.
You may obtain a copy of the License at

    http://www.apache.org/licenses/LICENSE-2.0

Unless required by applicable law or agreed to in writing, software
distributed under the License is distributed on an "AS IS" BASIS,
WITHOUT WARRANTIES OR CONDITIONS OF ANY KIND, either express or implied.
See the License for the specific language governing permissions and
limitations under the License.
'''

from energy_models.core.energy_mix.energy_mix import EnergyMix
from energy_models.core.ccus.ccus import CCUS

from energy_models.models.carbon_storage.pure_carbon_solid_storage.pure_carbon_solid_storage import PureCarbonSS
from energy_models.core.stream_type.energy_disciplines.fuel_disc import FuelDiscipline
from energy_models.sos_processes.energy.MDA.energy_process_v0.usecase import CCS_NAME, INVEST_DISC_NAME
from energy_models.sos_processes.witness_sub_process_builder import WITNESSSubProcessBuilder
from energy_models.core.energy_process_builder import INVEST_DISCIPLINE_OPTIONS
from energy_models.core.stream_type.energy_models.electricity import Electricity
from energy_models.core.demand.energy_demand_disc import EnergyDemandDiscipline
from energy_models.core.energy_ghg_emissions.energy_ghg_emissions_disc import EnergyGHGEmissionsDiscipline
from energy_models.core.energy_study_manager import AGRI_TYPE


class ProcessBuilder(WITNESSSubProcessBuilder):
    # ontology information
    _ontology_data = {
        'label': 'Energy v0 Process',
        'description': '',
        'category': '',
        'version': '',
    }

    def get_builders(self):

        ns_study = self.ee.study_name

        energy_mix = EnergyMix.name
        ccus_name = CCUS.name
        func_manager_name = "FunctionManagerDisc"

        carbon_storage = PureCarbonSS.energy_name
        builder_list = []
        # use energy list to import the builders

        for energy_name in self.energy_list:
            dot_list = energy_name.split('.')
            short_name = dot_list[-1]
            if self.techno_dict[energy_name]['type'] != AGRI_TYPE:
                energy_builder_list = self.ee.factory.get_builder_from_process(
                    'energy_models.sos_processes.energy.techno_mix', f'{short_name}_mix',
                    techno_list=self.techno_dict[energy_name]['value'], invest_discipline=self.invest_discipline,
                    associate_namespace=False
                )

            builder_list.extend(energy_builder_list)

        # Needed namespaces for the 3 disciplines below
        # All other namespaces are specified in each subprocess
        ns_dict = {'ns_functions': f'{ns_study}.{func_manager_name}',
                   'ns_energy': f'{ns_study}.{energy_mix}',
                   'ns_energy_mix': f'{ns_study}.{energy_mix}',
                   'ns_carb': f'{ns_study}.{energy_mix}.{carbon_storage}.PureCarbonSolidStorage',
                   'ns_resource': f'{ns_study}.{energy_mix}.resource',
                   'ns_ref': f'{ns_study}.NormalizationReferences',
                   'ns_invest': f'{self.ee.study_name}.InvestmentDistribution'}

        emissions_mod_dict = {
            EnergyGHGEmissionsDiscipline.name: 'energy_models.core.energy_ghg_emissions.energy_ghg_emissions_disc.EnergyGHGEmissionsDiscipline'}
        # else:
        #     emissions_mod_dict = {
        #         'consumptionco2': 'energy_models.core.consumption_CO2_emissions.consumption_CO2_emissions_disc.ConsumptionCO2EmissionsDiscipline'}
        builder_emission_list = self.create_builder_list(
            emissions_mod_dict, ns_dict=ns_dict, associate_namespace=False)
        builder_list.extend(builder_emission_list)

        # Add demand, energymix and resources discipline

        mods_dict = {energy_mix: 'energy_models.core.energy_mix.energy_mix_disc.Energy_Mix_Discipline',
                     ccus_name: 'energy_models.core.ccus.ccus_disc.CCUS_Discipline'
                     }

        builder_other_list = self.create_builder_list(
            mods_dict, ns_dict=ns_dict, associate_namespace=False)
        builder_list.extend(builder_other_list)
        chain_builders_resource = self.ee.factory.get_builder_from_process(
            'climateeconomics.sos_processes.iam.witness', 'resources_process', associate_namespace=False)
        builder_list.extend(chain_builders_resource)

        if self.invest_discipline == INVEST_DISCIPLINE_OPTIONS[0]:
            ns_dict = {'ns_public': f'{ns_study}',
                       'ns_energy_study': f'{ns_study}',
                       'ns_emissions': f'{ns_study}',
                       'ns_ccs': f'{ns_study}.{CCS_NAME}',
                       }
            mods_dict = {
                energy_mix: 'energy_models.core.investments.disciplines.energy_invest_disc.InvestEnergyDiscipline',
            }

            builder_invest = self.create_builder_list(
                mods_dict, ns_dict=ns_dict, associate_namespace=False)
            builder_list.extend(builder_invest)

            mods_dict = {
                energy_mix: 'energy_models.core.investments.disciplines.energy_or_ccs_invest_disc.InvestCCSorEnergyDiscipline',
            }

            builder_invest = self.create_builder_list(mods_dict, ns_dict={}, associate_namespace=False)
            builder_list.extend(builder_invest)

            ns_dict = {'ns_public': f'{ns_study}',
                       'ns_energy_study': f'{ns_study}'}
            mods_dict = {
                CCS_NAME: 'energy_models.core.investments.disciplines.ccs_invest_disc.InvestCCSDiscipline',
            }

            builder_invest = self.create_builder_list(
                mods_dict, ns_dict=ns_dict, associate_namespace=False)
            builder_list.extend(builder_invest)

        elif self.invest_discipline == INVEST_DISCIPLINE_OPTIONS[1]:
            ns_dict = {'ns_public': f'{ns_study}',
                       'ns_energy_study': f'{ns_study}',
                       'ns_witness': f'{ns_study}',
                       'ns_energy': f'{ns_study}.{energy_mix}',
                       'ns_ccs': f'{ns_study}.{CCS_NAME}'}
            mods_dict = {
                INVEST_DISC_NAME: 'energy_models.core.investments.disciplines.one_invest_disc.OneInvestDiscipline',
            }

            builder_invest = self.create_builder_list(
                mods_dict, ns_dict=ns_dict, associate_namespace=False)
            builder_list.extend(builder_invest)

        elif self.invest_discipline == INVEST_DISCIPLINE_OPTIONS[2]:
            ns_dict = {'ns_public': f'{ns_study}',
                       'ns_energy_study': f'{ns_study}',
                       'ns_emissions': f'{ns_study}',
                       'ns_energy': f'{ns_study}',
                       'ns_witness': f'{ns_study}',
                       'ns_ccs': f'{ns_study}',
                       'ns_ref': f'{ns_study}.{energy_mix}.{carbon_storage}.NormalizationReferences',
                       'ns_functions': f'{ns_study}.{func_manager_name}', }
            mods_dict = {
                INVEST_DISC_NAME: 'energy_models.core.investments.disciplines.independent_invest_disc.IndependentInvestDiscipline',
            }

            builder_invest = self.create_builder_list(
                mods_dict, ns_dict=ns_dict, associate_namespace=False)
            builder_list.extend(builder_invest)
        else:
            raise Exception(
                f'Wrong option for invest_discipline : {self.invest_discipline} should be in {INVEST_DISCIPLINE_OPTIONS}')

        for ccs_name in self.ccs_list:
            dot_list = ccs_name.split('.')
            short_name = dot_list[-1]
            proc_builder = self.ee.factory.get_pb_ist_from_process(
                'energy_models.sos_processes.energy.techno_mix', f'{short_name}_mix')
            proc_builder.prefix_name = 'CCUS'
            if hasattr(self, 'techno_dict') and hasattr(self, 'invest_discipline'):
                proc_builder.setup_process(
                    techno_list=self.techno_dict[ccs_name]['value'], invest_discipline=self.invest_discipline,
                    associate_namespace=False,
                )
            energy_builder_list = proc_builder.get_builders()
            builder_list.extend(energy_builder_list)

        post_proc_mod = 'energy_models.sos_processes.post_processing.post_proc_energy_mix'

        #if energy_mix == 'EnergyMix':
        self.ee.post_processing_manager.add_post_processing_module_to_namespace(
            f'ns_energy_mix',
            post_proc_mod)

<<<<<<< HEAD
        post_proc_mod = 'energy_models.sos_processes.post_processing.post_proc_technology_mix'
        # if energy_mix == 'EnergyMix':
        self.ee.post_processing_manager.add_post_processing_module_to_namespace(
            f'ns_energy_mix',
            post_proc_mod)
=======

        ###post_proc_mod = 'energy_models.sos_processes.post_processing.post_proc_technology_mix'
        # if energy_mix == 'EnergyMix':
        ###self.ee.post_processing_manager.add_post_processing_module_to_namespace(
           ### f'ns_energy_mix',
            ###post_proc_mod)

>>>>>>> b80a0589

        # post_proc_mod = 'energy_models.sos_processes.post_processing.techno_price'
        # # if energy_mix == 'EnergyMix':
        # self.ee.post_processing_manager.add_post_processing_module_to_namespace(
        #     f'ns_public',
        #     post_proc_mod)


        post_proc_mod = 'energy_models.sos_processes.post_processing.post_proc_stream_CO2_breakdown'
        for energy in self.energy_list:
            if energy == 'hydrogen.gaseous_hydrogen':
                self.ee.post_processing_manager.add_post_processing_module_to_namespace(
                    f'ns_hydrogen',
                    post_proc_mod)
            if energy == 'hydrogen.liquid_hydrogen':
                self.ee.post_processing_manager.add_post_processing_module_to_namespace(
                    f'ns_liquid_hydrogen',
                    post_proc_mod)

            if energy == 'fuel.liquid_fuel':
                self.ee.post_processing_manager.add_post_processing_module_to_namespace(
                    f'ns_liquid_fuel',
                    post_proc_mod)
            if energy == 'fuel.hydrotreated_oil_fuel':
                self.ee.post_processing_manager.add_post_processing_module_to_namespace(
                    f'ns_hydrotreated_oil_fuel',
                    post_proc_mod)
            if energy == 'fuel.biodiesel':
                self.ee.post_processing_manager.add_post_processing_module_to_namespace(
                    f'ns_biodiesel',
                    post_proc_mod)
            if energy == 'fuel.ethanol':
                self.ee.post_processing_manager.add_post_processing_module_to_namespace(
                    f'ns_ethanol',
                    post_proc_mod)


            self.ee.post_processing_manager.add_post_processing_module_to_namespace(
                f'ns_{energy}',
                post_proc_mod)

        post_proc_mod = 'energy_models.sos_processes.post_processing.post_proc_capex_opex'
        for energy in self.energy_list:
            if energy == 'hydrogen.gaseous_hydrogen':
                self.ee.post_processing_manager.add_post_processing_module_to_namespace(
                    f'ns_hydrogen',
                    post_proc_mod)
            if energy == 'hydrogen.liquid_hydrogen':
                self.ee.post_processing_manager.add_post_processing_module_to_namespace(
                    f'ns_liquid_hydrogen',
                    post_proc_mod)

            if energy == 'fuel.liquid_fuel':
                self.ee.post_processing_manager.add_post_processing_module_to_namespace(
                    f'ns_liquid_fuel',
                    post_proc_mod)
            if energy == 'fuel.hydrotreated_oil_fuel':
                self.ee.post_processing_manager.add_post_processing_module_to_namespace(
                    f'ns_hydrotreated_oil_fuel',
                    post_proc_mod)
            if energy == 'fuel.biodiesel':
                self.ee.post_processing_manager.add_post_processing_module_to_namespace(
                    f'ns_biodiesel',
                    post_proc_mod)
            if energy == 'fuel.ethanol':
                self.ee.post_processing_manager.add_post_processing_module_to_namespace(
                    f'ns_ethanol',
                    post_proc_mod)

            self.ee.post_processing_manager.add_post_processing_module_to_namespace(
                f'ns_{energy}',
                post_proc_mod)

        if len(set(FuelDiscipline.fuel_list).intersection(set(self.energy_list))) > 0:
            ns_dict = {'ns_fuel': f'{ns_study}.{energy_mix}.fuel'}
            mods_dict = {
                f'{energy_mix}.{FuelDiscipline.name}': 'energy_models.core.stream_type.energy_disciplines.fuel_disc.FuelDiscipline',
            }

            builder_fuel = self.create_builder_list(mods_dict, ns_dict=ns_dict, associate_namespace=False)
            builder_list.extend(builder_fuel)

        # For now only electricity demand constraint is available in the energy
        # demand discipline
        if set(EnergyDemandDiscipline.energy_constraint_list).issubset(self.energy_list):
            mods_dict = {
                EnergyDemandDiscipline.name: 'energy_models.core.demand.energy_demand_disc.EnergyDemandDiscipline',
            }

            builder_demand = self.create_builder_list(
                mods_dict, ns_dict=ns_dict, associate_namespace=False)
            builder_list.extend(builder_demand)
        return builder_list<|MERGE_RESOLUTION|>--- conflicted
+++ resolved
@@ -179,21 +179,12 @@
             f'ns_energy_mix',
             post_proc_mod)
 
-<<<<<<< HEAD
         post_proc_mod = 'energy_models.sos_processes.post_processing.post_proc_technology_mix'
         # if energy_mix == 'EnergyMix':
         self.ee.post_processing_manager.add_post_processing_module_to_namespace(
             f'ns_energy_mix',
             post_proc_mod)
-=======
-
-        ###post_proc_mod = 'energy_models.sos_processes.post_processing.post_proc_technology_mix'
-        # if energy_mix == 'EnergyMix':
-        ###self.ee.post_processing_manager.add_post_processing_module_to_namespace(
-           ### f'ns_energy_mix',
-            ###post_proc_mod)
-
->>>>>>> b80a0589
+
 
         # post_proc_mod = 'energy_models.sos_processes.post_processing.techno_price'
         # # if energy_mix == 'EnergyMix':
