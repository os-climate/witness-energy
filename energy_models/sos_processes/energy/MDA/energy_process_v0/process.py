--- conflicted
+++ resolved
@@ -288,7 +288,6 @@
             builder_list.extend(builder_fuel)
 
         if len(set(HeatDiscipline.heat_list).intersection(set(self.energy_list))) > 0:
-<<<<<<< HEAD
             # heat = 'Heat'
             # heat_name = hightemperatureheat.name
             # ns_dict1 = {'ns_heat': f'{ns_study}.{energy_mix}.{heat}.{heat_name}'}
@@ -300,9 +299,6 @@
             #     techno_list=self.techno_dict[energy_name]['value'], invest_discipline=self.invest_discipline,
             #     associate_namespace=False
             # )
-=======
-            ns_dict = {'ns_heat': f'{ns_study}.{energy_mix}.heat'}
->>>>>>> 7043ef32
             mods_dict = {
                 f'{energy_mix}.{HeatDiscipline.name}': 'energy_models.core.stream_type.energy_disciplines.heat_disc.HeatDiscipline',
             }
