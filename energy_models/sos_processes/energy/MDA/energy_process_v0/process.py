'''
Copyright 2022 Airbus SAS
Modifications on 2023/04/19-2023/11/16 Copyright 2023 Capgemini

Licensed under the Apache License, Version 2.0 (the "License");
you may not use this file except in compliance with the License.
You may obtain a copy of the License at

    http://www.apache.org/licenses/LICENSE-2.0

Unless required by applicable law or agreed to in writing, software
distributed under the License is distributed on an "AS IS" BASIS,
WITHOUT WARRANTIES OR CONDITIONS OF ANY KIND, either express or implied.
See the License for the specific language governing permissions and
limitations under the License.
'''

from energy_models.core.ccus.ccus import CCUS
from energy_models.core.demand.energy_demand_disc import EnergyDemandDiscipline
from energy_models.core.energy_ghg_emissions.energy_ghg_emissions_disc import EnergyGHGEmissionsDiscipline
from energy_models.core.energy_mix.energy_mix import EnergyMix
from energy_models.core.energy_process_builder import INVEST_DISCIPLINE_OPTIONS
from energy_models.core.energy_study_manager import AGRI_TYPE
from energy_models.core.stream_type.energy_disciplines.fuel_disc import FuelDiscipline
from energy_models.core.stream_type.energy_disciplines.heat_disc import HeatDiscipline
from energy_models.glossaryenergy import GlossaryEnergy
from energy_models.models.carbon_storage.pure_carbon_solid_storage.pure_carbon_solid_storage import PureCarbonSS
from energy_models.sos_processes.energy.MDA.energy_process_v0.usecase import INVEST_DISC_NAME
from energy_models.sos_processes.witness_sub_process_builder import WITNESSSubProcessBuilder


class ProcessBuilder(WITNESSSubProcessBuilder):
    # ontology information
    _ontology_data = {
        'label': 'Energy v0 Process',
        'description': '',
        'category': '',
        'version': '',
    }

    def get_builders(self):

        ns_study = self.ee.study_name

        energy_mix = EnergyMix.name
        ccus_name = CCUS.name
        func_manager_name = "FunctionManagerDisc"

        carbon_storage = PureCarbonSS.energy_name
        builder_list = []
        # use energy list to import the builders
        for energy_name in self.energy_list:
            dot_list = energy_name.split('.')
            short_name = dot_list[-1]
            if self.techno_dict[energy_name]['type'] != AGRI_TYPE:
                energy_builder_list = self.ee.factory.get_builder_from_process(
                    'energy_models.sos_processes.energy.techno_mix',
                    f'{short_name}_mix',
                    techno_list=self.techno_dict[energy_name]['value'],
                    invest_discipline=self.invest_discipline,
                    associate_namespace=False,
                )

            builder_list.extend(energy_builder_list)

        # Needed namespaces for the 3 disciplines below
        # All other namespaces are specified in each subprocess
        ns_dict = {
            GlossaryEnergy.NS_FUNCTIONS: f'{ns_study}.{func_manager_name}',
            'ns_energy': f'{ns_study}.{energy_mix}',
            GlossaryEnergy.NS_ENERGY_MIX: f'{ns_study}.{energy_mix}',
            'ns_carb': f'{ns_study}.{energy_mix}.{carbon_storage}.PureCarbonSolidStorage',
            'ns_resource': f'{ns_study}.{energy_mix}.resource',
            GlossaryEnergy.NS_REFERENCE: f'{ns_study}.NormalizationReferences',
            'ns_invest': f'{self.ee.study_name}.InvestmentDistribution',
        }

        emissions_mod_dict = {
            EnergyGHGEmissionsDiscipline.name: 'energy_models.core.energy_ghg_emissions.energy_ghg_emissions_disc.EnergyGHGEmissionsDiscipline'
        }
        # else:
        #     emissions_mod_dict = {
        #         'consumptionco2': 'energy_models.core.consumption_CO2_emissions.consumption_CO2_emissions_disc.ConsumptionCO2EmissionsDiscipline'}
        builder_emission_list = self.create_builder_list(emissions_mod_dict, ns_dict=ns_dict, associate_namespace=False)
        builder_list.extend(builder_emission_list)

        # Add demand, energymix and resources discipline

        mods_dict = {
            energy_mix: 'energy_models.core.energy_mix.energy_mix_disc.Energy_Mix_Discipline',
            ccus_name: 'energy_models.core.ccus.ccus_disc.CCUS_Discipline',
        }

        builder_other_list = self.create_builder_list(mods_dict, ns_dict=ns_dict, associate_namespace=False)
        builder_list.extend(builder_other_list)
<<<<<<< HEAD
        chain_builders_resource = self.ee.factory.get_builder_from_process(
            'climateeconomics.sos_processes.iam.witness', 'resources_process', associate_namespace=False
        )
        builder_list.extend(chain_builders_resource)
=======
        if self.use_resources_bool:
            chain_builders_resource = self.ee.factory.get_builder_from_process(
                'climateeconomics.sos_processes.iam.witness', 'resources_process', associate_namespace=False)
            builder_list.extend(chain_builders_resource)
>>>>>>> a8c10df8

        if self.invest_discipline == INVEST_DISCIPLINE_OPTIONS[1]:
            ns_dict = {
                'ns_public': f'{ns_study}',
                'ns_energy_study': f'{ns_study}',
                GlossaryEnergy.NS_WITNESS: f'{ns_study}',
                'ns_energy': f'{ns_study}.{energy_mix}',
                GlossaryEnergy.NS_CCS: f'{ns_study}.{GlossaryEnergy.CCUS}',
            }
            mods_dict = {
                INVEST_DISC_NAME: 'energy_models.core.investments.disciplines.one_invest_disc.OneInvestDiscipline',
            }

            builder_invest = self.create_builder_list(mods_dict, ns_dict=ns_dict, associate_namespace=False)
            builder_list.extend(builder_invest)

        elif self.invest_discipline == INVEST_DISCIPLINE_OPTIONS[2]:
            ns_dict = {
                'ns_public': f'{ns_study}',
                'ns_energy_study': f'{ns_study}',
                'ns_emissions': f'{ns_study}',
                'ns_energy': f'{ns_study}',
                GlossaryEnergy.NS_WITNESS: f'{ns_study}',
                GlossaryEnergy.NS_CCS: f'{ns_study}',
                GlossaryEnergy.NS_REFERENCE: f'{ns_study}.{energy_mix}.{carbon_storage}.NormalizationReferences',
                GlossaryEnergy.NS_FUNCTIONS: f'{ns_study}.{func_manager_name}',
            }
            if not self.energy_invest_input_in_abs_value:
                # add a discipline to handle correct investment split in case of mda (ie no optimizer to handle the split properly)
                mods_dict = {
                    INVEST_DISC_NAME: 'energy_models.core.investments.disciplines.investments_redistribution_disc.InvestmentsRedistributionDisicpline',
                }
            else:
                mods_dict = {
                    INVEST_DISC_NAME: 'energy_models.core.investments.disciplines.independent_invest_disc.IndependentInvestDiscipline',
                }

            builder_invest = self.create_builder_list(mods_dict, ns_dict=ns_dict, associate_namespace=False)
            builder_list.extend(builder_invest)
        else:
            raise Exception(
                f'Wrong option for invest_discipline : {self.invest_discipline} should be in {INVEST_DISCIPLINE_OPTIONS}'
            )

        for ccs_name in self.ccs_list:
            dot_list = ccs_name.split('.')
            short_name = dot_list[-1]
            proc_builder = self.ee.factory.get_pb_ist_from_process(
                'energy_models.sos_processes.energy.techno_mix', f'{short_name}_mix'
            )
            proc_builder.prefix_name = GlossaryEnergy.CCUS
            if hasattr(self, 'techno_dict') and hasattr(self, 'invest_discipline'):
                proc_builder.setup_process(
                    techno_list=self.techno_dict[ccs_name]['value'],
                    invest_discipline=self.invest_discipline,
                    associate_namespace=False,
                )
            energy_builder_list = proc_builder.get_builders()
            builder_list.extend(energy_builder_list)

        post_proc_mod = 'energy_models.sos_processes.post_processing.post_proc_energy_mix'

        # if energy_mix == 'EnergyMix':
        self.ee.post_processing_manager.add_post_processing_module_to_namespace(
            GlossaryEnergy.NS_ENERGY_MIX, post_proc_mod
        )

        post_proc_mod = 'energy_models.sos_processes.post_processing.post_proc_technology_mix'
        # if energy_mix == 'EnergyMix':
        self.ee.post_processing_manager.add_post_processing_module_to_namespace(
            GlossaryEnergy.NS_ENERGY_MIX, post_proc_mod
        )

        post_proc_mod = 'energy_models.sos_processes.post_processing.post_proc_stream_CO2_breakdown'
        for energy in self.energy_list:
            if energy == 'hydrogen.gaseous_hydrogen':
                self.ee.post_processing_manager.add_post_processing_module_to_namespace(f'ns_hydrogen', post_proc_mod)
            if energy == 'hydrogen.liquid_hydrogen':
                self.ee.post_processing_manager.add_post_processing_module_to_namespace(
                    f'ns_liquid_hydrogen', post_proc_mod
                )

            if energy == 'fuel.liquid_fuel':
                self.ee.post_processing_manager.add_post_processing_module_to_namespace(
                    f'ns_liquid_fuel', post_proc_mod
                )
            if energy == 'fuel.hydrotreated_oil_fuel':
                self.ee.post_processing_manager.add_post_processing_module_to_namespace(
                    f'ns_hydrotreated_oil_fuel', post_proc_mod
                )
            if energy == 'fuel.biodiesel':
                self.ee.post_processing_manager.add_post_processing_module_to_namespace(f'ns_biodiesel', post_proc_mod)
            if energy == 'fuel.ethanol':
                self.ee.post_processing_manager.add_post_processing_module_to_namespace(f'ns_ethanol', post_proc_mod)

            if energy == 'heat.hightemperatureheat':
                self.ee.post_processing_manager.add_post_processing_module_to_namespace(f'ns_heat_high', post_proc_mod)

            if energy == 'heat.lowtemperatureheat':
                self.ee.post_processing_manager.add_post_processing_module_to_namespace(f'ns_heat_low', post_proc_mod)

            if energy == 'heat.mediumtemperatureheat':
                self.ee.post_processing_manager.add_post_processing_module_to_namespace(
                    f'ns_heat_medium', post_proc_mod
                )

            self.ee.post_processing_manager.add_post_processing_module_to_namespace(f'ns_{energy}', post_proc_mod)

        post_proc_mod = 'energy_models.sos_processes.post_processing.post_proc_capex_opex'
        for energy in self.energy_list:
            if energy == 'hydrogen.gaseous_hydrogen':
                self.ee.post_processing_manager.add_post_processing_module_to_namespace(f'ns_hydrogen', post_proc_mod)
            if energy == 'hydrogen.liquid_hydrogen':
                self.ee.post_processing_manager.add_post_processing_module_to_namespace(
                    f'ns_liquid_hydrogen', post_proc_mod
                )

            if energy == 'fuel.liquid_fuel':
                self.ee.post_processing_manager.add_post_processing_module_to_namespace(
                    f'ns_liquid_fuel', post_proc_mod
                )
            if energy == 'fuel.hydrotreated_oil_fuel':
                self.ee.post_processing_manager.add_post_processing_module_to_namespace(
                    f'ns_hydrotreated_oil_fuel', post_proc_mod
                )
            if energy == 'fuel.biodiesel':
                self.ee.post_processing_manager.add_post_processing_module_to_namespace(f'ns_biodiesel', post_proc_mod)
            if energy == 'fuel.ethanol':
                self.ee.post_processing_manager.add_post_processing_module_to_namespace(f'ns_ethanol', post_proc_mod)
            if energy == 'heat.hightemperatureheat':
                self.ee.post_processing_manager.add_post_processing_module_to_namespace(f'ns_heat_high', post_proc_mod)
            if energy == 'heat.lowtemperatureheat':
                self.ee.post_processing_manager.add_post_processing_module_to_namespace(f'ns_heat_low', post_proc_mod)
            if energy == 'heat.mediumtemperatureheat':
                self.ee.post_processing_manager.add_post_processing_module_to_namespace(
                    f'ns_heat_medium', post_proc_mod
                )

            self.ee.post_processing_manager.add_post_processing_module_to_namespace(f'ns_{energy}', post_proc_mod)

        if len(set(FuelDiscipline.fuel_list).intersection(set(self.energy_list))) > 0:
            ns_dict = {'ns_fuel': f'{ns_study}.{energy_mix}.fuel'}
            mods_dict = {
                f'{energy_mix}.{FuelDiscipline.name}': 'energy_models.core.stream_type.energy_disciplines.fuel_disc.FuelDiscipline',
            }

            builder_fuel = self.create_builder_list(mods_dict, ns_dict=ns_dict, associate_namespace=False)
            builder_list.extend(builder_fuel)

        if len(set(HeatDiscipline.heat_list).intersection(set(self.energy_list))) > 0:
            # heat = 'Heat'
            # heat_name = hightemperatureheat.name
            # ns_dict1 = {'ns_heat': f'{ns_study}.{energy_mix}.{heat}.{heat_name}'}
            ns_dict = {
                'ns_heat_high': f'{ns_study}.{energy_mix}.heat.hightemperatureheat',
                'ns_heat_low': f'{ns_study}.{energy_mix}.heat.lowtemperatureheat',
                'ns_heat_medium': f'{ns_study}.{energy_mix}.heat.mediumtemperatureheat',
            }
            # energy_builder_list = self.ee.factory.get_builder_from_process(
            #     'energy_models.sos_processes.energy.techno_mix', f'{short_name}_mix',
            #     techno_list=self.techno_dict[energy_name]['value'], invest_discipline=self.invest_discipline,
            #     associate_namespace=False
            # )
            mods_dict = {
                f'{energy_mix}.{HeatDiscipline.name}': 'energy_models.core.stream_type.energy_disciplines.heat_disc.HeatDiscipline',
            }

            builder_heat = self.create_builder_list(mods_dict, ns_dict=ns_dict, associate_namespace=False)
            builder_list.extend(builder_heat)

        # For now only electricity demand constraint is available in the energy
        # demand discipline
        if set(EnergyDemandDiscipline.energy_constraint_list).issubset(self.energy_list):
            mods_dict = {
                EnergyDemandDiscipline.name: 'energy_models.core.demand.energy_demand_disc.EnergyDemandDiscipline',
            }

            builder_demand = self.create_builder_list(mods_dict, ns_dict=ns_dict, associate_namespace=False)
            builder_list.extend(builder_demand)
        return builder_list<|MERGE_RESOLUTION|>--- conflicted
+++ resolved
@@ -93,17 +93,11 @@
 
         builder_other_list = self.create_builder_list(mods_dict, ns_dict=ns_dict, associate_namespace=False)
         builder_list.extend(builder_other_list)
-<<<<<<< HEAD
-        chain_builders_resource = self.ee.factory.get_builder_from_process(
-            'climateeconomics.sos_processes.iam.witness', 'resources_process', associate_namespace=False
-        )
-        builder_list.extend(chain_builders_resource)
-=======
+
         if self.use_resources_bool:
             chain_builders_resource = self.ee.factory.get_builder_from_process(
                 'climateeconomics.sos_processes.iam.witness', 'resources_process', associate_namespace=False)
             builder_list.extend(chain_builders_resource)
->>>>>>> a8c10df8
 
         if self.invest_discipline == INVEST_DISCIPLINE_OPTIONS[1]:
             ns_dict = {
