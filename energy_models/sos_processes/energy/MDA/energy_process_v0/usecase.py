--- conflicted
+++ resolved
@@ -782,11 +782,7 @@
                        f'{self.study_name}.{energy_mix_name}.all_resource_ratio_usable_demand': self.all_resource_ratio_usable_demand,
                        f'{self.study_name}.{energy_mix_name}.co2_emissions_from_energy_mix': co2_emissions_from_energy_mix,
                        f'{self.study_name}.is_stream_demand': True,
-<<<<<<< HEAD
-                       f'{self.study_name}.max_mda_iter': 50,
-=======
                        f'{self.study_name}.max_mda_iter': 200,
->>>>>>> c07f3031
                        f'{self.study_name}.sub_mda_class': 'MDAGaussSeidel',
                        f'{self.study_name}.NormalizationReferences.liquid_hydrogen_percentage': np.concatenate(
                            (np.ones(5) * 1e-4, np.ones(len(self.years) - 5) / 4), axis=None),
