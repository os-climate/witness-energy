'''
Copyright 2022 Airbus SAS
Modifications on 2023/04/21-2023/11/16 Copyright 2023 Capgemini

Licensed under the Apache License, Version 2.0 (the "License");
you may not use this file except in compliance with the License.
You may obtain a copy of the License at

    http://www.apache.org/licenses/LICENSE-2.0

Unless required by applicable law or agreed to in writing, software
distributed under the License is distributed on an "AS IS" BASIS,
WITHOUT WARRANTIES OR CONDITIONS OF ANY KIND, either express or implied.
See the License for the specific language governing permissions and
limitations under the License.
'''
import numpy as np
import pandas as pd
from climateeconomics.sos_processes.iam.witness.resources_process.usecase import (
    Study as datacase_resource,
)
from sostrades_core.execution_engine.func_manager.func_manager import FunctionManager
from sostrades_core.execution_engine.func_manager.func_manager_disc import (
    FunctionManagerDisc,
)

from energy_models.core.demand.energy_demand_disc import EnergyDemandDiscipline
from energy_models.core.energy_mix.energy_mix import EnergyMix
from energy_models.core.energy_process_builder import (
    INVEST_DISCIPLINE_DEFAULT,
    INVEST_DISCIPLINE_OPTIONS,
)
from energy_models.core.energy_study_manager import (
    AGRI_TYPE,
<<<<<<< HEAD
    EnergyStudyManager,
=======
>>>>>>> be5a15a4
    CCUS_TYPE,
    DEFAULT_TECHNO_DICT,
    ENERGY_TYPE,
    EnergyStudyManager,
)
from energy_models.core.stream_type.carbon_models.carbon_capture import CarbonCapture
from energy_models.core.stream_type.carbon_models.carbon_storage import CarbonStorage
from energy_models.core.stream_type.carbon_models.flue_gas import FlueGas
from energy_models.core.stream_type.energy_models.biodiesel import BioDiesel
from energy_models.core.stream_type.energy_models.biogas import BioGas
from energy_models.core.stream_type.energy_models.biomass_dry import BiomassDry
from energy_models.core.stream_type.energy_models.electricity import Electricity
from energy_models.core.stream_type.energy_models.ethanol import Ethanol
from energy_models.core.stream_type.energy_models.fossil import Fossil
from energy_models.core.stream_type.energy_models.gaseous_hydrogen import (
    GaseousHydrogen,
)
from energy_models.core.stream_type.energy_models.heat import (
    hightemperatureheat,
    lowtemperatureheat,
    mediumtemperatureheat,
)
from energy_models.core.stream_type.energy_models.hydrotreated_oil_fuel import (
    HydrotreatedOilFuel,
)
from energy_models.core.stream_type.energy_models.liquid_fuel import LiquidFuel
from energy_models.core.stream_type.energy_models.liquid_hydrogen import LiquidHydrogen
from energy_models.core.stream_type.energy_models.methane import Methane
from energy_models.core.stream_type.energy_models.renewable import Renewable
from energy_models.core.stream_type.energy_models.solid_fuel import SolidFuel
from energy_models.core.stream_type.energy_models.syngas import Syngas
from energy_models.core.stream_type.resources_data_disc import (
    get_static_CO2_emissions,
    get_static_prices,
)
from energy_models.glossaryenergy import GlossaryEnergy
from energy_models.models.carbon_storage.pure_carbon_solid_storage.pure_carbon_solid_storage import (
    PureCarbonSS,
)
from energy_models.sos_processes.energy.techno_mix.carbon_capture_mix.usecase import (
    DEFAULT_FLUE_GAS_LIST,
)

INVEST_DISC_NAME = "InvestmentDistribution"


class Study(EnergyStudyManager):
    def __init__(
            self,
            year_start=GlossaryEnergy.YearStartDefault,
            year_end=GlossaryEnergy.YearEndDefault,
            time_step=1,
            lower_bound_techno=1.0e-6,
            upper_bound_techno=100.0,
            techno_dict=GlossaryEnergy.DEFAULT_TECHNO_DICT,
            main_study=True,
            bspline=True,
            execution_engine=None,
            invest_discipline=INVEST_DISCIPLINE_DEFAULT,
            energy_invest_input_in_abs_value=True,
    ):
        self.year_start = year_start
        self.year_end = year_end
        self.time_step = time_step
        self.years = np.arange(self.year_start, self.year_end + 1)
        self.dict_technos = {}

        if invest_discipline == INVEST_DISCIPLINE_OPTIONS[2]:
            self.lower_bound_techno = 1.0e-6
            self.upper_bound_techno = 3000

        else:
            self.lower_bound_techno = lower_bound_techno
            self.upper_bound_techno = upper_bound_techno
        self.sub_study_dict = None
        self.sub_study_path_dict = None

        # -- Call class constructor after attributes have been set for setup_process usage
        # EnergyStudyManager init will compute energy_list and ccs_list with
        # the techno_dict
        super().__init__(
            __file__,
            main_study=main_study,
            execution_engine=execution_engine,
            techno_dict=techno_dict,
        )

        self.create_study_list()
        self.bspline = bspline
        self.invest_discipline = invest_discipline
        self.energy_invest_input_in_abs_value = energy_invest_input_in_abs_value

    def create_study_list(self):
        self.sub_study_dict = {}
        self.sub_study_path_dict = {}
        for energy in self.energy_list + self.ccs_list:
            cls, path = self.get_energy_mix_study_cls(energy)
            self.sub_study_dict[energy] = cls
            self.sub_study_path_dict[energy] = path

    def setup_objectives(self):

        func_df = pd.DataFrame({
            "variable": ["energy_production_objective", "syngas_prod_objective"],
            "parent": ["objectives", "objectives"],
            "ftype": [FunctionManagerDisc.OBJECTIVE, FunctionManagerDisc.OBJECTIVE],
            "weight": [0.0, 0.0],
            FunctionManagerDisc.AGGR_TYPE: [FunctionManager.AGGR_TYPE_SUM, FunctionManager.AGGR_TYPE_SUM],
            "namespace": [GlossaryEnergy.NS_FUNCTIONS, GlossaryEnergy.NS_FUNCTIONS]
        })

        return func_df

    def setup_constraints(self):

        func_df = pd.DataFrame(
            columns=["variable", "parent", "ftype", "weight", FunctionManagerDisc.AGGR_TYPE]
        )
        list_var = []
        list_parent = []
        list_ftype = []
        list_weight = []
        list_aggr_type = []
        list_namespaces = []

        if (
                LiquidFuel.name in self.energy_list
                and GaseousHydrogen.name in self.energy_list
                and LiquidHydrogen.name in self.energy_list
        ):
            list_var.append("primary_energies_production")
            list_parent.append("Energy_constraints")
            list_ftype.append(FunctionManagerDisc.INEQ_CONSTRAINT)
            list_weight.append(0.0)
            list_aggr_type.append(FunctionManager.AGGR_TYPE_SMAX)
            list_namespaces.append(GlossaryEnergy.NS_FUNCTIONS)

        if (
                hightemperatureheat.name in self.energy_list
                and GaseousHydrogen.name in self.energy_list
                and LiquidHydrogen.name in self.energy_list
        ):
            list_var.append("primary_energies_production")
            list_parent.append("Energy_constraints")
            list_ftype.append(FunctionManagerDisc.INEQ_CONSTRAINT)
            list_weight.append(0.0)
            list_aggr_type.append(FunctionManager.AGGR_TYPE_SMAX)
            list_namespaces.append(GlossaryEnergy.NS_FUNCTIONS)

        if GaseousHydrogen.name in self.energy_list:
            if "PlasmaCracking" in self.dict_technos[GaseousHydrogen.name]:
                list_var.extend([PureCarbonSS.CARBON_TO_BE_STORED_CONSTRAINT])
                list_parent.extend(["Carbon_to_be_stored_constraints"])
                list_ftype.extend([FunctionManagerDisc.INEQ_CONSTRAINT])
                list_weight.extend([0.0])
                list_aggr_type.append(FunctionManager.AGGR_TYPE_SMAX)
                list_namespaces.append(GlossaryEnergy.NS_FUNCTIONS)

        if CarbonStorage.name in self.ccs_list:
            list_var.extend(["carbon_storage_constraint"])
            list_parent.extend([""])
            list_ftype.extend([FunctionManagerDisc.INEQ_CONSTRAINT])
            list_weight.extend([0.0])
            list_aggr_type.append(FunctionManager.AGGR_TYPE_SMAX)
            list_namespaces.append(GlossaryEnergy.NS_FUNCTIONS)

        list_var.extend([EnergyMix.TOTAL_PROD_MINUS_MIN_PROD_CONSTRAINT_DF])
        list_parent.extend(["Energy_constraints"])
        list_ftype.extend([FunctionManagerDisc.INEQ_CONSTRAINT])
        list_weight.extend([-1.0])
        list_aggr_type.append(FunctionManager.AGGR_TYPE_SMAX)
        list_namespaces.append(GlossaryEnergy.NS_FUNCTIONS)

        if Electricity.name in self.energy_list:
            if Electricity.hydropower_name in self.dict_technos[Electricity.name]:
                list_var.extend(["prod_hydropower_constraint"])
                list_parent.extend(["Energy_constraints"])
                list_ftype.extend([FunctionManagerDisc.INEQ_CONSTRAINT])
                list_weight.extend([-1.0])
                list_aggr_type.append(FunctionManager.AGGR_TYPE_SMAX)
                list_namespaces.append(GlossaryEnergy.NS_FUNCTIONS)

        if SolidFuel.name in self.energy_list:
            list_var.extend(["total_prod_solid_fuel_elec"])
            list_parent.extend(["Energy_constraints"])
            list_ftype.extend([FunctionManagerDisc.INEQ_CONSTRAINT])
            list_weight.extend([0.0])
            list_aggr_type.append(FunctionManager.AGGR_TYPE_SMAX)
            list_namespaces.append(GlossaryEnergy.NS_FUNCTIONS)

        if LiquidHydrogen.name in self.energy_list:
            list_var.extend(["total_prod_h2_liquid"])
            list_parent.extend(["Energy_constraints"])
            list_ftype.extend([FunctionManagerDisc.INEQ_CONSTRAINT])
            list_weight.extend([0.0])
            list_aggr_type.append(FunctionManager.AGGR_TYPE_SMAX)
            list_namespaces.append(GlossaryEnergy.NS_FUNCTIONS)

        if Syngas.name in self.energy_list:
            list_var.extend(["syngas_prod_constraint"])
            list_parent.extend(["Energy_constraints"])
            list_ftype.extend([FunctionManagerDisc.INEQ_CONSTRAINT])
            list_weight.extend([-1.0])
            list_aggr_type.append(FunctionManager.AGGR_TYPE_SMAX)
            list_namespaces.append(GlossaryEnergy.NS_FUNCTIONS)

        if set(EnergyDemandDiscipline.energy_constraint_list).issubset(
                self.energy_list
        ):
            list_var.extend(
                ["electricity_demand_constraint", "transport_demand_constraint"]
            )
            list_parent.extend(["demand_constraint", "demand_constraint"])
            list_ftype.extend([FunctionManagerDisc.INEQ_CONSTRAINT, FunctionManagerDisc.INEQ_CONSTRAINT])
            list_weight.extend([-1.0, -1.0])
            list_aggr_type.extend([FunctionManager.AGGR_TYPE_SUM, FunctionManager.AGGR_TYPE_SUM])
            list_namespaces.extend(
                [GlossaryEnergy.NS_FUNCTIONS, GlossaryEnergy.NS_FUNCTIONS]
            )

        func_df["variable"] = list_var
        func_df["parent"] = list_parent
        func_df["ftype"] = list_ftype
        func_df["weight"] = list_weight
        func_df[FunctionManagerDisc.AGGR_TYPE] = list_aggr_type
        func_df["namespace"] = list_namespaces

        return func_df

    def update_dv_arrays(self):
        """
        Update design variable arrays
        """
        invest_mix_dict = self.get_investments_mix()
        invest_ccs_mix_dict = self.get_investments_ccs_mix()

        for energy in self.energy_list:
            energy_wo_dot = energy.replace(".", "_")
            self.update_dspace_dict_with(
                f"{energy}.{energy_wo_dot}_array_mix",
                list(
                    np.maximum(self.lower_bound_techno, invest_mix_dict[energy].values)
                ),
                self.lower_bound_techno,
                self.upper_bound_techno,
            )

        for ccs in self.ccs_list:
            ccs_wo_dot = ccs.replace(".", "_")
            self.update_dspace_dict_with(
                f"{ccs}.{ccs_wo_dot}_array_mix",
                list(
                    np.maximum(self.lower_bound_techno, invest_ccs_mix_dict[ccs].values)
                ),
                self.lower_bound_techno,
                self.upper_bound_techno,
            )

        activated_elem_list = [False] + (GlossaryEnergy.NB_POLES_FULL - 1) * [True]
        ccs_percentage = np.array([0] + (GlossaryEnergy.NB_POLES_FULL - 1) * [1])
        lbnd1 = [0.0] * GlossaryEnergy.NB_POLES_FULL
        ubnd1 = [50.0] * GlossaryEnergy.NB_POLES_FULL
        self.update_dspace_dict_with(
            "ccs_percentage_array",
            list(ccs_percentage),
            lbnd1,
            ubnd1,
            activated_elem=activated_elem_list,
        )

    def update_dv_arrays_technos(self, invest_mix_df):
        """
        Update design variable arrays for all technologies in the case where we have only one investment discipline
        """
        invest_mix_df_wo_years = invest_mix_df.drop(GlossaryEnergy.Years, axis=1)

        # check if we are in coarse usecase, in this case we deactivate first point of optim
        if GlossaryEnergy.fossil in self.energy_list:
            activated_elem = [False] + [True] * (GlossaryEnergy.NB_POLES_COARSE - 1)
        else:
            activated_elem = None
        for column in invest_mix_df_wo_years.columns:
            techno_wo_dot = column.replace(".", "_")
            self.update_dspace_dict_with(
                f"{column}.{techno_wo_dot}_array_mix",
                np.minimum(
                    np.maximum(
                        self.lower_bound_techno, invest_mix_df_wo_years[column].values
                    ),
                    self.upper_bound_techno,
                ),
                self.lower_bound_techno,
                self.upper_bound_techno,
                activated_elem=activated_elem,
            )

    def get_investments_mix(self):
        """
        put a X0 tested on optim subprocess that satisfy all constraints
        """

        # Source for invest: IEA 2022; World Energy Investment,
        # https://www.iea.org/reports/world-energy-investment-2020,
        # License: CC BY 4.0.
        # Take variation from 2015 to 2019 (2020 is a covid year)
        # And assume a variation per year with this
        # invest of ref are 1295-electricity_networks- crude oil (only liquid_fuel
        # is taken into account)

        # invest from WEI 2020 miss hydrogen
        if self.coarse_mode:
            years = np.arange(GlossaryEnergy.NB_POLES_COARSE)
        else:
            years = np.arange(GlossaryEnergy.NB_POLES_FULL)

        invest_energy_mix_dict = {
            GlossaryEnergy.Years: years,
            Electricity.name: [4.49, 35, 35, 35, 35, 35, 35, 35],
            BioGas.name: [0.05, 2.0, 1.8, 1.3, 1.0, 0.1, 0.01, 0.01],
            BiomassDry.name: [0.003, 0.5, 1.0, 1.0, 1.0, 0.8, 0.8, 0.8],
            Methane.name: [1.2, 0.5, 0.2, 0.0, 0.0, 0.0, 0.0, 0.0],
            GaseousHydrogen.name: [0.02, 0.0, 0.0, 0.0, 0.0, 0.0, 0.0, 0.0],
            LiquidFuel.name: [3.15, 0.0, 0.0, 0.0, 0.0, 0.0, 0.0, 0.0],
            hightemperatureheat.name: [3.15, 0.0, 0.0, 0.0, 0.0, 0.0, 0.0, 0.0],
            mediumtemperatureheat.name: [3.15, 0.0, 0.0, 0.0, 0.0, 0.0, 0.0, 0.0],
            lowtemperatureheat.name: [3.15, 0.0, 0.0, 0.0, 0.0, 0.0, 0.0, 0.0],
            SolidFuel.name: [0.00001, 0.01, 0.01, 0.01, 0.01, 0.01, 0.01, 0.01],
            BioDiesel.name: [0.02, 0.0, 0.0, 0.0, 0.0, 0.0, 0.0, 0.0],
            Syngas.name: [1.005, 0.0, 0.0, 0.0, 0.0, 0.0, 0.0, 0.0],
            LiquidHydrogen.name: [0.4, 0.0, 0.0, 0.0, 0.0, 0.0, 0.0, 0.0],
            HydrotreatedOilFuel.name: [3.15, 0.0, 0.0, 0.0, 0.0, 0.0, 0.0, 0.0],
            Ethanol.name: [0.02, 0.0, 0.0, 0.0, 0.0, 0.0, 0.0, 0.0],
            Renewable.name: np.linspace(1000.0, 15.625, len(years)),
            Fossil.name: np.linspace(1500.0, 77.5, len(years)),
        }

        if self.bspline:
            invest_energy_mix_dict[GlossaryEnergy.Years] = self.years

            for energy in self.energy_list:
                invest_energy_mix_dict[energy], _ = self.invest_bspline(
                    invest_energy_mix_dict[energy], len(self.years)
                )

        energy_mix_invest_df = pd.DataFrame({
            key: value for key, value in invest_energy_mix_dict.items() if
            key in self.energy_list or key == GlossaryEnergy.Years
        })

        return energy_mix_invest_df

    def get_investments_ccs_mix(self):
        if self.coarse_mode:
            invest_ccs_mix_dict = {
                GlossaryEnergy.Years: np.arange(GlossaryEnergy.NB_POLES_COARSE),
                CarbonCapture.name: np.ones(GlossaryEnergy.NB_POLES_COARSE),
                CarbonStorage.name: np.ones(GlossaryEnergy.NB_POLES_COARSE)
            }

        else:
            invest_ccs_mix_dict = {
                GlossaryEnergy.Years: np.arange(GlossaryEnergy.NB_POLES_FULL),
                CarbonCapture.name: [2.0] + [25] * (GlossaryEnergy.NB_POLES_FULL - 1),
                CarbonStorage.name: [0.003] + [5] * (GlossaryEnergy.NB_POLES_FULL - 1)
            }

        if self.bspline:
            invest_ccs_mix_dict[GlossaryEnergy.Years] = self.years
            for ccs in self.ccs_list:
                invest_ccs_mix_dict[ccs], _ = self.invest_bspline(invest_ccs_mix_dict[ccs], len(self.years))

        ccs_mix_invest_df = pd.DataFrame(invest_ccs_mix_dict)

        return ccs_mix_invest_df

    def get_total_mix(self, instanciated_studies):
        """
        Get the total mix of each techno with the invest distribution discipline
         with ccs percentage, mixes by energy and by techno
        """
        energy_mix = self.get_investments_mix()
        invest_mix_df = pd.DataFrame({GlossaryEnergy.Years: energy_mix[GlossaryEnergy.Years].values}
                                     )
        for study in instanciated_studies:
            if study is not None:
                invest_techno = study.get_investments()
                energy = study.energy_name

                for techno in invest_techno.columns:
                    if techno != GlossaryEnergy.Years:
                        invest_mix_df[f"{energy}.{techno}"] = invest_techno[techno].values

        return invest_mix_df

    def get_absolute_total_mix(self, instanciated_studies):

        invest_mix_df = self.get_total_mix(instanciated_studies)

        indep_invest_df = pd.DataFrame(
            {GlossaryEnergy.Years: invest_mix_df[GlossaryEnergy.Years].values}
        )
        for column in invest_mix_df.columns:
            if column != GlossaryEnergy.Years:
                indep_invest_df[column] = invest_mix_df[column].values

        return indep_invest_df

    def setup_usecase_sub_study_list(self, merge_design_spaces=False):
        """
        Instantiate sub studies and values dict from setup_usecase
        """
        values_dict_list = []
        instanced_sub_studies = []
        dspace_list = []
        for sub_study_name, sub_study in self.sub_study_dict.items():
            instance_sub_study = None  # initialize variable
            if self.techno_dict[sub_study_name]["type"] == CCUS_TYPE:
                prefix_name = GlossaryEnergy.CCUS
                instance_sub_study = sub_study(
                    year_start=self.year_start,
                    year_end=self.year_end,
                    bspline=self.bspline,
                    main_study=False,
                    prefix_name=prefix_name,
                    execution_engine=self.execution_engine,
                    invest_discipline=self.invest_discipline,
                    technologies_list=self.techno_dict[sub_study_name]["value"],
                )
            elif self.techno_dict[sub_study_name]["type"] == ENERGY_TYPE:
                instance_sub_study = sub_study(
                    year_start=self.year_start,
                    year_end=self.year_end,
                    bspline=self.bspline,
                    main_study=False,
                    execution_engine=self.execution_engine,
                    invest_discipline=self.invest_discipline,
                    technologies_list=self.techno_dict[sub_study_name]["value"],
                )
            elif self.techno_dict[sub_study_name]["type"] == AGRI_TYPE:
                pass
            else:
                raise Exception(
                    f"The type of {sub_study_name} : {self.techno_dict[sub_study_name]['type']} is not in [{ENERGY_TYPE},{CCUS_TYPE},{AGRI_TYPE}]"
                )
            if self.techno_dict[sub_study_name]["type"] != AGRI_TYPE and instance_sub_study is not None:
                instance_sub_study.configure_ds_boundaries(
                    lower_bound_techno=self.lower_bound_techno,
                    upper_bound_techno=self.upper_bound_techno,
                )
                instance_sub_study.study_name = self.study_name
                data_dict = instance_sub_study.setup_usecase()
                values_dict_list.extend(data_dict)
                instanced_sub_studies.append(instance_sub_study)
                dspace_list.append(instance_sub_study.dspace)
            else:
                # Add an empty study because biomass_dry is not an energy_mix study,
                # it is integrated in the witness_wo_energy datacase in the agriculture_mix usecase
                instanced_sub_studies.append(None)
        return values_dict_list, dspace_list, instanced_sub_studies

    def create_technolist_per_energy(self, instanciated_studies):
        self.dict_technos = {}
        dict_studies = dict(zip(self.energy_list + self.ccs_list, instanciated_studies))

        for energy_name, study_val in dict_studies.items():
            if study_val is not None:
                self.dict_technos[energy_name] = study_val.technologies_list
            else:
                # the study_val == None is for the biomass_dry that is taken into account with the agriculture_mix
                # so it has no dedicated technology in the energy_mix
                self.dict_technos[energy_name] = []

    def setup_usecase(self, study_folder_path=None):

        energy_mix_name = EnergyMix.name

        # price in $/MWh
        energy_prices = pd.DataFrame(
            {
                GlossaryEnergy.Years: self.years,
                Electricity.name: 9.0,
                BiomassDry.name: 68.12 / 3.36,
                BioGas.name: 90,
                Methane.name: 34.0,
                SolidFuel.name: 8.6,
                GaseousHydrogen.name: 90.0,
                LiquidFuel.name: 70.0,
                hightemperatureheat.name: 71.0,
                mediumtemperatureheat.name: 71.0,
                lowtemperatureheat.name: 71.0,
                Syngas.name: 40.0,
                CarbonCapture.name: 0.0,
                CarbonStorage.name: 0.0,
                BioDiesel.name: 210.0,
                LiquidHydrogen.name: 120.0,
                Renewable.name: 90.0,
                Fossil.name: 110.0,
                HydrotreatedOilFuel.name: 70.0,
            }
        )

        co2_taxes = pd.DataFrame({GlossaryEnergy.Years: self.years, GlossaryEnergy.CO2Tax: 750})

        # price in $/MWh
        energy_carbon_emissions = pd.DataFrame(
            {
                GlossaryEnergy.Years: self.years,
                Electricity.name: 0.0,
                BiomassDry.name: -0.425 * 44.01 / 12.0 / 3.36,
                BioGas.name: -0.618,
                Methane.name: 0.123 / 15.4,
                SolidFuel.name: 0.64 / 4.86,
                GaseousHydrogen.name: 0.0,
                LiquidFuel.name: 0.0,
                hightemperatureheat.name: 0.0,
                mediumtemperatureheat.name: 0.0,
                lowtemperatureheat.name: 0.0,
                Syngas.name: 0.0,
                CarbonCapture.name: 0.0,
                CarbonStorage.name: 0.0,
                BioDiesel.name: 0.0,
                LiquidHydrogen.name: 0.0,
                Renewable.name: 0.0,
                Fossil.name: 0.64 / 4.86,
                HydrotreatedOilFuel.name: 0.0,
            }
        )

        resources_CO2_emissions = get_static_CO2_emissions(self.years)
        resources_prices = get_static_prices(self.years)

        all_streams_demand_ratio = {GlossaryEnergy.Years: self.years}
        all_streams_demand_ratio.update({energy: 100.0 for energy in self.energy_list})
        all_streams_demand_ratio = pd.DataFrame(all_streams_demand_ratio)

        all_resource_ratio_usable_demand = {GlossaryEnergy.Years: self.years}
        all_resource_ratio_usable_demand.update({resource: 100.0 for resource in EnergyMix.RESOURCE_LIST})
        all_resource_ratio_usable_demand = pd.DataFrame(all_resource_ratio_usable_demand)

        invest_df = pd.DataFrame({
            GlossaryEnergy.Years: self.years,
            GlossaryEnergy.EnergyInvestmentsValue: 10.55 * (1.0 - 0.0253) ** np.arange(len(self.years)),
        })
        # init land surface for food for biomass dry crop energy

        population_df = pd.DataFrame({
            GlossaryEnergy.Years: self.years,
            GlossaryEnergy.PopulationValue: np.linspace(7886.69358, 9000.0, len(self.years)),
        })

        transport_demand = pd.DataFrame({
            GlossaryEnergy.Years: self.years,
            GlossaryEnergy.TransportDemandValue: np.linspace(33600.0, 30000.0, len(self.years)),
        })

        if not self.energy_invest_input_in_abs_value:
            # if energy investments are expressed in percentage, the new corresponding inputs must be defined
            invest_percentage_gdp = pd.DataFrame(
                {
                    GlossaryEnergy.Years: self.years,
                    GlossaryEnergy.EnergyInvestPercentageGDPName: np.linspace(
                        10.0, 20.0, len(self.years)
                    ),
                }
            )
            techno_list_fossil = [GlossaryEnergy.FossilSimpleTechno]
            techno_list_renewable = [GlossaryEnergy.RenewableSimpleTechno]
            techno_list_carbon_capture = [
                GlossaryEnergy.DirectAirCapture,
                GlossaryEnergy.FlueGasCapture,
            ]
            techno_list_carbon_storage = [GlossaryEnergy.CarbonStorageTechno]
            invest_percentage_per_techno = {GlossaryEnergy.Years: self.years}
            all_techno_list = [
                techno_list_fossil,
                techno_list_renewable,
                techno_list_carbon_capture,
                techno_list_carbon_storage,
            ]
            invest_percentage_per_techno.update(
                {
                    techno: 100.0 / 5.0
                    for sublist in all_techno_list
                    for techno in sublist
                }
            )
            invest_percentage_per_techno = pd.DataFrame(invest_percentage_per_techno)

        values_dict = {
            f"{self.study_name}.{GlossaryEnergy.EnergyInvestmentsValue}": invest_df,
            f"{self.study_name}.{GlossaryEnergy.YearStart}": self.year_start,
            f"{self.study_name}.{GlossaryEnergy.YearEnd}": self.year_end,
            f"{self.study_name}.{GlossaryEnergy.energy_list}": self.energy_list,
            f"{self.study_name}.{GlossaryEnergy.ccs_list}": self.ccs_list,
            f"{self.study_name}.{energy_mix_name}.{GlossaryEnergy.EnergyPricesValue}": energy_prices,
            f"{self.study_name}.{GlossaryEnergy.CO2TaxesValue}": co2_taxes,
            f"{self.study_name}.{energy_mix_name}.{GlossaryEnergy.EnergyCO2EmissionsValue}": energy_carbon_emissions,
            f"{self.study_name}.{energy_mix_name}.{GlossaryEnergy.AllStreamsDemandRatioValue}": all_streams_demand_ratio,
            f"{self.study_name}.is_stream_demand": True,
            f"{self.study_name}.max_mda_iter": 50,
            f"{self.study_name}.sub_mda_class": "GSPureNewtonMDA",
            f"{self.study_name}.NormalizationReferences.liquid_hydrogen_percentage": np.concatenate(
                (np.ones(5) * 1e-4, np.ones(len(self.years) - 5) / 4), axis=None
            ),
            f"{self.study_name}.{energy_mix_name}.{GlossaryEnergy.RessourcesCO2EmissionsValue}": resources_CO2_emissions,
            f"{self.study_name}.{energy_mix_name}.{GlossaryEnergy.ResourcesPriceValue}": resources_prices,
            f"{self.study_name}.{GlossaryEnergy.PopulationDfValue}": population_df,
            f"{self.study_name}.Energy_demand.{GlossaryEnergy.TransportDemandValue}": transport_demand,

        }
        if self.main_study:
            values_dict.update({
                f"{self.study_name}.{energy_mix_name}.all_resource_ratio_usable_demand": all_resource_ratio_usable_demand,

            })

        (
            values_dict_list,
            dspace_list,
            instanciated_studies,
        ) = self.setup_usecase_sub_study_list()

        # The flue gas list will depend on technologies present in the
        # techno_dict
        possible_technos = [
            f"{energy}.{techno}"
            for energy, tech_dict in self.techno_dict.items()
            for techno in tech_dict["value"]
        ]
        flue_gas_list = [
            techno for techno in DEFAULT_FLUE_GAS_LIST if techno in possible_technos
        ]

        if CarbonCapture.name in GlossaryEnergy.DEFAULT_TECHNO_DICT:
            values_dict[
                f"{self.study_name}.{GlossaryEnergy.CCUS}.{CarbonCapture.name}.{FlueGas.node_name}.{GlossaryEnergy.techno_list}"
            ] = flue_gas_list

        # IF coarse process no need of heat loss percentage (raw prod is net prod)
        # IF renewable and fossil in energy_list then coarse process
        if self.coarse_mode:
            values_dict.update({f"{self.study_name}.EnergyMix.heat_losses_percentage": 0.0})
        if self.invest_discipline == INVEST_DISCIPLINE_OPTIONS[1]:

            invest_mix_df = self.get_total_mix(instanciated_studies)
            values_dict.update({
                f"{self.study_name}.{INVEST_DISC_NAME}.{GlossaryEnergy.invest_mix}": invest_mix_df
            })
            self.update_dv_arrays_technos(invest_mix_df)
        elif self.invest_discipline == INVEST_DISCIPLINE_OPTIONS[2]:
            invest_mix_df = self.get_absolute_total_mix(instanciated_studies)
            values_dict.update({
                f"{self.study_name}.{INVEST_DISC_NAME}.{GlossaryEnergy.invest_mix}": invest_mix_df
            })
            self.update_dv_arrays_technos(invest_mix_df)
            self.add_utilization_ratio_dv(instanciated_studies)

            if not self.energy_invest_input_in_abs_value:
                # if energy investments are expressed in percentage, the new corresponding inputs must be defined
                values_dict.update({
                        f"{self.study_name}.{INVEST_DISC_NAME}.{GlossaryEnergy.EnergyInvestPercentageGDPName}": invest_percentage_gdp,
                        f"{self.study_name}.{INVEST_DISC_NAME}.{GlossaryEnergy.TechnoInvestPercentageName}": invest_percentage_per_techno,
            })

        values_dict_list.append(values_dict)

        self.create_technolist_per_energy(instanciated_studies)

        dc_resource = datacase_resource(self.year_start, self.year_end, main_study=False)
        dc_resource.study_name = self.study_name
        resource_input_list = dc_resource.setup_usecase()
        values_dict_list.extend(resource_input_list)

        agri_values_dict = self.get_input_value_from_agriculture_mix()
        values_dict_list.append(agri_values_dict)
        return values_dict_list

    def add_utilization_ratio_dv(self, instanciated_studies):
        """
        Update design space with utilization ratio for each technology
        """
        dict_energy_studies = dict(zip(self.energy_list + self.ccs_list, instanciated_studies))
        len_utilization_ratio = GlossaryEnergy.NB_POLES_UTILIZATION_RATIO - 1
        start_value_utilization_ratio = np.ones(len_utilization_ratio) * 100.
        lower_bound = np.ones(len_utilization_ratio) * 0.5
        upper_bound = np.ones(len_utilization_ratio) * 100.
        for energy_name, study in dict_energy_studies.items():
            if study is not None:
                for techno_name in study.technologies_list:
                    if energy_name in self.ccs_list:
                        # if energy is ccs, use different name
                        var_name_utilization_ratio = f"{energy_name}.{techno_name}_utilization_ratio_array"
                    else:
                        var_name_utilization_ratio = f"{energy_name}_{techno_name}_utilization_ratio_array"

                    self.update_dspace_dict_with(
                        var_name_utilization_ratio,
                        start_value_utilization_ratio,
                        lower_bound,
                        upper_bound,
                    )

    def get_input_value_from_agriculture_mix(self):
        agri_mix_name = "AgricultureMix"

        N2O_per_use = pd.DataFrame({GlossaryEnergy.Years: self.years, GlossaryEnergy.N2OPerUse: 5.34e-5})
        CH4_per_use = pd.DataFrame({GlossaryEnergy.Years: self.years, GlossaryEnergy.CH4PerUse: 0.0})
        CO2_per_use = pd.DataFrame({GlossaryEnergy.Years: self.years, GlossaryEnergy.CO2PerUse: 0.277})

        energy_consumption = pd.DataFrame({GlossaryEnergy.Years: self.years, "CO2_resource (Mt)": 3.5})
        energy_production = pd.DataFrame({GlossaryEnergy.Years: self.years, GlossaryEnergy.biomass_dry: 12.5})
        energy_prices = pd.DataFrame({
            GlossaryEnergy.Years: self.years,
            GlossaryEnergy.biomass_dry: 9.8,
            "biomass_dry_wotaxes": 9.8,
        })

        land_use_required = pd.DataFrame({GlossaryEnergy.Years: self.years, "Crop (GHa)": 0.07, "Forest (Gha)": 1.15})
        CO2_emissions = pd.DataFrame({GlossaryEnergy.Years: self.years, GlossaryEnergy.biomass_dry: -0.277})
        energy_type_capital = pd.DataFrame({GlossaryEnergy.Years: self.years, GlossaryEnergy.Capital: 0.0})

        agri_values_dict = {
            f"{self.study_name}.{agri_mix_name}.N2O_per_use": N2O_per_use,
            f"{self.study_name}.{agri_mix_name}.CH4_per_use": CH4_per_use,
            f"{self.study_name}.{agri_mix_name}.CO2_per_use": CO2_per_use,
            f"{self.study_name}.{agri_mix_name}.{GlossaryEnergy.EnergyConsumptionValue}": energy_consumption,
            f"{self.study_name}.{agri_mix_name}.{GlossaryEnergy.EnergyConsumptionWithoutRatioValue}": energy_consumption,
            f"{self.study_name}.{agri_mix_name}.{GlossaryEnergy.EnergyProductionValue}": energy_production,
            f"{self.study_name}.EnergyMix.{agri_mix_name}.{GlossaryEnergy.EnergyTypeCapitalDfValue}": energy_type_capital,
            f"{self.study_name}.{agri_mix_name}.{GlossaryEnergy.EnergyPricesValue}": energy_prices,
            f"{self.study_name}.{agri_mix_name}.{GlossaryEnergy.LandUseRequiredValue}": land_use_required,
            f"{self.study_name}.{agri_mix_name}.{GlossaryEnergy.CO2EmissionsValue}": CO2_emissions,
        }

        return agri_values_dict


if "__main__" == __name__:
    uc_cls = Study()
    uc_cls.test()<|MERGE_RESOLUTION|>--- conflicted
+++ resolved
@@ -16,14 +16,10 @@
 '''
 import numpy as np
 import pandas as pd
+
 from climateeconomics.sos_processes.iam.witness.resources_process.usecase import (
     Study as datacase_resource,
 )
-from sostrades_core.execution_engine.func_manager.func_manager import FunctionManager
-from sostrades_core.execution_engine.func_manager.func_manager_disc import (
-    FunctionManagerDisc,
-)
-
 from energy_models.core.demand.energy_demand_disc import EnergyDemandDiscipline
 from energy_models.core.energy_mix.energy_mix import EnergyMix
 from energy_models.core.energy_process_builder import (
@@ -32,12 +28,7 @@
 )
 from energy_models.core.energy_study_manager import (
     AGRI_TYPE,
-<<<<<<< HEAD
-    EnergyStudyManager,
-=======
->>>>>>> be5a15a4
     CCUS_TYPE,
-    DEFAULT_TECHNO_DICT,
     ENERGY_TYPE,
     EnergyStudyManager,
 )
@@ -77,6 +68,10 @@
 )
 from energy_models.sos_processes.energy.techno_mix.carbon_capture_mix.usecase import (
     DEFAULT_FLUE_GAS_LIST,
+)
+from sostrades_core.execution_engine.func_manager.func_manager import FunctionManager
+from sostrades_core.execution_engine.func_manager.func_manager_disc import (
+    FunctionManagerDisc,
 )
 
 INVEST_DISC_NAME = "InvestmentDistribution"
