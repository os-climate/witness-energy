--- conflicted
+++ resolved
@@ -71,7 +71,7 @@
 from sostrades_core.execution_engine.func_manager.func_manager import FunctionManager
 from sostrades_core.execution_engine.func_manager.func_manager_disc import FunctionManagerDisc
 
-<<<<<<< HEAD
+
 CCS_NAME = 'CCUS'
 OBJECTIVE = FunctionManagerDisc.OBJECTIVE
 INEQ_CONSTRAINT = FunctionManagerDisc.INEQ_CONSTRAINT
@@ -88,10 +88,7 @@
 INVEST_DISC_NAME = 'InvestmentDistribution'
 hydropower_name = Electricity.hydropower_name
 from sostrades_core.tools.post_processing.post_processing_factory import PostProcessingFactory
-=======
-INVEST_DISC_NAME = "InvestmentDistribution"
-
->>>>>>> deccc9f4
+
 
 class Study(EnergyStudyManager):
     def __init__(
@@ -617,53 +614,6 @@
 
         if not self.energy_invest_input_in_abs_value:
             # if energy investments are expressed in percentage, the new corresponding inputs must be defined
-<<<<<<< HEAD
-            self.invest_percentage_gdp = pd.DataFrame(data={GlossaryEnergy.Years: self.years,
-                                                            GlossaryEnergy.EnergyInvestPercentageGDPName: np.linspace(
-                                                                10., 20., len(self.years))})
-            self.techno_list_fossil = ['FossilSimpleTechno']
-            self.techno_list_renewable = ['RenewableSimpleTechno']
-            self.techno_list_carbon_capture = ['direct_air_capture.DirectAirCaptureTechno',
-                                               'flue_gas_capture.FlueGasTechno']
-            self.techno_list_carbon_storage = ['CarbonStorageTechno']
-            data_invest = {
-                GlossaryEnergy.Years: self.years
-            }
-            all_techno_list = [self.techno_list_fossil, self.techno_list_renewable, self.techno_list_carbon_capture,
-                               self.techno_list_carbon_storage]
-            data_invest.update({techno: 100. / 5. for sublist in all_techno_list for techno in sublist})
-            self.invest_percentage_per_techno = pd.DataFrame(data=data_invest)
-
-        values_dict = {f'{self.study_name}.{GlossaryEnergy.EnergyInvestmentsValue}': invest_df,
-                       f'{self.study_name}.{GlossaryEnergy.YearStart}': self.year_start,
-                       f'{self.study_name}.{GlossaryEnergy.YearEnd}': self.year_end,
-                       f'{self.study_name}.{GlossaryEnergy.energy_list}': self.energy_list,
-                       f'{self.study_name}.{GlossaryEnergy.ccs_list}': self.ccs_list,
-                       f'{self.study_name}.{GlossaryEnergy.EnergyPricesValue}': self.energy_prices,
-                       f'{self.study_name}.{energy_mix_name}.{GlossaryEnergy.EnergyPricesValue}': self.energy_prices,
-                       f'{self.study_name}.land_surface_for_food_df': land_surface_for_food,
-                       f'{self.study_name}.{GlossaryEnergy.CO2TaxesValue}': self.co2_taxes,
-                       f'{self.study_name}.{GlossaryEnergy.EnergyCO2EmissionsValue}': self.energy_carbon_emissions,
-                       f'{self.study_name}.scaling_factor_energy_investment': scaling_factor_energy_investment,
-                       f'{self.study_name}.{energy_mix_name}.{GlossaryEnergy.EnergyCO2EmissionsValue}': self.energy_carbon_emissions,
-                       f'{self.study_name}.{energy_mix_name}.{GlossaryEnergy.AllStreamsDemandRatioValue}': self.all_streams_demand_ratio,
-                       f'{self.study_name}.{energy_mix_name}.all_resource_ratio_usable_demand': self.all_resource_ratio_usable_demand,
-                       f'{self.study_name}.{energy_mix_name}.co2_emissions_from_energy_mix': co2_emissions_from_energy_mix,
-                       f'{self.study_name}.is_stream_demand': True,
-                       f'{self.study_name}.max_mda_iter': 2,
-                       f'{self.study_name}.sub_mda_class': 'MDAGaussSeidel',
-                       f'{self.study_name}.NormalizationReferences.liquid_hydrogen_percentage': np.concatenate(
-                           (np.ones(5) * 1e-4, np.ones(len(self.years) - 5) / 4), axis=None),
-                       f'{self.study_name}.{energy_mix_name}.{GlossaryEnergy.RessourcesCO2EmissionsValue}': self.resources_CO2_emissions,
-                       f'{self.study_name}.{energy_mix_name}.{GlossaryEnergy.ResourcesPriceValue}': self.resources_prices,
-                       f'{self.study_name}.{GlossaryEnergy.PopulationDfValue}': population_df,
-                       f'{self.study_name}.Energy_demand.{GlossaryEnergy.TransportDemandValue}': transport_demand,
-                       f'{self.study_name}.InvestmentDistribution.{GlossaryEnergy.ForestInvestmentValue}': self.forest_invest_df,
-                       }
-
-        values_dict_list, dspace_list, instanciated_studies = self.setup_usecase_sub_study_list(
-        )
-=======
             invest_percentage_gdp = pd.DataFrame(
                 {
                     GlossaryEnergy.Years: self.years,
@@ -729,7 +679,6 @@
             dspace_list,
             instanciated_studies,
         ) = self.setup_usecase_sub_study_list()
->>>>>>> deccc9f4
 
         # The flue gas list will depend on technologies present in the
         # techno_dict
@@ -744,13 +693,8 @@
 
         if CarbonCapture.name in DEFAULT_TECHNO_DICT:
             values_dict[
-<<<<<<< HEAD
-                #f'{self.study_name}.{CCS_NAME}.{CarbonCapture.name}.{FlueGas.node_name}.{GlossaryEnergy.techno_list}'] = flue_gas_list
-                f'{self.study_name}.{CCS_NAME}.{CarbonCapture.name}.{FlueGas.node_name}.{GlossaryEnergy.flue_gas_emission_techno_list}'] = flue_gas_list
-=======
                 f"{self.study_name}.{GlossaryEnergy.CCUS}.{CarbonCapture.name}.{FlueGas.node_name}.{GlossaryEnergy.techno_list}"
             ] = flue_gas_list
->>>>>>> deccc9f4
 
         # IF coarse process no need of heat loss percentage (raw prod is net prod)
         # IF renewable and fossil in energy_list then coarse process
@@ -878,20 +822,4 @@
 if "__main__" == __name__:
     uc_cls = Study()
     uc_cls.load_data()
-<<<<<<< HEAD
-    uc_cls.ee.display_treeview_nodes()
-    uc_cls.test()
-
-    # #uc_cls.load_data()
-    # uc_cls.run()
-    #
-    ppf = PostProcessingFactory()
-    filters = ppf.get_post_processing_filters_by_namespace(uc_cls.execution_engine, f'{uc_cls.study_name}.Post-processing')
-    graph_list = ppf.get_post_processing_by_namespace(uc_cls.execution_engine, f'{uc_cls.study_name}.Post-processing',
-                                                      filters, as_json=False)
-
-    for graph in graph_list:
-        graph.to_plotly().show()
-=======
     uc_cls.run()
->>>>>>> deccc9f4
