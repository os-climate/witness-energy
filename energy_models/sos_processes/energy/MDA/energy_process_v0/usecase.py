'''
Copyright 2022 Airbus SAS

Licensed under the Apache License, Version 2.0 (the "License");
you may not use this file except in compliance with the License.
You may obtain a copy of the License at

    http://www.apache.org/licenses/LICENSE-2.0

Unless required by applicable law or agreed to in writing, software
distributed under the License is distributed on an "AS IS" BASIS,
WITHOUT WARRANTIES OR CONDITIONS OF ANY KIND, either express or implied.
See the License for the specific language governing permissions and
limitations under the License.
'''
import numpy as np
import pandas as pd

from climateeconomics.glossarycore import GlossaryCore
from energy_models.core.energy_study_manager import AGRI_TYPE, EnergyStudyManager, \
    DEFAULT_TECHNO_DICT, CCUS_TYPE, ENERGY_TYPE
from energy_models.glossaryenergy import GlossaryEnergy
from sostrades_core.tools.post_processing.post_processing_factory import PostProcessingFactory
from energy_models.core.energy_mix.energy_mix import EnergyMix
from energy_models.models.carbon_storage.pure_carbon_solid_storage.pure_carbon_solid_storage import PureCarbonSS

from energy_models.core.stream_type.energy_models.gaseous_hydrogen import GaseousHydrogen
from energy_models.core.stream_type.energy_models.liquid_fuel import LiquidFuel
from energy_models.core.stream_type.energy_models.heat import hightemperatureheat
from energy_models.core.stream_type.energy_models.heat import mediumtemperatureheat
from energy_models.core.stream_type.energy_models.heat import lowtemperatureheat
from energy_models.core.stream_type.energy_models.hydrotreated_oil_fuel import HydrotreatedOilFuel
from energy_models.core.stream_type.energy_models.methane import Methane
from energy_models.core.stream_type.energy_models.biogas import BioGas
from energy_models.core.stream_type.energy_models.electricity import Electricity
from energy_models.core.stream_type.energy_models.solid_fuel import SolidFuel
from energy_models.core.stream_type.energy_models.biodiesel import BioDiesel
from energy_models.core.stream_type.energy_models.ethanol import Ethanol
from energy_models.core.stream_type.energy_models.syngas import Syngas
from energy_models.core.stream_type.energy_models.biomass_dry import BiomassDry
from energy_models.core.stream_type.energy_models.liquid_hydrogen import LiquidHydrogen
from energy_models.core.stream_type.carbon_models.carbon_capture import CarbonCapture
from energy_models.core.stream_type.carbon_models.carbon_storage import CarbonStorage

from sostrades_core.execution_engine.func_manager.func_manager_disc import FunctionManagerDisc
from sostrades_core.execution_engine.func_manager.func_manager import FunctionManager

from energy_models.core.stream_type.energy_models.renewable import Renewable
from energy_models.core.stream_type.energy_models.fossil import Fossil
from energy_models.core.stream_type.carbon_models.flue_gas import FlueGas
from energy_models.sos_processes.energy.techno_mix.carbon_capture_mix.usecase import DEFAULT_FLUE_GAS_LIST
from energy_models.core.energy_process_builder import INVEST_DISCIPLINE_DEFAULT, \
    INVEST_DISCIPLINE_OPTIONS
from energy_models.core.stream_type.resources_data_disc import get_static_CO2_emissions, get_static_prices
from climateeconomics.sos_processes.iam.witness.resources_process.usecase import Study as datacase_resource
from energy_models.core.demand.energy_demand_disc import EnergyDemandDiscipline

CCS_NAME = 'CCUS'
OBJECTIVE = FunctionManagerDisc.OBJECTIVE
INEQ_CONSTRAINT = FunctionManagerDisc.INEQ_CONSTRAINT
EQ_CONSTRAINT = FunctionManagerDisc.EQ_CONSTRAINT
OBJECTIVE_LAGR = FunctionManagerDisc.OBJECTIVE_LAGR
AGGR_TYPE = FunctionManagerDisc.AGGR_TYPE
AGGR_TYPE_SMAX = FunctionManager.AGGR_TYPE_SMAX
AGGR_TYPE_SUM = FunctionManager.AGGR_TYPE_SUM
AGGR_TYPE_DELTA = FunctionManager.AGGR_TYPE_DELTA
FUNC_DF = FunctionManagerDisc.FUNC_DF
CO2_TAX_MINUS_CCS_CONSTRAINT_DF = EnergyMix.CO2_TAX_MINUS_CCS_CONSTRAINT_DF
CARBON_TO_BE_STORED_CONSTRAINT = PureCarbonSS.CARBON_TO_BE_STORED_CONSTRAINT
TOTAL_PROD_MINUS_MIN_PROD_CONSTRAINT_DF = EnergyMix.TOTAL_PROD_MINUS_MIN_PROD_CONSTRAINT_DF
INVEST_DISC_NAME = 'InvestmentDistribution'
hydropower_name = Electricity.hydropower_name


class Study(EnergyStudyManager):
    def __init__(self, year_start=2020, year_end=2050, time_step=1, lower_bound_techno=1.0e-6, upper_bound_techno=100.,
                 techno_dict=DEFAULT_TECHNO_DICT,
                 main_study=True, bspline=True, execution_engine=None, invest_discipline=INVEST_DISCIPLINE_DEFAULT):
        self.year_start = year_start
        self.year_end = year_end
        self.time_step = time_step
        self.years = np.arange(self.year_start, self.year_end + 1)

        if invest_discipline == INVEST_DISCIPLINE_OPTIONS[2]:
            self.lower_bound_techno = 1.0e-6
            self.upper_bound_techno = 3000

        else:
            self.lower_bound_techno = lower_bound_techno
            self.upper_bound_techno = upper_bound_techno
        self.sub_study_dict = None
        self.sub_study_path_dict = None

        # -- Call class constructor after attributes have been set for setup_process usage
        # EnergyStudyManager init will compute energy_list and ccs_list with
        # the techno_dict
        super().__init__(__file__, main_study=main_study,
                         execution_engine=execution_engine, techno_dict=techno_dict)

        self.create_study_list()
        self.bspline = bspline
        self.invest_discipline = invest_discipline

    def create_study_list(self):
        self.sub_study_dict = {}
        self.sub_study_path_dict = {}
        for energy in self.energy_list + self.ccs_list:
            cls, path = self.get_energy_mix_study_cls(energy)
            self.sub_study_dict[energy] = cls
            self.sub_study_path_dict[energy] = path

    def setup_objectives(self):

        func_df = pd.DataFrame(
            columns=['variable', 'parent', 'ftype', 'weight', AGGR_TYPE])
        list_var = []
        list_parent = []
        list_ftype = []
        list_weight = []
        list_aggr_type = []
        list_ns = []
        # -- add objectives to func_manager
        list_var.extend([f'energy_production_objective',
                         'syngas_prod_objective'])
        list_parent.extend(['objectives',
                            'objectives'])
        list_ftype.extend([OBJECTIVE, OBJECTIVE])
        if Syngas.name in self.energy_list:
            list_weight.extend([0., 0.])
        else:
            list_weight.extend([0., 0.])
        list_aggr_type.extend(
            [AGGR_TYPE_SUM, AGGR_TYPE_SUM])
        list_ns.extend(['ns_functions',
                        'ns_functions'])

        func_df['variable'] = list_var
        func_df['parent'] = list_parent
        func_df['ftype'] = list_ftype
        func_df['weight'] = list_weight
        func_df[AGGR_TYPE] = list_aggr_type
        func_df['namespace'] = list_ns
        return func_df

    def setup_constraints(self):

        func_df = pd.DataFrame(
            columns=['variable', 'parent', 'ftype', 'weight', AGGR_TYPE])
        list_var = []
        list_parent = []
        list_ftype = []
        list_weight = []
        list_aggr_type = []
        list_namespaces = []

        if LiquidFuel.name in self.energy_list and GaseousHydrogen.name in self.energy_list and LiquidHydrogen.name in self.energy_list:
            list_var.append('primary_energies_production')
            list_parent.append('Energy_constraints')
            list_ftype.append(INEQ_CONSTRAINT)
            list_weight.append(0.)
            list_aggr_type.append(
                AGGR_TYPE_SMAX)
            list_namespaces.append('ns_functions')

        if hightemperatureheat.name in self.energy_list and GaseousHydrogen.name in self.energy_list and LiquidHydrogen.name in self.energy_list:
            list_var.append('primary_energies_production')
            list_parent.append('Energy_constraints')
            list_ftype.append(INEQ_CONSTRAINT)
            list_weight.append(0.)
            list_aggr_type.append(
                AGGR_TYPE_SMAX)
            list_namespaces.append('ns_functions')

        if GaseousHydrogen.name in self.energy_list:
            if 'PlasmaCracking' in self.dict_technos[GaseousHydrogen.name]:
                list_var.extend(
                    [CARBON_TO_BE_STORED_CONSTRAINT])
                list_parent.extend(['Carbon_to_be_stored_constraints'])
                list_ftype.extend([INEQ_CONSTRAINT])
                list_weight.extend([0.])
                list_aggr_type.append(
                    AGGR_TYPE_SMAX)
                list_namespaces.append('ns_functions')

        if CarbonStorage.name in self.ccs_list:
            list_var.extend(
                ['carbon_storage_constraint'])
            list_parent.extend([''])
            list_ftype.extend([INEQ_CONSTRAINT])
            list_weight.extend([0.])
            list_aggr_type.append(
                AGGR_TYPE_SMAX)
            list_namespaces.append('ns_functions')

        list_var.extend(
            [TOTAL_PROD_MINUS_MIN_PROD_CONSTRAINT_DF])
        list_parent.extend(['Energy_constraints'])
        list_ftype.extend([INEQ_CONSTRAINT])
        list_weight.extend([-1.])
        list_aggr_type.append(
            AGGR_TYPE_SMAX)
        list_namespaces.append('ns_functions')

        if Electricity.name in self.energy_list:
            if hydropower_name in self.dict_technos[Electricity.name]:
                list_var.extend(
                    ['prod_hydropower_constraint'])
                list_parent.extend(['Energy_constraints'])
                list_ftype.extend([INEQ_CONSTRAINT])
                list_weight.extend([-1.])
                list_aggr_type.append(
                    AGGR_TYPE_SMAX)
                list_namespaces.append('ns_functions')

        if SolidFuel.name in self.energy_list:
            list_var.extend(
                ['total_prod_solid_fuel_elec'])
            list_parent.extend(['Energy_constraints'])
            list_ftype.extend([INEQ_CONSTRAINT])
            list_weight.extend([0.])
            list_aggr_type.append(
                AGGR_TYPE_SMAX)
            list_namespaces.append('ns_functions')

        if LiquidHydrogen.name in self.energy_list:
            list_var.extend(
                ['total_prod_h2_liquid'])
            list_parent.extend(['Energy_constraints'])
            list_ftype.extend([INEQ_CONSTRAINT])
            list_weight.extend([0.])
            list_aggr_type.append(
                AGGR_TYPE_SMAX)
            list_namespaces.append('ns_functions')

        if Syngas.name in self.energy_list:
            list_var.extend(
                ['syngas_prod_constraint'])
            list_parent.extend(['Energy_constraints'])
            list_ftype.extend([INEQ_CONSTRAINT])
            list_weight.extend([-1.0])
            list_aggr_type.append(
                AGGR_TYPE_SMAX)
            list_namespaces.append('ns_functions')

        if set(EnergyDemandDiscipline.energy_constraint_list).issubset(self.energy_list):
            list_var.extend(
                ['electricity_demand_constraint', 'transport_demand_constraint'])
            list_parent.extend(['demand_constraint', 'demand_constraint'])
            list_ftype.extend([INEQ_CONSTRAINT, INEQ_CONSTRAINT])
            list_weight.extend([-1., -1.])
            list_aggr_type.extend(
                [AGGR_TYPE_SUM, AGGR_TYPE_SUM])
            list_namespaces.extend(['ns_functions', 'ns_functions'])

        func_df['variable'] = list_var
        func_df['parent'] = list_parent
        func_df['ftype'] = list_ftype
        func_df['weight'] = list_weight
        func_df[AGGR_TYPE] = list_aggr_type
        func_df['namespace'] = list_namespaces

        return func_df

    def update_dv_arrays(self):
        """
        Update design variable arrays
        """
        invest_mix_dict = self.get_investments_mix_custom()
        invest_ccs_mix_dict = self.get_investments_ccs_mix_custom()

        for energy in self.energy_list:
            energy_wo_dot = energy.replace('.', '_')
            self.update_dspace_dict_with(
                f'{energy}.{energy_wo_dot}_array_mix',
                list(np.maximum(self.lower_bound_techno,
                                invest_mix_dict[energy].values)),
                self.lower_bound_techno, self.upper_bound_techno)

        for ccs in self.ccs_list:
            ccs_wo_dot = ccs.replace('.', '_')
            self.update_dspace_dict_with(
                f'{ccs}.{ccs_wo_dot}_array_mix',
                list(np.maximum(self.lower_bound_techno,
                                invest_ccs_mix_dict[ccs].values)),
                self.lower_bound_techno, self.upper_bound_techno)

        dim_a = 8

        activated_elem_list = [False] + 7 * [True]

        ccs_percentage = np.array([0, 1, 1, 1, 1, 1, 1, 1])
        lbnd1 = [0.0] * dim_a
        ubnd1 = [50.0] * dim_a  # Maximum 20% of investment into ccs
        self.update_dspace_dict_with(
            'ccs_percentage_array', list(ccs_percentage), lbnd1, ubnd1, activated_elem=activated_elem_list)

    def update_dv_arrays_technos(self, invest_mix_df):
        """
        Update design variable arrays for all technologies in the case where we have only one investment discipline
        """
        invest_mix_df_wo_years = invest_mix_df.drop(
            GlossaryCore.Years, axis=1)
        for column in invest_mix_df_wo_years.columns:
            techno_wo_dot = column.replace('.', '_')
            self.update_dspace_dict_with(
                f'{column}.{techno_wo_dot}_array_mix', np.minimum(np.maximum(
                    self.lower_bound_techno, invest_mix_df_wo_years[column].values), self.upper_bound_techno),
                self.lower_bound_techno, self.upper_bound_techno)

    def get_investments_mix(self):

        # Source for invest: IEA 2022; World Energy Investment,
        # https://www.iea.org/reports/world-energy-investment-2020,
        # License: CC BY 4.0.
        # Take variation from 2015 to 2019 (2020 is a covid year)
        # And assume a variation per year with this
        # invest of ref are 1295-electricity_networks- crude oil (only liquid_fuel
        # is taken into account)

        # invest from WEI 2020 miss hydrogen
        invest_energy_mix_dict = {}
        l_ctrl = np.arange(0, 8)
        invest_energy_mix_dict[GlossaryCore.Years] = l_ctrl

        invest_energy_mix_dict[Electricity.name] = [
            4.490 + 0.4 * i for i in l_ctrl]

        invest_energy_mix_dict[BioGas.name] = [
            0.05 * (1 + 0.054) ** i for i in l_ctrl]
        invest_energy_mix_dict[BiomassDry.name] = [
            0.003 + 0.00025 * i for i in l_ctrl]
        invest_energy_mix_dict[Methane.name] = np.linspace(
            1.2, 0.5, len(l_ctrl)).tolist()
        invest_energy_mix_dict[GaseousHydrogen.name] = [
            0.02 * (1 + 0.03) ** i for i in l_ctrl]
        # investment on refinery not in oil extraction !
        invest_energy_mix_dict[LiquidFuel.name] = [
            3.15 * (1 - 0.1374) ** i for i in l_ctrl]
        invest_energy_mix_dict[hightemperatureheat.name] = [
            3.15 * (1 - 0.1374) ** i for i in l_ctrl]
        invest_energy_mix_dict[mediumtemperatureheat.name] = [
            3.15 * (1 - 0.1374) ** i for i in l_ctrl]
        invest_energy_mix_dict[lowtemperatureheat.name] = [
            3.15 * (1 - 0.1374) ** i for i in l_ctrl]
        invest_energy_mix_dict[SolidFuel.name] = [
                                                     0.00001, 0.0006] + [0.00005] * (len(l_ctrl) - 2)
        invest_energy_mix_dict[BioDiesel.name] = [
            0.02 * (1 - 0.1) ** i for i in l_ctrl]
        invest_energy_mix_dict[Syngas.name] = [
            1.0050 + 0.02 * i for i in l_ctrl]
        invest_energy_mix_dict[LiquidHydrogen.name] = [
            0.4 + 0.0006 * i for i in l_ctrl]

        if self.bspline:

            invest_energy_mix_dict[GlossaryCore.Years] = self.years
            for energy in self.energy_list:
                invest_energy_mix_dict[energy], _ = self.invest_bspline(
                    invest_energy_mix_dict[energy], len(self.years))

        energy_mix_invest_df = pd.DataFrame(invest_energy_mix_dict)

        return energy_mix_invest_df

    def get_investments_mix_custom(self):
        """
        put a X0 tested on optim subprocess that satisfy all constraints
        """

        # Source for invest: IEA 2022; World Energy Investment,
        # https://www.iea.org/reports/world-energy-investment-2020,
        # License: CC BY 4.0.
        # Take variation from 2015 to 2019 (2020 is a covid year)
        # And assume a variation per year with this
        # invest of ref are 1295-electricity_networks- crude oil (only liquid_fuel
        # is taken into account)

        # invest from WEI 2020 miss hydrogen
        invest_energy_mix_dict = {}
        if 'renewable' in self.energy_list and 'fossil' in self.energy_list:
            years = np.arange(0, GlossaryEnergy.NB_POLES_COARSE)
        else:
            years = np.arange(0, 8)
        invest_energy_mix_dict[GlossaryCore.Years] = years
        invest_energy_mix_dict[Electricity.name] = [
            4.49, 35, 35, 35, 35, 35, 35, 35]
        invest_energy_mix_dict[BioGas.name] = [
            0.05, 2.0, 1.8, 1.3, 1.0, 0.1, 0.01, 0.01]
        invest_energy_mix_dict[BiomassDry.name] = [
            0.003, 0.5, 1.0, 1.0, 1.0, 0.8, 0.8, 0.8]
        invest_energy_mix_dict[Methane.name] = [
            1.2, 0.5, 0.2, 0.0, 0.0, 0.0, 0.0, 0.0]
        invest_energy_mix_dict[GaseousHydrogen.name] = [
            0.02, 0.0, 0.0, 0.0, 0.0, 0.0, 0.0, 0.0]
        # investment on refinery not in oil extraction !
        invest_energy_mix_dict[LiquidFuel.name] = [
            3.15, 0.0, 0.0, 0.0, 0.0, 0.0, 0.0, 0.0]
        invest_energy_mix_dict[hightemperatureheat.name] = [
            3.15, 0.0, 0.0, 0.0, 0.0, 0.0, 0.0, 0.0]
        invest_energy_mix_dict[mediumtemperatureheat.name] = [
            3.15, 0.0, 0.0, 0.0, 0.0, 0.0, 0.0, 0.0]
        invest_energy_mix_dict[lowtemperatureheat.name] = [
            3.15, 0.0, 0.0, 0.0, 0.0, 0.0, 0.0, 0.0]
        invest_energy_mix_dict[SolidFuel.name] = [
            0.00001, 0.01, 0.01, 0.01, 0.01, 0.01, 0.01, 0.01]
        invest_energy_mix_dict[BioDiesel.name] = [
            0.02, 0.0, 0.0, 0.0, 0.0, 0.0, 0.0, 0.0]
        invest_energy_mix_dict[Syngas.name] = [
            1.005, 0.0, 0.0, 0.0, 0.0, 0.0, 0.0, 0.0]
        invest_energy_mix_dict[LiquidHydrogen.name] = [
            0.4, 0.0, 0.0, 0.0, 0.0, 0.0, 0.0, 0.0]

        invest_energy_mix_dict[Renewable.name] = np.linspace(
            1.0, 15.625, len(years))
        invest_energy_mix_dict[Fossil.name] = np.linspace(
            100, 77.5, len(years))
        invest_energy_mix_dict[HydrotreatedOilFuel.name] = [
            3.15, 0.0, 0.0, 0.0, 0.0, 0.0, 0.0, 0.0]
        invest_energy_mix_dict[Ethanol.name] = [
            0.02, 0.0, 0.0, 0.0, 0.0, 0.0, 0.0, 0.0]

        if self.bspline:
            invest_energy_mix_dict[GlossaryCore.Years] = self.years

            for energy in self.energy_list:
                invest_energy_mix_dict[energy], _ = self.invest_bspline(
                    invest_energy_mix_dict[energy], len(self.years))

        energy_mix_invest_df = pd.DataFrame(
            {key: value for key, value in invest_energy_mix_dict.items() if
             key in self.energy_list or key == GlossaryCore.Years})

        return energy_mix_invest_df

    def get_investments_ccs_mix(self):

        # Source for invest: IEA 2022; World Energy Investment,
        # https://www.iea.org/reports/world-energy-investment-2020,
        # License: CC BY 4.0.
        # Take variation from 2015 to 2019 (2020 is a covid year)
        # And assume a variation per year with this
        # invest of ref are 1295-electricity_networks- crude oil (only liquid_fuel
        # is taken into account)

        # invest from WEI 2020 miss hydrogen
        invest_ccs_mix_dict = {}

        l_ctrl = np.arange(0, 8)
        invest_ccs_mix_dict[GlossaryCore.Years] = l_ctrl
        invest_ccs_mix_dict[CarbonCapture.name] = [
            2.0 + i for i in l_ctrl]
        invest_ccs_mix_dict[CarbonStorage.name] = [
            0.003 + 0.00025 * i for i in l_ctrl]

        if self.bspline:
            invest_ccs_mix_dict[GlossaryCore.Years] = self.years

            for ccs in self.ccs_list:
                invest_ccs_mix_dict[ccs], _ = self.invest_bspline(
                    invest_ccs_mix_dict[ccs], len(self.years))

        ccs_mix_invest_df = pd.DataFrame(invest_ccs_mix_dict)

        return ccs_mix_invest_df

    def get_investments_ccs_mix_custom(self):

        # Source for invest: IEA 2022; World Energy Investment,
        # https://www.iea.org/reports/world-energy-investment-2020,
        # License: CC BY 4.0.
        # Take variation from 2015 to 2019 (2020 is a covid year)
        # And assume a variation per year with this
        # invest of ref are 1295-electricity_networks- crude oil (only liquid_fuel
        # is taken into account)

        # invest from WEI 2020 miss hydrogen
        invest_ccs_mix_dict = {}

        if 'renewable' in self.energy_list and 'fossil' in self.energy_list:
            invest_ccs_mix_dict[GlossaryCore.Years] = np.arange(0, GlossaryEnergy.NB_POLES_COARSE)

            invest_ccs_mix_dict[CarbonCapture.name] = np.ones(GlossaryEnergy.NB_POLES_COARSE)
            invest_ccs_mix_dict[CarbonStorage.name] = np.ones(GlossaryEnergy.NB_POLES_COARSE)
        else:
            invest_ccs_mix_dict[GlossaryCore.Years] = np.arange(0, 8)

            invest_ccs_mix_dict[CarbonCapture.name] = [
                2.0, 25, 25, 25, 25, 25, 25, 25]
            invest_ccs_mix_dict[CarbonStorage.name] = [0.003, 5, 5, 5, 5, 5, 5, 5]

        if self.bspline:
            invest_ccs_mix_dict[GlossaryCore.Years] = self.years

            for ccs in self.ccs_list:
                invest_ccs_mix_dict[ccs], _ = self.invest_bspline(
                    invest_ccs_mix_dict[ccs], len(self.years))

        ccs_mix_invest_df = pd.DataFrame(invest_ccs_mix_dict)

        return ccs_mix_invest_df

    def get_total_mix(self, instanciated_studies, ccs_percentage):
        '''
        Get the total mix of each techno with the invest distribution discipline
         with ccs percentage, mixes by energy and by techno
        '''
        energy_mix = self.get_investments_mix_custom()
        invest_mix_df = pd.DataFrame({GlossaryCore.Years: energy_mix[GlossaryCore.Years].values})
        norm_energy_mix = energy_mix.drop(
            GlossaryCore.Years, axis=1).sum(axis=1).values

        if self.bspline:
            ccs_percentage_array = ccs_percentage['ccs_percentage'].values
        else:
            ccs_percentage_array = np.ones_like(norm_energy_mix) * 25.0

        ccs_mix = self.get_investments_ccs_mix_custom()
        norm_ccs_mix = ccs_mix.drop(
            GlossaryCore.Years, axis=1).sum(axis=1)
        for study in instanciated_studies:
            if study is not None:
                invest_techno = study.get_investments()
                if GlossaryCore.Years in invest_techno.columns:
                    norm_techno_mix = invest_techno.drop(
                        GlossaryCore.Years, axis=1).sum(axis=1)
                else:
                    norm_techno_mix = invest_techno.sum(axis=1)
                energy = study.energy_name
                if energy in energy_mix.columns:
                    mix_energy = energy_mix[energy].values / norm_energy_mix * \
                                 (100.0 - ccs_percentage_array) / 100.0
                elif energy in ccs_mix.columns:
                    mix_energy = ccs_mix[energy].values / norm_ccs_mix * \
                                 ccs_percentage_array / 100.0
                else:
                    raise Exception(f'{energy} not in investment_mixes')
                for techno in invest_techno.columns:
                    if techno != GlossaryCore.Years:
                        invest_mix_df[f'{energy}.{techno}'] = invest_techno[techno].values * \
                                                              mix_energy / norm_techno_mix

        return invest_mix_df

    def get_absolute_total_mix(self, instanciated_studies, ccs_percentage, energy_invest, energy_invest_factor):

        invest_mix_df = self.get_total_mix(
            instanciated_studies, ccs_percentage)

        indep_invest_df = pd.DataFrame(
            {GlossaryCore.Years: invest_mix_df[GlossaryCore.Years].values})

        if 'renewable' in self.energy_list and 'fossil' in self.energy_list:
            sub_indexes = np.linspace(0, len(energy_invest) - 1, GlossaryEnergy.NB_POLES_COARSE).astype(int)
            energy_invest_poles = energy_invest[GlossaryCore.EnergyInvestmentsValue].values[sub_indexes]
        else:
            energy_invest_poles = energy_invest[GlossaryCore.EnergyInvestmentsValue].values[[i for i in range(
                len(energy_invest[GlossaryCore.EnergyInvestmentsValue].values)) if i % 10 == 0]][0:-1]
        for column in invest_mix_df.columns:
            if column != GlossaryCore.Years:
                if len(invest_mix_df[GlossaryCore.Years].values) == len(energy_invest_poles):
                    indep_invest_df[column] = invest_mix_df[column].values * \
                                              energy_invest_poles * \
                                              energy_invest_factor
                else:
<<<<<<< HEAD
                    indep_invest_df[column] = invest_mix_df[column].values * \
                                              energy_invest['energy_investment'].values * \
                                              energy_invest_factor
=======
                    indep_invest_df[column] = invest_mix_df[column].values
                                              #energy_invest[GlossaryCore.EnergyInvestmentsValue].values * \
                                              #energy_invest_factor
>>>>>>> 19e401e6

        return indep_invest_df

    def get_co2_taxes_df(self):

        co2_taxes = np.asarray([50.] * len(self.years))
        co2_taxes_df = pd.DataFrame(
            {GlossaryCore.Years: self.years, GlossaryCore.CO2Tax: co2_taxes}, index=self.years)

        return co2_taxes_df

    def get_co2_taxes_df_custom(self):

        co2_taxes = np.linspace(750, 750, len(self.years))
        co2_taxes_df = pd.DataFrame(
            {GlossaryCore.Years: self.years, GlossaryCore.CO2Tax: co2_taxes}, index=self.years)

        return co2_taxes_df

    def setup_usecase_sub_study_list(self):
        """
        Instantiate sub studies and values dict from setup_usecase
        """
        values_dict_list = []
        instanced_sub_studies = []
        dspace_list = []
        for sub_study_name, sub_study in self.sub_study_dict.items():
            if self.techno_dict[sub_study_name]['type'] == CCUS_TYPE:
                prefix_name = 'CCUS'
                instance_sub_study = sub_study(
                    self.year_start, self.year_end, self.time_step, bspline=self.bspline, main_study=False,
                    prefix_name=prefix_name, execution_engine=self.execution_engine,
                    invest_discipline=self.invest_discipline,
                    technologies_list=self.techno_dict[sub_study_name]['value'])
            elif self.techno_dict[sub_study_name]['type'] == ENERGY_TYPE:
                prefix_name = 'EnergyMix'
                instance_sub_study = sub_study(
                    self.year_start, self.year_end, self.time_step, bspline=self.bspline, main_study=False,
                    execution_engine=self.execution_engine,
                    invest_discipline=self.invest_discipline,
                    technologies_list=self.techno_dict[sub_study_name]['value'])
            elif self.techno_dict[sub_study_name]['type'] == AGRI_TYPE:
                pass
            else:
                raise Exception(
                    f"The type of {sub_study_name} : {self.techno_dict[sub_study_name]['type']} is not in [{ENERGY_TYPE},{CCUS_TYPE},{AGRI_TYPE}]")
            if self.techno_dict[sub_study_name]['type'] != AGRI_TYPE:
                instance_sub_study.configure_ds_boundaries(lower_bound_techno=self.lower_bound_techno,
                                                           upper_bound_techno=self.upper_bound_techno, )
                instance_sub_study.study_name = self.study_name
                data_dict = instance_sub_study.setup_usecase()
                values_dict_list.extend(data_dict)
                instanced_sub_studies.append(instance_sub_study)
                dspace_list.append(instance_sub_study.dspace)
            else:
                # Add an empty study because biomass_dry is not an energy_mix study,
                # it is integrated in the witness_wo_energy datacase in the agriculture_mix usecase
                instanced_sub_studies.append(None)
        return values_dict_list, dspace_list, instanced_sub_studies

    def create_technolist_per_energy(self, instanciated_studies):
        self.dict_technos = {}
        dict_studies = dict(
            zip(self.energy_list + self.ccs_list, instanciated_studies))

        for energy_name, study_val in dict_studies.items():
            if study_val is not None:
                self.dict_technos[energy_name] = study_val.technologies_list
            else:
                # the study_val == None is for the biomass_dry that is taken into account with the agriculture_mix
                # so it has no dedicated technology in the energy_mix
                self.dict_technos[energy_name] = []

    def setup_usecase(self):

        hydrogen_name = GaseousHydrogen.name
        liquid_fuel_name = LiquidFuel.name
        high_heat_name = hightemperatureheat.name
        medium_heat_name = mediumtemperatureheat.name
        low_heat_name = lowtemperatureheat.name
        hvo_name = HydrotreatedOilFuel.name
        methane_name = Methane.name
        biogas_name = BioGas.name
        biomass_dry_name = BiomassDry.name
        electricity_name = Electricity.name
        solid_fuel_name = SolidFuel.name
        biodiesel_name = BioDiesel.name
        syngas_name = Syngas.name
        carbon_capture_name = CarbonCapture.name
        carbon_storage_name = CarbonStorage.name
        liquid_hydrogen_name = LiquidHydrogen.name
        renewable_name = Renewable.name
        fossil_name = Fossil.name
        energy_mix_name = EnergyMix.name
        energy_price_dict = {GlossaryCore.Years: self.years,
                             electricity_name: 9.0,
                             biomass_dry_name: 68.12 / 3.36,
                             biogas_name: 90,
                             methane_name: 34.0,
                             solid_fuel_name: 8.6,
                             hydrogen_name: 90.0,
                             liquid_fuel_name: 70.0,
                             high_heat_name: 71.0,
                             medium_heat_name: 71.0,
                             low_heat_name: 71.0,
                             syngas_name: 40.0,
                             carbon_capture_name: 0.0,
                             carbon_storage_name: 0.0,
                             biodiesel_name: 210.0,
                             liquid_hydrogen_name: 120.0,
                             renewable_name: 90.0,
                             fossil_name: 110.0,
                             hvo_name: 70.0,
                             }

        # price in $/MWh
        self.energy_prices = pd.DataFrame({key: value for key, value in energy_price_dict.items(
        ) if key in self.techno_dict or key == GlossaryCore.Years})

        self.co2_taxes = self.get_co2_taxes_df_custom()

        energy_carbon_emissions_dict = {GlossaryCore.Years: self.years,
                                        electricity_name: 0.0,
                                        biomass_dry_name: - 0.425 * 44.01 / 12.0 / 3.36,
                                        biogas_name: -0.618,
                                        methane_name: 0.123 / 15.4,
                                        solid_fuel_name: 0.64 / 4.86,
                                        hydrogen_name: 0.0,
                                        liquid_fuel_name: 0.0,
                                        high_heat_name: 0.0,
                                        medium_heat_name: 0.0,
                                        low_heat_name: 0.0,
                                        syngas_name: 0.0,
                                        carbon_capture_name: 0.0,
                                        carbon_storage_name: 0.0,
                                        biodiesel_name: 0.0,
                                        liquid_hydrogen_name: 0.0,
                                        renewable_name: 0.0,
                                        fossil_name: 0.64 / 4.86,
                                        hvo_name: 0.0,
                                        }
        # price in $/MWh
        self.energy_carbon_emissions = pd.DataFrame(
            {key: value for key, value in energy_carbon_emissions_dict.items() if
             key in self.techno_dict or key == GlossaryCore.Years})

        # --- resources price and co2 emissions
        self.resources_CO2_emissions = get_static_CO2_emissions(self.years)
        self.resources_prices = get_static_prices(self.years)

        demand_ratio_dict = dict(
            zip(self.energy_list, np.ones((len(self.years), len(self.years))) * 100.))
        demand_ratio_dict[GlossaryCore.Years] = self.years

        self.all_streams_demand_ratio = pd.DataFrame(demand_ratio_dict)

        ratio_available_resource_dict = dict(
            zip(EnergyMix.RESOURCE_LIST, np.ones((len(self.years), len(self.years))) * 100.))
        ratio_available_resource_dict[GlossaryCore.Years] = self.years
        self.all_resource_ratio_usable_demand = pd.DataFrame(
            ratio_available_resource_dict)

        invest_ref = 10.55  # 100G$
        invest = np.ones(len(self.years)) * invest_ref
        invest[0] = invest_ref
        for i in range(1, len(self.years)):
            invest[i] = (1.0 - 0.0253) * invest[i - 1]
        invest_df = pd.DataFrame(
            {GlossaryCore.Years: self.years, GlossaryCore.EnergyInvestmentsValue: invest})
        invest_df.index = self.years
        scaling_factor_energy_investment = 100.0
        # init land surface for food for biomass dry crop energy
        land_surface_for_food = pd.DataFrame({GlossaryCore.Years: self.years,
                                              'Agriculture total (Gha)': np.ones(len(self.years)) * 4.8})

        ccs_percentage = pd.DataFrame(
            {GlossaryCore.Years: self.years, 'ccs_percentage': 25.0})
        co2_emissions_from_energy_mix = pd.DataFrame(
            {GlossaryCore.Years: self.years, 'carbon_capture from energy mix (Mt)': 25.0})

        population_df = pd.DataFrame(
            {GlossaryCore.Years: self.years, GlossaryCore.PopulationValue: np.linspace(7886.69358, 9000., len(self.years))})
        transport_demand = pd.DataFrame({GlossaryCore.Years: self.years,
                                         GlossaryCore.TransportDemandValue: np.linspace(33600., 30000., len(self.years))})

        self.forest_invest_df = pd.DataFrame(
            {GlossaryCore.Years: self.years, GlossaryCore.ForestInvestmentValue: 5})

        values_dict = {f'{self.study_name}.{GlossaryCore.EnergyInvestmentsValue}': invest_df,
                       f'{self.study_name}.{GlossaryCore.YearStart}': self.year_start,
                       f'{self.study_name}.{GlossaryCore.YearEnd}': self.year_end,
                       f'{self.study_name}.{GlossaryCore.energy_list}': self.energy_list,
                       f'{self.study_name}.{GlossaryCore.ccs_list}': self.ccs_list,
                       f'{self.study_name}.{GlossaryCore.EnergyPricesValue}': self.energy_prices,
                       f'{self.study_name}.{energy_mix_name}.{GlossaryCore.EnergyPricesValue}': self.energy_prices,
                       f'{self.study_name}.land_surface_for_food_df': land_surface_for_food,
                       f'{self.study_name}.{GlossaryCore.CO2TaxesValue}': self.co2_taxes,
                       f'{self.study_name}.{GlossaryCore.EnergyCO2EmissionsValue}': self.energy_carbon_emissions,
                       f'{self.study_name}.scaling_factor_energy_investment': scaling_factor_energy_investment,
                       f'{self.study_name}.{energy_mix_name}.{GlossaryCore.EnergyCO2EmissionsValue}': self.energy_carbon_emissions,
                       f'{self.study_name}.{energy_mix_name}.{GlossaryCore.AllStreamsDemandRatioValue}': self.all_streams_demand_ratio,
                       f'{self.study_name}.{energy_mix_name}.all_resource_ratio_usable_demand': self.all_resource_ratio_usable_demand,
                       f'{self.study_name}.{energy_mix_name}.co2_emissions_from_energy_mix': co2_emissions_from_energy_mix,
                       f'{self.study_name}.is_stream_demand': True,
                       f'{self.study_name}.max_mda_iter': 2,
                       f'{self.study_name}.sub_mda_class': 'MDAGaussSeidel',
                       f'{self.study_name}.NormalizationReferences.liquid_hydrogen_percentage': np.concatenate(
                           (np.ones(5) * 1e-4, np.ones(len(self.years) - 5) / 4), axis=None),
                       f'{self.study_name}.{energy_mix_name}.{GlossaryCore.RessourcesCO2EmissionsValue}': self.resources_CO2_emissions,
                       f'{self.study_name}.{energy_mix_name}.{GlossaryCore.ResourcesPriceValue}': self.resources_prices,
                       f'{self.study_name}.{GlossaryCore.PopulationDfValue}': population_df,
                       f'{self.study_name}.Energy_demand.{GlossaryCore.TransportDemandValue}': transport_demand,
                       f'{self.study_name}.InvestmentDistribution.{GlossaryCore.ForestInvestmentValue}': self.forest_invest_df,
                       }

        values_dict_list, dspace_list, instanciated_studies = self.setup_usecase_sub_study_list(
        )

        # The flue gas list will depend on technologies present in the
        # techno_dict
        possible_technos = [f'{energy}.{techno}' for energy, tech_dict in self.techno_dict.items(
        ) for techno in tech_dict['value']]
        flue_gas_list = [
            techno for techno in DEFAULT_FLUE_GAS_LIST if techno in possible_technos]

        if CarbonCapture.name in DEFAULT_TECHNO_DICT:
            values_dict[
                f'{self.study_name}.{CCS_NAME}.{CarbonCapture.name}.{FlueGas.node_name}.{GlossaryCore.techno_list}'] = flue_gas_list

        # IF coarse process no need of heat loss percentage (raw prod is net prod)
        # IF renewable and fossil in energy_list then coarse process
        if renewable_name in self.energy_list and fossil_name in self.energy_list:
            values_dict.update(
                {f'{self.study_name}.EnergyMix.heat_losses_percentage': 0.0})
        if self.invest_discipline == INVEST_DISCIPLINE_OPTIONS[0]:
            energy_mix_invest_df = self.get_investments_mix_custom()
            invest_ccs_mix = self.get_investments_ccs_mix_custom()
            values_dict.update({f'{self.study_name}.{energy_mix_name}.invest_energy_mix': energy_mix_invest_df,
                                f'{self.study_name}.{CCS_NAME}.ccs_percentage': ccs_percentage,
                                f'{self.study_name}.{CCS_NAME}.invest_ccs_mix': invest_ccs_mix})

            # merge design spaces
            self.merge_design_spaces(dspace_list)
        elif self.invest_discipline == INVEST_DISCIPLINE_OPTIONS[1]:

            invest_mix_df = self.get_total_mix(
                instanciated_studies, ccs_percentage)
            values_dict.update(
                {f'{self.study_name}.{INVEST_DISC_NAME}.{GlossaryCore.invest_mix}': invest_mix_df})
            self.update_dv_arrays_technos(invest_mix_df)
        elif self.invest_discipline == INVEST_DISCIPLINE_OPTIONS[2]:

            invest_mix_df = self.get_absolute_total_mix(
                instanciated_studies, ccs_percentage, invest_df, scaling_factor_energy_investment)
            values_dict.update(
                {f'{self.study_name}.{INVEST_DISC_NAME}.{GlossaryCore.invest_mix}': invest_mix_df})
            self.update_dv_arrays_technos(invest_mix_df)

        values_dict_list.append(values_dict)

        # if not self.main_study:
        if self.invest_discipline == INVEST_DISCIPLINE_OPTIONS[0]:
            self.update_dv_arrays()
        self.create_technolist_per_energy(instanciated_studies)

        # -- load data from resource

        dc_resource = datacase_resource(
            self.year_start, self.year_end)
        dc_resource.study_name = self.study_name
        resource_input_list = dc_resource.setup_usecase()
        values_dict_list.extend(resource_input_list)

        agri_values_dict = self.get_input_value_from_agriculture_mix()
        values_dict_list.append(agri_values_dict)
        return values_dict_list

    def get_input_value_from_agriculture_mix(self):
        agri_mix_name = 'AgricultureMix'
        N2O_per_use = pd.DataFrame({GlossaryCore.Years: self.years,
                                    'N2O_per_use': 5.34e-5})
        CH4_per_use = pd.DataFrame({GlossaryCore.Years: self.years,
                                    'CH4_per_use': 0.0})

        CO2_per_use = pd.DataFrame({GlossaryCore.Years: self.years,
                                    'CO2_per_use': 0.277})

        energy_consumption = pd.DataFrame({GlossaryCore.Years: self.years,
                                           'CO2_resource (Mt)': 3.5})

        energy_production = pd.DataFrame({GlossaryCore.Years: self.years,
                                          'biomass_dry': 12.5})

        energy_prices = pd.DataFrame({GlossaryCore.Years: self.years,
                                      'biomass_dry': 9.8,
                                      'biomass_dry_wotaxes': 9.8})
        land_use_required = pd.DataFrame({GlossaryCore.Years: self.years,
                                          'Crop (GHa)': 0.07,
                                          'Forest (Gha)': 1.15})

        CO2_emissions = pd.DataFrame({GlossaryCore.Years: self.years,
                                      'biomass_dry': -0.277})

<<<<<<< HEAD
        agri_values_dict = {f'{self.study_name}.{agri_mix_name}.N2O_per_use': N2O_per_use,
                            f'{self.study_name}.{agri_mix_name}.CH4_per_use': CH4_per_use,
                            f'{self.study_name}.{agri_mix_name}.CO2_per_use': CO2_per_use,
                            f'{self.study_name}.{agri_mix_name}.energy_consumption': energy_consumption,
                            f'{self.study_name}.{agri_mix_name}.energy_consumption_woratio': energy_consumption,
                            f'{self.study_name}.{agri_mix_name}.energy_production': energy_production,
                            f'{self.study_name}.{agri_mix_name}.energy_prices': energy_prices,
                            f'{self.study_name}.{agri_mix_name}.land_use_required': land_use_required,
                            f'{self.study_name}.{agri_mix_name}.CO2_emissions': CO2_emissions, }
=======
        energy_type_capital = pd.DataFrame(
            {GlossaryCore.Years: self.years, GlossaryCore.Capital: 0.0})
        agri_values_dict = {f'{self.study_name}.{agri_mix_name}.N2O_per_use': N2O_per_use,
                            f'{self.study_name}.{agri_mix_name}.CH4_per_use': CH4_per_use,
                            f'{self.study_name}.{agri_mix_name}.CO2_per_use': CO2_per_use,
                            f'{self.study_name}.{agri_mix_name}.{GlossaryCore.EnergyConsumptionValue}': energy_consumption,
                            f'{self.study_name}.{agri_mix_name}.{GlossaryCore.EnergyConsumptionWithoutRatioValue}': energy_consumption,
                            f'{self.study_name}.{agri_mix_name}.{GlossaryCore.EnergyProductionValue}': energy_production,
                            f'{self.study_name}.EnergyMix.{agri_mix_name}.{GlossaryEnergy.EnergyTypeCapitalDfValue}': energy_type_capital,
                            f'{self.study_name}.{agri_mix_name}.{GlossaryCore.EnergyPricesValue}': energy_prices,
                            f'{self.study_name}.{agri_mix_name}.{GlossaryCore.LandUseRequiredValue}': land_use_required,
                            f'{self.study_name}.{agri_mix_name}.{GlossaryCore.CO2EmissionsValue}': CO2_emissions, }
>>>>>>> 19e401e6

        return agri_values_dict


if '__main__' == __name__:
    uc_cls = Study()
    uc_cls.load_data()
    # uc_cls.execution_engine.display_treeview_nodes(display_variables=True)
    print(len(uc_cls.execution_engine.root_process.proxy_disciplines))
    uc_cls.run()

    # ppf = PostProcessingFactory()
    # for disc in uc_cls.execution_engine.root_process.proxy_disciplines:
    #     filters = ppf.get_post_processing_filters_by_discipline(
    #         disc)
    #     graph_list = ppf.get_post_processing_by_discipline(
    #         disc, filters, as_json=False)
    #     if disc.sos_name == 'EnergyMix':
    #         for graph in graph_list:
    #             graph.to_plotly()#.show()

    # ppf = PostProcessingFactory()
    # filters = ppf.get_post_processing_filters_by_namespace(
    #     uc_cls.execution_engine, f'{uc_cls.study_name}.Post-processing')
    # graph_list = ppf.get_post_processing_by_namespace(uc_cls.execution_engine, f'{uc_cls.study_name}.Post-processing',
    #                                                   filters, as_json=False)
    # for graph in graph_list:
    #    graph.to_plotly().show()

    # post_processing_factory = PostProcessingFactory()
    # post_processing_factory.get_post_processing_by_namespace(
    #     uc_cls.execution_engine, f'{uc_cls.study_name}.Post-processing', [])
    # all_post_processings = post_processing_factory.get_all_post_processings(
    #     uc_cls.execution_engine, False, as_json=False, for_test=False)
    #
    # for namespace, post_proc_list in all_post_processings.items():
    #     for chart in post_proc_list:
    #         pass
    #         chart.to_plotly()#.show()<|MERGE_RESOLUTION|>--- conflicted
+++ resolved
@@ -562,15 +562,10 @@
                                               energy_invest_poles * \
                                               energy_invest_factor
                 else:
-<<<<<<< HEAD
-                    indep_invest_df[column] = invest_mix_df[column].values * \
-                                              energy_invest['energy_investment'].values * \
-                                              energy_invest_factor
-=======
+
                     indep_invest_df[column] = invest_mix_df[column].values
                                               #energy_invest[GlossaryCore.EnergyInvestmentsValue].values * \
                                               #energy_invest_factor
->>>>>>> 19e401e6
 
         return indep_invest_df
 
@@ -874,17 +869,6 @@
         CO2_emissions = pd.DataFrame({GlossaryCore.Years: self.years,
                                       'biomass_dry': -0.277})
 
-<<<<<<< HEAD
-        agri_values_dict = {f'{self.study_name}.{agri_mix_name}.N2O_per_use': N2O_per_use,
-                            f'{self.study_name}.{agri_mix_name}.CH4_per_use': CH4_per_use,
-                            f'{self.study_name}.{agri_mix_name}.CO2_per_use': CO2_per_use,
-                            f'{self.study_name}.{agri_mix_name}.energy_consumption': energy_consumption,
-                            f'{self.study_name}.{agri_mix_name}.energy_consumption_woratio': energy_consumption,
-                            f'{self.study_name}.{agri_mix_name}.energy_production': energy_production,
-                            f'{self.study_name}.{agri_mix_name}.energy_prices': energy_prices,
-                            f'{self.study_name}.{agri_mix_name}.land_use_required': land_use_required,
-                            f'{self.study_name}.{agri_mix_name}.CO2_emissions': CO2_emissions, }
-=======
         energy_type_capital = pd.DataFrame(
             {GlossaryCore.Years: self.years, GlossaryCore.Capital: 0.0})
         agri_values_dict = {f'{self.study_name}.{agri_mix_name}.N2O_per_use': N2O_per_use,
@@ -897,7 +881,7 @@
                             f'{self.study_name}.{agri_mix_name}.{GlossaryCore.EnergyPricesValue}': energy_prices,
                             f'{self.study_name}.{agri_mix_name}.{GlossaryCore.LandUseRequiredValue}': land_use_required,
                             f'{self.study_name}.{agri_mix_name}.{GlossaryCore.CO2EmissionsValue}': CO2_emissions, }
->>>>>>> 19e401e6
+
 
         return agri_values_dict
 
