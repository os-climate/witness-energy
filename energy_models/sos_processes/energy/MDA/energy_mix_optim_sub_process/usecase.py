'''
Copyright 2024 Capgemini
Licensed under the Apache License, Version 2.0 (the "License");
you may not use this file except in compliance with the License.
You may obtain a copy of the License at

    http://www.apache.org/licenses/LICENSE-2.0

Unless required by applicable law or agreed to in writing, software
distributed under the License is distributed on an "AS IS" BASIS,
WITHOUT WARRANTIES OR CONDITIONS OF ANY KIND, either express or implied.
See the License for the specific language governing permissions and
limitations under the License.

'''
import numpy as np
import pandas as pd
from climateeconomics.glossarycore import GlossaryCore
from climateeconomics.sos_wrapping.sos_wrapping_emissions.ghgemissions.ghgemissions_discipline import (
    GHGemissionsDiscipline,
)
from sostrades_core.execution_engine.func_manager.func_manager import FunctionManager
from sostrades_core.execution_engine.func_manager.func_manager_disc import (
    FunctionManagerDisc,
)

from energy_models.core.energy_mix.energy_mix import EnergyMix
from energy_models.core.energy_process_builder import (
    INVEST_DISCIPLINE_OPTIONS,
)
from energy_models.core.energy_study_manager import (
    AGRI_TYPE,
<<<<<<< HEAD
    EnergyStudyManager,
    CCUS_TYPE,
    ENERGY_TYPE
=======
    CCUS_TYPE,
    DEFAULT_TECHNO_DICT,
    ENERGY_TYPE,
    EnergyStudyManager,
>>>>>>> be5a15a4
)
from energy_models.core.stream_type.carbon_models.carbon_capture import CarbonCapture
from energy_models.core.stream_type.carbon_models.carbon_storage import CarbonStorage
from energy_models.core.stream_type.carbon_models.flue_gas import FlueGas
from energy_models.core.stream_type.energy_models.biodiesel import BioDiesel
from energy_models.core.stream_type.energy_models.biogas import BioGas
from energy_models.core.stream_type.energy_models.biomass_dry import BiomassDry
from energy_models.core.stream_type.energy_models.electricity import Electricity
from energy_models.core.stream_type.energy_models.ethanol import Ethanol
from energy_models.core.stream_type.energy_models.fossil import Fossil
from energy_models.core.stream_type.energy_models.gaseous_hydrogen import (
    GaseousHydrogen,
)
from energy_models.core.stream_type.energy_models.heat import (
    hightemperatureheat,
    lowtemperatureheat,
    mediumtemperatureheat,
)
from energy_models.core.stream_type.energy_models.hydrotreated_oil_fuel import (
    HydrotreatedOilFuel,
)
from energy_models.core.stream_type.energy_models.liquid_fuel import LiquidFuel
from energy_models.core.stream_type.energy_models.liquid_hydrogen import LiquidHydrogen
from energy_models.core.stream_type.energy_models.methane import Methane
from energy_models.core.stream_type.energy_models.renewable import Renewable
from energy_models.core.stream_type.energy_models.solid_fuel import SolidFuel
from energy_models.core.stream_type.energy_models.syngas import Syngas
from energy_models.core.stream_type.resources_data_disc import (
    get_static_CO2_emissions,
    get_static_prices,
)
from energy_models.glossaryenergy import GlossaryEnergy
from energy_models.sos_processes.energy.techno_mix.carbon_capture_mix.usecase import (
    DEFAULT_FLUE_GAS_LIST,
)

INVEST_DISC_NAME = "InvestmentDistribution"


class Study(EnergyStudyManager):
    def __init__(
            self,
            file_path=__file__,
            year_start=GlossaryEnergy.YearStartDefault,
            year_end=GlossaryEnergy.YearEndDefault,
            main_study=True,
            bspline=True,
            execution_engine=None,
            use_utilisation_ratio: bool = False,
            techno_dict=GlossaryEnergy.DEFAULT_TECHNO_DICT_DEV
    ):
        super().__init__(
            file_path=file_path,
            run_usecase=True,
            main_study=main_study,
            execution_engine=execution_engine,
            techno_dict=techno_dict,
        )
        self.year_start = year_start
        self.year_end = year_end
        self.time_step = 1
        self.years = np.arange(self.year_start, self.year_end + 1)
        self.dict_technos = {}
        self.coupling_name = "MDA"

        self.lower_bound_techno = 1.0
        self.upper_bound_techno = 3000

        self.sub_study_dict = None
        self.sub_study_path_dict = None
        self.use_utilisation_ratio = use_utilisation_ratio

        self.create_study_list()
        self.bspline = bspline
        self.invest_discipline = INVEST_DISCIPLINE_OPTIONS[2]

    def create_study_list(self):
        self.sub_study_dict = {}
        self.sub_study_path_dict = {}
        for energy in self.energy_list + self.ccs_list:
            cls, path = self.get_energy_mix_study_cls(energy)
            self.sub_study_dict[energy] = cls
            self.sub_study_path_dict[energy] = path

    def get_investments_mix(self):
        """
        put a X0 tested on optim subprocess that satisfy all constraints
        """

        # Source for invest: IEA 2022; World Energy Investment,
        # https://www.iea.org/reports/world-energy-investment-2020,
        # License: CC BY 4.0.
        # Take variation from 2015 to 2019 (2020 is a covid year)
        # And assume a variation per year with this
        # invest of ref are 1295-electricity_networks- crude oil (only liquid_fuel
        # is taken into account)

        # invest from WEI 2020 miss hydrogen
        years = np.arange(GlossaryEnergy.NB_POLE_ENERGY_MIX_PROCESS)

        invest_energy_mix_dict = {
            GlossaryEnergy.Years: years,
            Electricity.name: [4.49, 35, 35, 35, 35, 35, 35, 35],
            BioGas.name: [0.05, 2.0, 1.8, 1.3, 1.0, 0.1, 0.01, 0.01],
            BiomassDry.name: [0.003, 0.5, 1.0, 1.0, 1.0, 0.8, 0.8, 0.8],
            Methane.name: [1.2, 0.5, 0.2, 0.0, 0.0, 0.0, 0.0, 0.0],
            GaseousHydrogen.name: [0.02, 0.0, 0.0, 0.0, 0.0, 0.0, 0.0, 0.0],
            LiquidFuel.name: [3.15, 0.0, 0.0, 0.0, 0.0, 0.0, 0.0, 0.0],
            hightemperatureheat.name: [3.15, 0.0, 0.0, 0.0, 0.0, 0.0, 0.0, 0.0],
            mediumtemperatureheat.name: [3.15, 0.0, 0.0, 0.0, 0.0, 0.0, 0.0, 0.0],
            lowtemperatureheat.name: [3.15, 0.0, 0.0, 0.0, 0.0, 0.0, 0.0, 0.0],
            SolidFuel.name: [0.00001, 0.01, 0.01, 0.01, 0.01, 0.01, 0.01, 0.01],
            BioDiesel.name: [0.02, 0.0, 0.0, 0.0, 0.0, 0.0, 0.0, 0.0],
            Syngas.name: [1.005, 0.0, 0.0, 0.0, 0.0, 0.0, 0.0, 0.0],
            LiquidHydrogen.name: [0.4, 0.0, 0.0, 0.0, 0.0, 0.0, 0.0, 0.0],
            HydrotreatedOilFuel.name: [3.15, 0.0, 0.0, 0.0, 0.0, 0.0, 0.0, 0.0],
            Ethanol.name: [0.02, 0.0, 0.0, 0.0, 0.0, 0.0, 0.0, 0.0],
            Renewable.name: np.linspace(1000.0, 15.625, len(years)),
            Fossil.name: np.linspace(1500.0, 77.5, len(years)),
        }

        if self.bspline:
            invest_energy_mix_dict[GlossaryEnergy.Years] = self.years

            for energy in self.energy_list:
                invest_energy_mix_dict[energy], _ = self.invest_bspline(invest_energy_mix_dict[energy], len(self.years))

        energy_mix_invest_df = pd.DataFrame(
            {
                key: value
                for key, value in invest_energy_mix_dict.items()
                if key in self.energy_list or key == GlossaryEnergy.Years
            }
        )

        return energy_mix_invest_df

    def get_investments_ccs_mix(self):
        if self.coarse_mode:
            invest_ccs_mix_dict = {
                GlossaryEnergy.Years: np.arange(GlossaryEnergy.NB_POLE_ENERGY_MIX_PROCESS),
                CarbonCapture.name: np.ones(GlossaryEnergy.NB_POLE_ENERGY_MIX_PROCESS),
                CarbonStorage.name: np.ones(GlossaryEnergy.NB_POLE_ENERGY_MIX_PROCESS),
            }

        else:
            invest_ccs_mix_dict = {
                GlossaryEnergy.Years: np.arange(GlossaryEnergy.NB_POLE_ENERGY_MIX_PROCESS),
                CarbonCapture.name: [2.0] + [25] * (GlossaryEnergy.NB_POLE_ENERGY_MIX_PROCESS - 1),
                CarbonStorage.name: [0.003] + [5] * (GlossaryEnergy.NB_POLE_ENERGY_MIX_PROCESS - 1),
            }

        if self.bspline:
            invest_ccs_mix_dict[GlossaryEnergy.Years] = self.years
            for ccs in self.ccs_list:
                invest_ccs_mix_dict[ccs], _ = self.invest_bspline(invest_ccs_mix_dict[ccs], len(self.years))

        ccs_mix_invest_df = pd.DataFrame(invest_ccs_mix_dict)

        return ccs_mix_invest_df

    def get_total_mix(self, instanciated_studies):
        """
        Get the total mix of each techno with the invest distribution discipline
         with ccs percentage, mixes by energy and by techno
        """
        energy_mix = self.get_investments_mix()
        invest_mix_df = pd.DataFrame({GlossaryEnergy.Years: energy_mix[GlossaryEnergy.Years].values})

        ccs_mix = self.get_investments_ccs_mix()
        for study in instanciated_studies:
            if study is not None:
                invest_techno = study.get_investments()
                energy = study.energy_name
                if energy in energy_mix.columns:
                    pass
                elif energy in ccs_mix.columns:
                    pass
                else:
                    raise Exception(f"{energy} not in investment_mixes")
                for techno in invest_techno.columns:
                    if techno != GlossaryEnergy.Years:
                        invest_mix_df[f"{energy}.{techno}"] = invest_techno[techno].values

        return invest_mix_df

    def get_absolute_total_mix(self, instanciated_studies):

        invest_mix_df = self.get_total_mix(instanciated_studies)

        indep_invest_df = pd.DataFrame({GlossaryEnergy.Years: invest_mix_df[GlossaryEnergy.Years].values})
        for column in invest_mix_df.columns:
            if column != GlossaryEnergy.Years:
                indep_invest_df[column] = invest_mix_df[column].values

        return indep_invest_df

    def setup_usecase_sub_study_list(self, merge_design_spaces=False):
        """
        Instantiate sub studies and values dict from setup_usecase
        """
        values_dict_list = []
        instanced_sub_studies = []
        dspace_list = []
        for sub_study_name, sub_study in self.sub_study_dict.items():
            instance_sub_study = None # initialize variable
            if self.techno_dict[sub_study_name]["type"] == CCUS_TYPE:
                prefix_name = f"{GlossaryEnergy.CCUS}"
                instance_sub_study = sub_study(
                    self.year_start,
                    self.year_end,
                    bspline=self.bspline,
                    main_study=False,
                    prefix_name=prefix_name,
                    execution_engine=self.execution_engine,
                    invest_discipline=self.invest_discipline,
                    technologies_list=self.techno_dict[sub_study_name]["value"],
                )
            elif self.techno_dict[sub_study_name]["type"] == ENERGY_TYPE:
                instance_sub_study = sub_study(
                    self.year_start,
                    self.year_end,
                    bspline=self.bspline,
                    main_study=False,
                    execution_engine=self.execution_engine,
                    invest_discipline=self.invest_discipline,
                    technologies_list=self.techno_dict[sub_study_name]["value"],
                )
            elif self.techno_dict[sub_study_name]["type"] == AGRI_TYPE:
                pass
            else:
                raise Exception(
                    f"The type of {sub_study_name} : {self.techno_dict[sub_study_name]['type']} is not in [{ENERGY_TYPE},{CCUS_TYPE},{AGRI_TYPE}]"
                )
            if self.techno_dict[sub_study_name]["type"] != AGRI_TYPE and instance_sub_study is not None:
                instance_sub_study.configure_ds_boundaries(
                    lower_bound_techno=self.lower_bound_techno,
                    upper_bound_techno=self.upper_bound_techno,
                )
                instance_sub_study.study_name = f"{self.study_name}.{self.coupling_name}"
                data_dict = instance_sub_study.setup_usecase()
                values_dict_list.extend(data_dict)
                instanced_sub_studies.append(instance_sub_study)
                dspace_list.append(instance_sub_study.dspace)
            else:
                # Add an empty study because biomass_dry is not an energy_mix study,
                # it is integrated in the witness_wo_energy datacase in the agriculture_mix usecase
                instanced_sub_studies.append(None)
        return values_dict_list, dspace_list, instanced_sub_studies

    def create_technolist_per_energy(self, instanciated_studies):
        self.dict_technos = {}
        dict_studies = dict(zip(self.energy_list + self.ccs_list, instanciated_studies))

        for energy_name, study_val in dict_studies.items():
            if study_val is not None:
                self.dict_technos[energy_name] = study_val.technologies_list
            else:
                # the study_val == None is for the biomass_dry that is taken into account with the agriculture_mix
                # so it has no dedicated technology in the energy_mix
                self.dict_technos[energy_name] = []

    def get_dvar_dscriptor(self):
        """Returns design variable descriptor based on techno list"""
        design_var_descriptor = {}
        for energy in self.energy_list:
            energy_wo_dot = energy.replace('.', '_')
            for technology in self.dict_technos[energy]:
                technology_wo_dot = technology.replace('.', '_')

                design_var_descriptor[f'{energy}.{technology}.{energy_wo_dot}_{technology_wo_dot}_array_mix'] = {
                    'out_name': GlossaryEnergy.invest_mix,
                    'out_type': 'dataframe',
                    'key': f'{energy}.{technology}',
                    'index': self.years,
                    'index_name': GlossaryEnergy.Years,
                    'namespace_in': GlossaryEnergy.NS_ENERGY_MIX,
                    'namespace_out': 'ns_invest'
                }
                if self.use_utilisation_ratio:
                    design_var_descriptor[f'EnergyMix.{energy}.{technology}.utilization_ratio_array'] = {
                        'out_name': f'EnergyMix.{energy}.{technology}.{GlossaryEnergy.UtilisationRatioValue}',
                        'out_type': 'dataframe',
                        'key': GlossaryEnergy.UtilisationRatioValue,
                        'index': self.years,
                        'index_name': GlossaryEnergy.Years,
                        'namespace_in': GlossaryEnergy.NS_WITNESS,
                        'namespace_out': GlossaryEnergy.NS_WITNESS
                    }


        for ccs in self.ccs_list:
            ccs_wo_dot = ccs.replace('.', '_')
            for technology in self.dict_technos[ccs]:
                technology_wo_dot = technology.replace('.', '_')

                design_var_descriptor[f'{ccs}.{technology}.{ccs_wo_dot}_{technology_wo_dot}_array_mix'] = {
                    'out_name': GlossaryEnergy.invest_mix,
                    'out_type': 'dataframe',
                    'key': f'{ccs}.{technology}',
                    'index': self.years,
                    'index_name': GlossaryEnergy.Years,
                    'namespace_in': GlossaryEnergy.NS_CCS,
                    'namespace_out': 'ns_invest'
                }

                if self.use_utilisation_ratio:
                    # add design variable for utilization ratio per technology
                    design_var_descriptor[f'{GlossaryEnergy.CCUS}.{ccs}.{technology}.utilization_ratio_array'] = {
                        'out_name': f'{GlossaryEnergy.CCUS}.{ccs}.{technology}.{GlossaryEnergy.UtilisationRatioValue}',
                        'out_type': 'dataframe',
                        'key': GlossaryEnergy.UtilisationRatioValue,
                        'index': self.years,
                        'index_name': GlossaryEnergy.Years,
                        'namespace_in': GlossaryEnergy.NS_WITNESS,
                        'namespace_out': GlossaryEnergy.NS_WITNESS
                    }

        return design_var_descriptor

    def get_dspace(self):
        """returns design space"""
        invest_mix_dict = self.get_investments_mix()

        for energy in self.energy_list:
            energy_wodot = energy.replace('.', '_')
            techno_list = self.techno_dict[energy]
            for techno in techno_list:
                techno_wo_dot = techno.replace('.', '_')
                self.update_dspace_dict_with(
                    f'{energy}.{techno}.{energy_wodot}_{techno_wo_dot}_array_mix', np.maximum(
                        self.lower_bound_techno, invest_mix_dict[techno].values),
                    self.lower_bound_techno, self.upper_bound_techno, enable_variable=True)

    def make_dspace_invests(self, dspace_list: list) -> pd.DataFrame:
        dspaces_cleaned = []
        for ds in dspace_list:
            ds.pop('dspace_size')
            for var_name, sub_ds_dict in ds.items():
                sub_ds_dict['variable'] = var_name
                ds_value = {var_name: sub_ds_dict}
                dspaces_cleaned.append(pd.DataFrame(ds_value).T)

        dspace = pd.concat(dspaces_cleaned)
        return dspace

    def make_dspace_utilisation_ratio(self) -> pd.DataFrame:
        variables = []
        for energy_or_ccs in self.energy_list:
            for techno in self.dict_technos[energy_or_ccs]:
                variables.append(
                    f"EnergyMix.{energy_or_ccs}.{techno}.utilization_ratio_array"
                )

        for energy_or_ccs in self.ccs_list:
            for techno in self.dict_technos[energy_or_ccs]:
                variables.append(
                    f"{GlossaryEnergy.CCUS}.{energy_or_ccs}.{techno}.utilization_ratio_array"
                )
        low_bound = [1.] * GlossaryEnergy.NB_POLE_ENERGY_MIX_PROCESS
        upper_bound = [100.] * GlossaryEnergy.NB_POLE_ENERGY_MIX_PROCESS
        value = [100.] * GlossaryEnergy.NB_POLE_ENERGY_MIX_PROCESS
        n_dvar_ur = len(variables)
        dspace_ur = {
            'variable': variables,
            'value': [value] * n_dvar_ur,
            'activated_elem': [[True] * GlossaryEnergy.NB_POLE_ENERGY_MIX_PROCESS] * n_dvar_ur,
            'lower_bnd': [low_bound] * n_dvar_ur,
            'upper_bnd': [upper_bound] * n_dvar_ur,
            'enable_variable': [True] * n_dvar_ur
        }

        dspace_ur = pd.DataFrame(dspace_ur)
        return dspace_ur

    def make_func_df(self):
        func_df = pd.DataFrame({
            "variable": [GlossaryEnergy.CO2EmissionsObjectiveValue, GlossaryEnergy.TargetProductionConstraintValue, GlossaryEnergy.MaxBudgetConstraintValue,],
            "parent": ["objectives", "constraints", "constraints"],
            "ftype": [FunctionManagerDisc.OBJECTIVE, FunctionManagerDisc.INEQ_CONSTRAINT, FunctionManagerDisc.INEQ_CONSTRAINT] ,
            "weight": [1.0, 100.0, 100.0,],
            FunctionManagerDisc.AGGR_TYPE: [FunctionManager.AGGR_TYPE_SUM, FunctionManager.AGGR_TYPE_SUM, FunctionManager.AGGR_TYPE_SUM,],
            "namespace": [GlossaryEnergy.NS_FUNCTIONS, GlossaryEnergy.NS_FUNCTIONS, GlossaryEnergy.NS_FUNCTIONS,]
        })
        return func_df

    def get_dvar_values(self, dspace):
        out_dict = {}

        for ccs in self.ccs_list:
            ccs_wo_dot = ccs.replace('.', '_')
            for technology in self.dict_technos[ccs]:
                technology_wo_dot = technology.replace('.', '_')
                array_invest_var_name = f"{ccs}.{technology}.{ccs_wo_dot}_{technology_wo_dot}_array_mix"
                value = dspace.loc[dspace['variable'] == array_invest_var_name, 'value'].values[0]
                out_dict.update({
                    f"{self.study_name}.{self.coupling_name}.{GlossaryEnergy.CCUS}.{array_invest_var_name}": np.array(value)
                })

                if self.use_utilisation_ratio:
                    array_utilization_ratio_var_name = f"{GlossaryEnergy.CCUS}.{ccs}.{technology}.utilization_ratio_array"
                    value = dspace.loc[dspace['variable'] == array_utilization_ratio_var_name, 'value'].values[0]
                    out_dict.update({
                        f"{self.study_name}.{self.coupling_name}.{array_utilization_ratio_var_name}": np.array(value)
                    })

        for energy in self.energy_list:
            energy_wo_dot = energy.replace('.', '_')
            for technology in self.dict_technos[energy]:
                technology_wo_dot = technology.replace('.', '_')

                array_invest_var_name = f"{energy}.{technology}.{energy_wo_dot}_{technology_wo_dot}_array_mix"
                value = dspace.loc[dspace['variable'] == array_invest_var_name, 'value'].values[0]
                out_dict.update({
                    f"{self.study_name}.{self.coupling_name}.EnergyMix.{array_invest_var_name}": np.array(value)
                })

                if self.use_utilisation_ratio:
                    array_utilization_ratio_var_name = f"EnergyMix.{energy}.{technology}.utilization_ratio_array"
                    value = dspace.loc[dspace['variable'] == array_utilization_ratio_var_name, 'value'].values[0]
                    out_dict.update({
                        f"{self.study_name}.{self.coupling_name}.{array_utilization_ratio_var_name}": np.array(
                            value)
                    })

        return out_dict

    def make_dspace(self, dspace_list: list):
        dspace = self.make_dspace_invests(dspace_list)
        if self.use_utilisation_ratio:
            dspace_utilisation_ratio = self.make_dspace_utilisation_ratio()
            dspace = pd.concat([dspace, dspace_utilisation_ratio])
        dspace.reset_index(drop=True, inplace=True)
        return dspace

    def get_input_value_from_agriculture_mix(self):
        agri_mix_name = "AgricultureMix"

        N2O_per_use = pd.DataFrame({GlossaryEnergy.Years: self.years, GlossaryEnergy.N2OPerUse: 5.34e-5})
        CH4_per_use = pd.DataFrame({GlossaryEnergy.Years: self.years, GlossaryEnergy.CH4PerUse: 0.0})
        CO2_per_use = pd.DataFrame({GlossaryEnergy.Years: self.years, GlossaryEnergy.CO2PerUse: 0.277})

        energy_consumption = pd.DataFrame({GlossaryEnergy.Years: self.years, "CO2_resource (Mt)": 3.5})
        energy_production = pd.DataFrame({GlossaryEnergy.Years: self.years, GlossaryEnergy.biomass_dry: 12.5})
        energy_prices = pd.DataFrame(
            {
                GlossaryEnergy.Years: self.years,
                GlossaryEnergy.biomass_dry: 9.8,
                "biomass_dry_wotaxes": 9.8,
            }
        )

        land_use_required = pd.DataFrame({GlossaryEnergy.Years: self.years, "Crop (GHa)": 0.07, "Forest (Gha)": 1.15})

        CO2_emissions = pd.DataFrame({GlossaryEnergy.Years: self.years, GlossaryEnergy.biomass_dry: -0.277})

        energy_type_capital = pd.DataFrame({GlossaryEnergy.Years: self.years, GlossaryEnergy.Capital: 0.0})

        agri_values_dict = {
            f"{self.study_name}.{self.coupling_name}.{agri_mix_name}.N2O_per_use": N2O_per_use,
            f"{self.study_name}.{self.coupling_name}.{agri_mix_name}.CH4_per_use": CH4_per_use,
            f"{self.study_name}.{self.coupling_name}.{agri_mix_name}.CO2_per_use": CO2_per_use,
            f"{self.study_name}.{self.coupling_name}.{agri_mix_name}.{GlossaryEnergy.EnergyConsumptionValue}": energy_consumption,
            f"{self.study_name}.{self.coupling_name}.{agri_mix_name}.{GlossaryEnergy.EnergyConsumptionWithoutRatioValue}": energy_consumption,
            f"{self.study_name}.{self.coupling_name}.{agri_mix_name}.{GlossaryEnergy.EnergyProductionValue}": energy_production,
            f"{self.study_name}.{self.coupling_name}.EnergyMix.{agri_mix_name}.{GlossaryEnergy.EnergyTypeCapitalDfValue}": energy_type_capital,
            f"{self.study_name}.{self.coupling_name}.{agri_mix_name}.{GlossaryEnergy.EnergyPricesValue}": energy_prices,
            f"{self.study_name}.{self.coupling_name}.{agri_mix_name}.{GlossaryEnergy.LandUseRequiredValue}": land_use_required,
            f"{self.study_name}.{self.coupling_name}.{agri_mix_name}.{GlossaryEnergy.CO2EmissionsValue}": CO2_emissions,

        }

        return agri_values_dict

    def setup_usecase(self, study_folder_path=None):

        energy_mix_name = EnergyMix.name

        # price in $/MWh
        energy_prices = pd.DataFrame(
            {
                GlossaryEnergy.Years: self.years,
                Electricity.name: 9.0,
                BiomassDry.name: 68.12 / 3.36,
                BioGas.name: 90,
                Methane.name: 34.0,
                SolidFuel.name: 8.6,
                GaseousHydrogen.name: 90.0,
                LiquidFuel.name: 70.0,
                hightemperatureheat.name: 71.0,
                mediumtemperatureheat.name: 71.0,
                lowtemperatureheat.name: 71.0,
                Syngas.name: 40.0,
                CarbonCapture.name: 0.0,
                CarbonStorage.name: 0.0,
                BioDiesel.name: 210.0,
                LiquidHydrogen.name: 120.0,
                Renewable.name: 90.0,
                Fossil.name: 110.0,
                HydrotreatedOilFuel.name: 70.0,
            }
        )

        co2_taxes = pd.DataFrame({GlossaryEnergy.Years: self.years, GlossaryEnergy.CO2Tax: 750})

        # price in $/MWh
        energy_carbon_emissions = pd.DataFrame(
            {
                GlossaryEnergy.Years: self.years,
                Electricity.name: 0.0,
                BiomassDry.name: -0.425 * 44.01 / 12.0 / 3.36,
                BioGas.name: -0.618,
                Methane.name: 0.123 / 15.4,
                SolidFuel.name: 0.64 / 4.86,
                GaseousHydrogen.name: 0.0,
                LiquidFuel.name: 0.0,
                hightemperatureheat.name: 0.0,
                mediumtemperatureheat.name: 0.0,
                lowtemperatureheat.name: 0.0,
                Syngas.name: 0.0,
                CarbonCapture.name: 0.0,
                CarbonStorage.name: 0.0,
                BioDiesel.name: 0.0,
                LiquidHydrogen.name: 0.0,
                Renewable.name: 0.0,
                Fossil.name: 0.64 / 4.86,
                HydrotreatedOilFuel.name: 0.0,
            }
        )

        resources_CO2_emissions = get_static_CO2_emissions(self.years)
        resources_prices = get_static_prices(self.years)

        all_streams_demand_ratio = {GlossaryEnergy.Years: self.years}
        all_streams_demand_ratio.update({energy: 100.0 for energy in self.energy_list})
        all_streams_demand_ratio = pd.DataFrame(all_streams_demand_ratio)

        forest_invest_df = pd.DataFrame({GlossaryEnergy.Years: self.years, GlossaryEnergy.ForestInvestmentValue: 5})

        co2_land_emissions = pd.DataFrame({
            GlossaryEnergy.Years: self.years
        })

        CO2_indus_emissions_df = pd.DataFrame({
            GlossaryEnergy.Years: self.years,
            "indus_emissions": 0.
        })


        target_energy_prod = pd.DataFrame({
            GlossaryEnergy.Years: self.years,
            GlossaryEnergy.TargetEnergyProductionValue: np.linspace(100. * 1.e3, 150. * 1e3, len(self.years))
        })

        max_invest = pd.DataFrame({
            GlossaryEnergy.Years: self.years,
            GlossaryEnergy.MaxBudgetValue: np.geomspace(3000, 6000, len(self.years))
        })

        residential_energy_prod = pd.DataFrame({
            GlossaryEnergy.Years: self.years,
            GlossaryEnergy.TotalProductionValue: 0.
        })


        values_dict = {
            f"{self.study_name}.{GlossaryEnergy.YearStart}": self.year_start,
            f"{self.study_name}.{GlossaryEnergy.YearEnd}": self.year_end,
            f"{self.study_name}.{GlossaryEnergy.energy_list}": self.energy_list,
            f"{self.study_name}.{GlossaryEnergy.ccs_list}": self.ccs_list,
            f"{self.study_name}.{self.coupling_name}.{energy_mix_name}.{GlossaryEnergy.EnergyPricesValue}": energy_prices,
            f"{self.study_name}.{GlossaryEnergy.CO2TaxesValue}": co2_taxes,
            f"{self.study_name}.{self.coupling_name}.{GHGemissionsDiscipline.name}.{GlossaryEnergy.ResidentialEnergyConsumptionDfValue}": residential_energy_prod,
            f"{self.study_name}.{self.coupling_name}.{energy_mix_name}.{GlossaryEnergy.EnergyCO2EmissionsValue}": energy_carbon_emissions,
            f"{self.study_name}.{self.coupling_name}.{energy_mix_name}.{GlossaryEnergy.AllStreamsDemandRatioValue}": all_streams_demand_ratio,
            f"{self.study_name}.is_stream_demand": True,
            f"{self.study_name}.max_mda_iter": 50,
            f"{self.study_name}.sub_mda_class": "GSPureNewtonMDA",
            f"{self.study_name}.{self.coupling_name}.{energy_mix_name}.{GlossaryEnergy.RessourcesCO2EmissionsValue}": resources_CO2_emissions,
            f"{self.study_name}.{self.coupling_name}.{energy_mix_name}.{GlossaryEnergy.ResourcesPriceValue}": resources_prices,
            f"{self.study_name}.{self.coupling_name}.{energy_mix_name}.{GlossaryEnergy.TargetEnergyProductionValue}": target_energy_prod,
            f"{self.study_name}.{self.coupling_name}.{energy_mix_name}.{GlossaryEnergy.MaxBudgetValue}": max_invest,
            f"{self.study_name}.{self.coupling_name}.InvestmentDistribution.{GlossaryEnergy.ForestInvestmentValue}": forest_invest_df,
            f"{self.study_name}.{self.coupling_name}.{GlossaryCore.insertGHGAgriLandEmissions.format(GlossaryCore.CO2)}": co2_land_emissions,
            f"{self.study_name}.{self.coupling_name}.{GlossaryCore.insertGHGAgriLandEmissions.format(GlossaryCore.CH4)}": co2_land_emissions,
            f"{self.study_name}.{self.coupling_name}.{GlossaryCore.insertGHGAgriLandEmissions.format(GlossaryCore.N2O)}": co2_land_emissions,
            f"{self.study_name}.{self.coupling_name}.CO2_indus_emissions_df": CO2_indus_emissions_df,
        }

        (
            values_dict_list,
            dspace_list,
            instanciated_studies,
        ) = self.setup_usecase_sub_study_list()

        # The flue gas list will depend on technologies present in the
        # techno_dict
        possible_technos = [
            f"{energy}.{techno}" for energy, tech_dict in self.techno_dict.items() for techno in tech_dict["value"]
        ]
        flue_gas_list = [techno for techno in DEFAULT_FLUE_GAS_LIST if techno in possible_technos]

        if CarbonCapture.name in GlossaryEnergy.DEFAULT_TECHNO_DICT:
            values_dict[
                f"{self.study_name}.{GlossaryEnergy.CCUS}.{CarbonCapture.name}.{FlueGas.node_name}.{GlossaryEnergy.techno_list}"
            ] = flue_gas_list

        if self.coarse_mode:
            values_dict.update({f"{self.study_name}.{self.coupling_name}.EnergyMix.heat_losses_percentage": 0.0})
        invest_mix_df = self.get_absolute_total_mix(instanciated_studies)

        managed_wood_investment = pd.DataFrame({GlossaryEnergy.Years: self.years, GlossaryEnergy.InvestmentsValue: 0.0})

        deforestation_investment = pd.DataFrame(
            {GlossaryEnergy.Years: self.years, GlossaryEnergy.InvestmentsValue: 0.0}
        )

        crop_investment = pd.DataFrame({GlossaryEnergy.Years: self.years, GlossaryEnergy.InvestmentsValue: 0.0})

        values_dict.update({
             f"{self.study_name}.{self.coupling_name}.{INVEST_DISC_NAME}.{GlossaryEnergy.invest_mix}": invest_mix_df,
        })

        values_dict_list.append(values_dict)

        self.create_technolist_per_energy(instanciated_studies)

        possible_technos = [
            f"{energy}.{techno}"
            for energy, tech_dict in self.techno_dict.items()
            for techno in tech_dict["value"]
        ]
        flue_gas_list = [
            techno for techno in DEFAULT_FLUE_GAS_LIST if techno in possible_technos
        ]

        if CarbonCapture.name in GlossaryEnergy.DEFAULT_TECHNO_DICT:
            values_dict[
                f"{self.study_name}.{self.coupling_name}.{GlossaryEnergy.CCUS}.{CarbonCapture.name}.{FlueGas.node_name}.{GlossaryEnergy.techno_list}"
            ] = flue_gas_list

        if not self.coarse_mode:
            agri_values_dict = self.get_input_value_from_agriculture_mix()
            values_dict_list.append(agri_values_dict)

            values_dict.update({
                 f"{self.study_name}.{self.coupling_name}.{INVEST_DISC_NAME}.{GlossaryEnergy.invest_mix}": invest_mix_df,
                f"{self.study_name}.{self.coupling_name}.{INVEST_DISC_NAME}.{GlossaryEnergy.ManagedWoodInvestmentName}": managed_wood_investment,
                f"{self.study_name}.{self.coupling_name}.{INVEST_DISC_NAME}.{GlossaryEnergy.DeforestationInvestmentName}": deforestation_investment,
                f"{self.study_name}.{self.coupling_name}.{INVEST_DISC_NAME}.{GlossaryEnergy.CropInvestmentName}": crop_investment,
            })

        design_var_descriptor = self.get_dvar_dscriptor()
        # self.get_dspace()

        values_dict_list_, dspace_list, instanced_sub_studies = self.setup_usecase_sub_study_list()
        func_df = self.make_func_df()
        dspace = self.make_dspace(dspace_list)
        values_mdo = {
            f"{self.study_name}.{self.coupling_name}.DesignVariables.design_var_descriptor": design_var_descriptor,
            f"{self.study_name}.design_space": dspace,
            f"{self.study_name}.{self.coupling_name}.FunctionsManager.function_df": func_df,
            f"{self.study_name}.{self.coupling_name}.GHGEmissions.{GlossaryEnergy.SectorListValue}": [],
            f"{self.study_name}.{self.coupling_name}.max_mda_iter": 200,
            f"{self.study_name}.{self.coupling_name}.tolerance": 1e-8,
            f"{self.study_name}.{self.coupling_name}.sub_mda_class": "MDAGaussSeidel",
        }

        dvar_values = self.get_dvar_values(dspace)
        values_mdo.update(dvar_values)
        values_dict_list.append(values_mdo)

        return values_dict_list


if "__main__" == __name__:
    uc_cls = Study()
    #uc_cls.execution_engine.display_treeview_nodes(display_variables=True)
    uc_cls.load_data()
    uc_cls.run()<|MERGE_RESOLUTION|>--- conflicted
+++ resolved
@@ -15,31 +15,20 @@
 '''
 import numpy as np
 import pandas as pd
+
 from climateeconomics.glossarycore import GlossaryCore
 from climateeconomics.sos_wrapping.sos_wrapping_emissions.ghgemissions.ghgemissions_discipline import (
     GHGemissionsDiscipline,
 )
-from sostrades_core.execution_engine.func_manager.func_manager import FunctionManager
-from sostrades_core.execution_engine.func_manager.func_manager_disc import (
-    FunctionManagerDisc,
-)
-
 from energy_models.core.energy_mix.energy_mix import EnergyMix
 from energy_models.core.energy_process_builder import (
     INVEST_DISCIPLINE_OPTIONS,
 )
 from energy_models.core.energy_study_manager import (
     AGRI_TYPE,
-<<<<<<< HEAD
-    EnergyStudyManager,
     CCUS_TYPE,
-    ENERGY_TYPE
-=======
-    CCUS_TYPE,
-    DEFAULT_TECHNO_DICT,
     ENERGY_TYPE,
     EnergyStudyManager,
->>>>>>> be5a15a4
 )
 from energy_models.core.stream_type.carbon_models.carbon_capture import CarbonCapture
 from energy_models.core.stream_type.carbon_models.carbon_storage import CarbonStorage
@@ -74,6 +63,10 @@
 from energy_models.glossaryenergy import GlossaryEnergy
 from energy_models.sos_processes.energy.techno_mix.carbon_capture_mix.usecase import (
     DEFAULT_FLUE_GAS_LIST,
+)
+from sostrades_core.execution_engine.func_manager.func_manager import FunctionManager
+from sostrades_core.execution_engine.func_manager.func_manager_disc import (
+    FunctionManagerDisc,
 )
 
 INVEST_DISC_NAME = "InvestmentDistribution"
