'''
Copyright 2022 Airbus SAS

Licensed under the Apache License, Version 2.0 (the "License");
you may not use this file except in compliance with the License.
You may obtain a copy of the License at

    http://www.apache.org/licenses/LICENSE-2.0

Unless required by applicable law or agreed to in writing, software
distributed under the License is distributed on an "AS IS" BASIS,
WITHOUT WARRANTIES OR CONDITIONS OF ANY KIND, either express or implied.
See the License for the specific language governing permissions and
limitations under the License.
'''

from sostrades_core.tools.post_processing.charts.chart_filter import ChartFilter
from sostrades_core.tools.post_processing.charts.two_axes_instanciated_chart import InstanciatedSeries, \
    TwoAxesInstanciatedChart
from sostrades_core.tools.post_processing.plotly_native_charts.instantiated_plotly_native_chart import \
    InstantiatedPlotlyNativeChart
import plotly.graph_objects as go
import plotly.colors as pc
import numpy as np
from matplotlib.pyplot import cm
from plotly import graph_objects as go
from plotly.subplots import make_subplots
from plotly import figure_factory as ff
from sostrades_core.tools.post_processing.tables.instanciated_table import InstanciatedTable
import pandas as pd
from plotly.express.colors import qualitative

YEAR_COMPARISON = [2023, 2050]
DECIMAL = 2
from plotly import colors

# def map_value_to_color(value, min_value, max_value):
#     color_scale = colors.sequential.Viridis
#     normalized_value = (value - min_value) / (max_value - min_value)
#     index = int(normalized_value * (len(color_scale) - 1))
#     return color_scale[index]

def post_processing_filters(execution_engine, namespace):
    '''
    WARNING : the execution_engine and namespace arguments are necessary to retrieve the filters
    '''
    filters = []
    chart_list = []
    energy = execution_engine.dm.get_disciplines_with_name(namespace)[
        0].mdo_discipline_wrapp.wrapper.energy_name
    chart_list += [f'{energy} Capex value']

    # The filters are set to False by default since the graphs are not yet
    # mature
    filters.append(ChartFilter('Charts', chart_list, chart_list, 'Charts'))

    return filters


def get_techno_price_data(execution_engine, namespace, title, price_name, y_label):
    '''
    Extracting Capex, Opex, CO2_Tax and total price from data manager for all technologies in the techno list
    '''

    var_f_name = f"{namespace}.technologies_list"
    techno_list = execution_engine.dm.get_value(var_f_name)

    year_list = []
    for techno in techno_list:
        techno_prices_f_name = f"{namespace}.{techno}.techno_detailed_prices"  #"energy_detailed_techno_prices" for Hydrogen and Fuel
        price_details = execution_engine.dm.get_value(techno_prices_f_name)
        year_list = price_details['years'].tolist()

    techno_price_data = {}
    #x_data_list = []
    from plotly import colors

    for techno in techno_list:
        techno_prices_f_name = f"{namespace}.{techno}.techno_detailed_prices"    #"energy_detailed_techno_prices" for Hydrogen and Fuel
        price_details = execution_engine.dm.get_value(techno_prices_f_name)

        capex_list = price_details['CAPEX_Part'].tolist()
        opex_list = price_details['OPEX_Part'].tolist()
        CO2tax_list = price_details['CO2Tax_Part'].tolist()
        energy_costs_List = price_details[techno].tolist()

        if price_name == 'CAPEX_Part':
            techno_price_data[techno] = capex_list
        elif price_name == 'OPEX_Part':
            techno_price_data[techno] = opex_list
        elif price_name == 'CO2Tax_Part':
            techno_price_data[techno] = CO2tax_list
        else:
            techno_price_data[techno] = energy_costs_List

# To display initial charts for start year
<<<<<<< HEAD
    key_list = list(techno_price_data.keys())
    initial_y_values = []
    for key in techno_price_data.keys():
        initial_y_values.append(techno_price_data[key][0])
    trace = go.Bar(
        x=key_list,
        y=initial_y_values,
        marker=dict(
            # set color equal to a variable
            color=initial_y_values,
            cmin=min(initial_y_values), cmax=max(initial_y_values),
            # one of plotly color scales
            colorscale='RdYlGn_r',
            # enable color scale
            showscale=True,
            colorbar=dict(title=y_label, thickness=20),
=======
    trace_list = []

    def map_value_to_color(value):
        color_scale = pc.sequential.Viridis
        epsilon = 1e-10
        normalized_value = (value +epsilon- min(min(techno_price_data.values()))) / (
                   max( max(techno_price_data.values())) - min(min(techno_price_data.values())))
        index = int(normalized_value * (len(color_scale) - 1))
        return color_scale[index]
    cmin = min(min(techno_price_data.values())),
    cmax = max(max(techno_price_data.values())),
    # c=[]

    for key in techno_price_data.keys():
        # for l in techno_price_data.values():
        #     c.append(np.mean(l))
        trace = go.Bar(
            x=[key],
            y=[techno_price_data[key][0]],
            name=key + ' (' + str(year_list[0]) + ')',

            #list(techno_price_data.values())  #list of price value
           marker=dict(color=map_value_to_color(techno_price_data[key][0]), colorscale='RdYlGn_r',
                                         colorbar=dict(title='Price', thickness=20))
>>>>>>> bbf854f6
        )
    )

    steps = []
    for i in range(len(year_list)):
        y_values = []
        for key in techno_price_data.keys():
            y_values.append(techno_price_data[key][i])
        step = dict(
            method='update',
            args=[{
                'x[0]': key_list,  #[[i] for i in list(techno_price_data.keys())],
                'y': [y_values],
            }],
            label=str(year_list[i])
        )
        steps.append(step)

    # Create slider
    sliders = [dict(
        active=0,
        pad=dict(t=10),
        steps=steps
    )]

    # Set figure layout
    layout = go.Layout(
        title=title,
        xaxis=dict(title='Technology'),
        yaxis=dict(title=y_label +' ($/MWh)'),
        sliders=sliders,
        barmode='group'
    )

    fig = go.Figure(data=[trace], layout=layout)
    #fig.show()
    new_chart = InstantiatedPlotlyNativeChart(
        fig, chart_name=title, default_title=True)
    return new_chart


def post_processings(execution_engine, namespace, filters):
    '''
    WARNING : the execution_engine and namespace arguments are necessary to retrieve the post_processings
    '''
    instanciated_charts = []

    # Overload default value with chart filter
    graphs_list = []
    if filters is not None:
        for chart_filter in filters:
            if chart_filter.filter_key == 'Charts':
                graphs_list.extend(chart_filter.selected_values)
    # ----

    split_title = namespace.split('.')
    title = split_title[len(split_title) - 1] + ' Capex Price'
    energy = execution_engine.dm.get_disciplines_with_name(namespace)[0].mdo_discipline_wrapp.wrapper.energy_name
    if f'{energy} Capex value' in graphs_list:
        capex_bar_slider_graph = get_techno_price_data(execution_engine, namespace, title, 'CAPEX_Part', 'Capex')
        instanciated_charts.append(capex_bar_slider_graph)

    title = split_title[len(split_title) - 1] + ' Opex Price'
    energy = execution_engine.dm.get_disciplines_with_name(namespace)[0].mdo_discipline_wrapp.wrapper.energy_name
    if f'{energy} Capex value' in graphs_list:
        opex_bar_slider_graph = get_techno_price_data(execution_engine, namespace, title, 'OPEX_Part', 'Opex')
        instanciated_charts.append(opex_bar_slider_graph)

    title = split_title[len(split_title) - 1] + ' Total Price'
    energy = execution_engine.dm.get_disciplines_with_name(namespace)[0].mdo_discipline_wrapp.wrapper.energy_name
    if f'{energy} Capex value' in graphs_list:
        total_price_slider_graph = get_techno_price_data(execution_engine, namespace, title, 'Total_Price', 'Price')
        instanciated_charts.append(total_price_slider_graph)

    return instanciated_charts<|MERGE_RESOLUTION|>--- conflicted
+++ resolved
@@ -94,7 +94,6 @@
             techno_price_data[techno] = energy_costs_List
 
 # To display initial charts for start year
-<<<<<<< HEAD
     key_list = list(techno_price_data.keys())
     initial_y_values = []
     for key in techno_price_data.keys():
@@ -111,32 +110,7 @@
             # enable color scale
             showscale=True,
             colorbar=dict(title=y_label, thickness=20),
-=======
-    trace_list = []
 
-    def map_value_to_color(value):
-        color_scale = pc.sequential.Viridis
-        epsilon = 1e-10
-        normalized_value = (value +epsilon- min(min(techno_price_data.values()))) / (
-                   max( max(techno_price_data.values())) - min(min(techno_price_data.values())))
-        index = int(normalized_value * (len(color_scale) - 1))
-        return color_scale[index]
-    cmin = min(min(techno_price_data.values())),
-    cmax = max(max(techno_price_data.values())),
-    # c=[]
-
-    for key in techno_price_data.keys():
-        # for l in techno_price_data.values():
-        #     c.append(np.mean(l))
-        trace = go.Bar(
-            x=[key],
-            y=[techno_price_data[key][0]],
-            name=key + ' (' + str(year_list[0]) + ')',
-
-            #list(techno_price_data.values())  #list of price value
-           marker=dict(color=map_value_to_color(techno_price_data[key][0]), colorscale='RdYlGn_r',
-                                         colorbar=dict(title='Price', thickness=20))
->>>>>>> bbf854f6
         )
     )
 
