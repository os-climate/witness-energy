'''
Copyright 2022 Airbus SAS
Modifications on 2023/05/31-2023/11/16 Copyright 2023 Capgemini

Licensed under the Apache License, Version 2.0 (the "License");
you may not use this file except in compliance with the License.
You may obtain a copy of the License at

    http://www.apache.org/licenses/LICENSE-2.0

Unless required by applicable law or agreed to in writing, software
distributed under the License is distributed on an "AS IS" BASIS,
WITHOUT WARRANTIES OR CONDITIONS OF ANY KIND, either express or implied.
See the License for the specific language governing permissions and
limitations under the License.
'''

from copy import deepcopy

import numpy as np
import pandas as pd

from climateeconomics.sos_wrapping.sos_wrapping_agriculture.agriculture.agriculture_mix_disc import \
    AgricultureMixDiscipline
from energy_models.core.stream_type.base_stream import BaseStream
from energy_models.core.stream_type.carbon_models.carbon import Carbon
from energy_models.core.stream_type.carbon_models.carbon_capture import CarbonCapture
from energy_models.core.stream_type.carbon_models.carbon_dioxyde import CO2
from energy_models.core.stream_type.carbon_models.carbon_storage import CarbonStorage
from energy_models.core.stream_type.energy_models.biodiesel import BioDiesel
from energy_models.core.stream_type.energy_models.biogas import BioGas
from energy_models.core.stream_type.energy_models.biomass_dry import BiomassDry
from energy_models.core.stream_type.energy_models.electricity import Electricity
from energy_models.core.stream_type.energy_models.ethanol import Ethanol
from energy_models.core.stream_type.energy_models.fossil import Fossil
from energy_models.core.stream_type.energy_models.gaseous_hydrogen import GaseousHydrogen
from energy_models.core.stream_type.energy_models.heat import hightemperatureheat
from energy_models.core.stream_type.energy_models.heat import lowtemperatureheat
from energy_models.core.stream_type.energy_models.heat import mediumtemperatureheat
from energy_models.core.stream_type.energy_models.hydrotreated_oil_fuel import HydrotreatedOilFuel
from energy_models.core.stream_type.energy_models.liquid_fuel import LiquidFuel
from energy_models.core.stream_type.energy_models.liquid_hydrogen import LiquidHydrogen
from energy_models.core.stream_type.energy_models.methane import Methane
from energy_models.core.stream_type.energy_models.renewable import Renewable
from energy_models.core.stream_type.energy_models.solid_fuel import SolidFuel
from energy_models.core.stream_type.energy_models.syngas import Syngas
from energy_models.core.stream_type.resources_models.resource_glossary import ResourceGlossary
from energy_models.glossaryenergy import GlossaryEnergy
from sostrades_core.tools.base_functions.exp_min import compute_func_with_exp_min
from sostrades_core.tools.cst_manager.func_manager_common import smooth_maximum


class EnergyMix(BaseStream):
    """
    Class Energy mix
    """
    name = 'EnergyMix'
    PRODUCTION = 'production'
    CO2_TAX_MINUS_CCS_CONSTRAINT_DF = 'CO2_tax_minus_CCS_constraint_df'
    TOTAL_PROD_MINUS_MIN_PROD_CONSTRAINT_DF = 'total_prod_minus_min_prod_constraint_df'
    TOTAL_PROD_MINUS_MIN_PROD_CONSTRAINT = 'total_prod_minus_min_prod_constraint'
    CONSTRAINT_PROD_H2_LIQUID = 'total_prod_h2_liquid'
    CONSTRAINT_PROD_SOLID_FUEL_ELEC = 'total_prod_solid_fuel_elec'
    CONSTRAINT_PROD_HYDROELECTRIC = 'total_prod_hydroelectric'
    CO2_TAX_OBJECTIVE = 'CO2_tax_objective'
    SYNGAS_PROD_OBJECTIVE = 'syngas_prod_objective'
    SYNGAS_PROD_CONSTRAINT = 'syngas_prod_constraint'
    RESOURCE_LIST = ['natural_gas_resource', 'uranium_resource',
                     'coal_resource', 'oil_resource', 'copper_resource']  # , 'platinum_resource',]
    RESOURCE_CONSUMPTION_UNIT = ResourceGlossary.UNITS['consumption']
    CARBON_STORAGE_CONSTRAINT = 'carbon_storage_constraint'
    energy_class_dict = {GaseousHydrogen.name: GaseousHydrogen,
                         LiquidFuel.name: LiquidFuel,
                         HydrotreatedOilFuel.name: HydrotreatedOilFuel,
                         Electricity.name: Electricity,
                         Methane.name: Methane,
                         BioGas.name: BioGas,
                         BioDiesel.name: BioDiesel,
                         Ethanol.name: Ethanol,
                         SolidFuel.name: SolidFuel,
                         Syngas.name: Syngas,
                         BiomassDry.name: BiomassDry,
                         LiquidHydrogen.name: LiquidHydrogen,
                         Renewable.name: Renewable,
                         Fossil.name: Fossil,
                         lowtemperatureheat.name: lowtemperatureheat,
                         mediumtemperatureheat.name: mediumtemperatureheat,
                         hightemperatureheat.name: hightemperatureheat
                         }

    # For simplified energy mix , raw_to_net factor is used to compute net
    # production from raw production
    raw_tonet_dict = {Renewable.name: Renewable.raw_to_net_production,
                      Fossil.name: Fossil.raw_to_net_production}

    only_energy_list = list(energy_class_dict.keys())

    stream_class_dict = {CarbonCapture.name: CarbonCapture,
                         CarbonStorage.name: CarbonStorage, }
    ccs_list = list(stream_class_dict.keys())
    stream_class_dict.update(energy_class_dict)

    energy_list = list(stream_class_dict.keys())
    resource_list = RESOURCE_LIST
    CO2_list = [f'{CarbonCapture.name} (Mt)',
                f'{CarbonCapture.flue_gas_name} (Mt)',
                f'{CarbonStorage.name} (Mt)',
                f'{CO2.name} (Mt)',
                f'{Carbon.name} (Mt)']
    solidFuel_name = SolidFuel.name
    electricity_name = Electricity.name
    gaseousHydrogen_name = GaseousHydrogen.name
    liquidHydrogen_name = LiquidHydrogen.name
    biomass_name = BiomassDry.name
    syngas_name = Syngas.name
    lowtemperatureheat_name = lowtemperatureheat.name
    mediumtemperatureheat_name = mediumtemperatureheat.name
    hightemperatureheat_name = hightemperatureheat.name

    energy_constraint_list = [solidFuel_name,
                              electricity_name, biomass_name, lowtemperatureheat_name, mediumtemperatureheat_name,
                              hightemperatureheat_name]
    movable_fuel_list = [liquidHydrogen_name,
                         LiquidFuel.name, BioDiesel.name, Methane.name]

    def __init__(self, name):
        '''
        Constructor 
        '''
        super(EnergyMix, self).__init__(name)

        self.co2_emitted_by_energy = None
        self.CCS_price = None
        self.CO2_tax_minus_CCS_constraint = None
        self.total_prod_minus_min_prod_constraint_df = None
        self.minimum_energy_production = None
        self.production_threshold = None
        self.scaling_factor_energy_production = None
        self.scaling_factor_energy_consumption = None
        self.solid_fuel_elec_percentage = None
        self.solid_fuel_elec_constraint_ref = None
        self.liquid_hydrogen_percentage = None
        self.liquid_hydrogen_constraint_ref = None
        self.syngas_prod_ref = None
        self.syngas_prod_limit = None
        self.ratio_norm_value = None
        self.heat_losses_percentage = None
        self.scaling_factor_energy_production = None
        self.scaling_factor_energy_consumption = None
        self.carbon_tax = None
        self.total_prod_minus_min_prod_constraint_ref = None
        self.co2_emitted_by_energy = None
        self.co2_emissions = None
        self.energy_prices = None
        self.price_by_energy = None
        self.resources_demand = None
        self.resources_demand_woratio = None
        self.all_streams_demand_ratio = None
        self.energy_prices_in = None
        self.co2_emissions_in = None
        self.energy_capital = None
        self.consumable_energy_df = None
        self.consumed_energy_by_ccus_sum = None
        self.production = None
        self.carbon_emissions_after_use = None
        self.co2_production = None
        self.co2_consumption = None
        self.emissions_by_energy = None
        self.co2_emissions_needed_by_energy_mix = None
        self.carbon_capture_from_energy_mix = None
        self.net_positive_consumable_energy_production = None
        self.energy_mean_price = None
        self.constraint_liquid_hydrogen = None
        self.constraint_solid_fuel_elec = None
        self.syngas_prod_objective = None
        self.syngas_prod_constraint = None
        self.all_streams_demand_ratio = None
        self.ratio_objective = None
        self.total_co2_emissions = None
        self.total_co2_emissions_Gt = None
        self.co2_for_food = None
        self.losses_percentage_dict = {}
        self.inputs = {}

    def configure(self, inputs_dict):
        '''
        Configure method 
        '''
        self.configure_parameters(inputs_dict)
        self.configure_parameters_update(inputs_dict)

    def configure_parameters(self, inputs_dict):
        '''
        COnfigure parameters (variables that does not change during the run
        '''
        self.subelements_list = inputs_dict[GlossaryEnergy.energy_list]
        BaseStream.configure_parameters(self, inputs_dict)

        # Specific configure for energy mix
        self.co2_emitted_by_energy = {}
        self.CCS_price = pd.DataFrame(
            {GlossaryEnergy.Years: np.arange(inputs_dict[GlossaryEnergy.YearStart],
                                             inputs_dict[GlossaryEnergy.YearEnd] + 1)})
        self.CO2_tax_minus_CCS_constraint = pd.DataFrame(
            {GlossaryEnergy.Years: np.arange(inputs_dict[GlossaryEnergy.YearStart],
                                             inputs_dict[GlossaryEnergy.YearEnd] + 1)})
        self.total_prod_minus_min_prod_constraint_df = pd.DataFrame(
            {GlossaryEnergy.Years: np.arange(inputs_dict[GlossaryEnergy.YearStart],
                                             inputs_dict[GlossaryEnergy.YearEnd] + 1)})
        self.minimum_energy_production = inputs_dict['minimum_energy_production']
        self.production_threshold = inputs_dict['production_threshold']
        self.scaling_factor_energy_production = inputs_dict['scaling_factor_energy_production']
        self.scaling_factor_energy_consumption = inputs_dict['scaling_factor_energy_consumption']
        self.solid_fuel_elec_percentage = inputs_dict['solid_fuel_elec_percentage']
        self.solid_fuel_elec_constraint_ref = inputs_dict['solid_fuel_elec_constraint_ref']
        self.liquid_hydrogen_percentage = inputs_dict['liquid_hydrogen_percentage']
        self.liquid_hydrogen_constraint_ref = inputs_dict['liquid_hydrogen_constraint_ref']
        self.syngas_prod_ref = inputs_dict['syngas_prod_ref']
        self.syngas_prod_limit = inputs_dict['syngas_prod_constraint_limit']
        self.co2_for_food = pd.DataFrame(
            {GlossaryEnergy.Years: np.arange(inputs_dict[GlossaryEnergy.YearStart],
                                             inputs_dict[GlossaryEnergy.YearEnd] + 1),
             f'{CO2.name} for food (Mt)': 0.0})
        self.ratio_norm_value = inputs_dict['ratio_ref']

        self.heat_losses_percentage = inputs_dict['heat_losses_percentage']

        if self.subelements_list is not None:
            for energy in self.subelements_list:
                if f'{energy}.losses_percentage' in inputs_dict:
                    self.losses_percentage_dict[energy] = inputs_dict[f'{energy}.losses_percentage']

    def configure_parameters_update(self, inputs_dict):
        '''
        Configure parameters with possible update (variables that does change during the run)
        '''
        self.inputs = inputs_dict
        self.scaling_factor_energy_production = inputs_dict['scaling_factor_energy_production']
        self.scaling_factor_energy_consumption = inputs_dict['scaling_factor_energy_consumption']
        self.carbon_tax = inputs_dict[GlossaryEnergy.CO2TaxesValue]
        self.subelements_list = inputs_dict[GlossaryEnergy.energy_list] + \
                                inputs_dict[GlossaryEnergy.ccs_list]
        self.energy_list = inputs_dict[GlossaryEnergy.energy_list]
        self.total_prod_minus_min_prod_constraint_ref = inputs_dict[
            'total_prod_minus_min_prod_constraint_ref']
        # Specific configure for energy mix
        self.co2_emitted_by_energy = {}

        for energy in self.subelements_list:
            self.sub_prices[energy] = inputs_dict[f'{energy}.{GlossaryEnergy.EnergyPricesValue}'][energy]
            self.sub_production_dict[energy] = inputs_dict[f'{energy}.{GlossaryEnergy.EnergyProductionValue}'] * \
                                               self.scaling_factor_energy_production
            self.sub_consumption_dict[energy] = inputs_dict[f'{energy}.{GlossaryEnergy.EnergyConsumptionValue}'] * \
                                                self.scaling_factor_energy_consumption
            self.sub_consumption_woratio_dict[energy] = inputs_dict[
                                                            f'{energy}.{GlossaryEnergy.EnergyConsumptionWithoutRatioValue}'] * \
                                                        self.scaling_factor_energy_consumption
            self.sub_land_use_required_dict[energy] = inputs_dict[f'{energy}.{GlossaryEnergy.LandUseRequiredValue}']

            if energy in self.energy_class_dict:
                self.sub_carbon_emissions[energy] = inputs_dict[f'{energy}.{GlossaryEnergy.CO2EmissionsValue}'][energy]
                self.co2_emitted_by_energy[energy] = inputs_dict[f'{energy}.CO2_per_use']

        self.co2_emissions = self.sub_carbon_emissions.copy(deep=True)
        self.energy_prices = self.sub_prices.copy(deep=True)
        self.price_by_energy = pd.DataFrame(
            {GlossaryEnergy.Years: self.energy_prices[GlossaryEnergy.Years].values})

        # dataframe resource demand
        self.resources_demand = pd.DataFrame(
            {GlossaryEnergy.Years: self.energy_prices[GlossaryEnergy.Years].values})
        self.resources_demand_woratio = pd.DataFrame(
            {GlossaryEnergy.Years: self.energy_prices[GlossaryEnergy.Years].values})
        for elements in self.resource_list:
            if elements in self.resource_list:
                self.resources_demand[elements] = np.linspace(
                    0, 0, len(self.resources_demand.index)) * 100.
                self.resources_demand_woratio[elements] = np.linspace(
                    0, 0, len(self.resources_demand.index)) * 100.
        for energy in self.subelements_list:
            for resource in self.resource_list:
                if f'{resource} ({self.RESOURCE_CONSUMPTION_UNIT})' in self.sub_consumption_dict[energy].columns:
                    self.resources_demand[resource] = self.resources_demand[resource] + \
                                                      inputs_dict[f'{energy}.{GlossaryEnergy.EnergyConsumptionValue}'][
                                                          f'{resource} ({self.RESOURCE_CONSUMPTION_UNIT})'].values * \
                                                      self.scaling_factor_energy_consumption
                    self.resources_demand_woratio[resource] = self.resources_demand_woratio[resource] + \
                                                              inputs_dict[
                                                                  f'{energy}.{GlossaryEnergy.EnergyConsumptionWithoutRatioValue}'][
                                                                  f'{resource} ({self.RESOURCE_CONSUMPTION_UNIT})'].values * \
                                                              self.scaling_factor_energy_consumption

        # DataFrame stream demand
        self.all_streams_demand_ratio = pd.DataFrame(
            {GlossaryEnergy.Years: self.energy_prices[GlossaryEnergy.Years].values})
        for energy in self.subelements_list:
            self.all_streams_demand_ratio[energy] = np.ones(
                len(self.all_streams_demand_ratio[GlossaryEnergy.Years].values)) * 100.

    def set_energy_prices_in(self, energy_prices):
        '''
        Setter method
        '''
        self.energy_prices_in = energy_prices

    def set_co2_emissions_in(self, co2_emissions):
        '''
        Setter method
        '''
        self.co2_emissions_in = co2_emissions

    def compute_energy_capital(self):
        """sum of positive energy production --> raw total production"""

        energy_type_capitals = []
        for energy in self.energy_list:
            energy_ = energy
            if energy == BiomassDry.name:
                energy_ = AgricultureMixDiscipline.name
            energy_type_capitals.append(
                self.inputs[f"{energy_}.{GlossaryEnergy.EnergyTypeCapitalDfValue}"][GlossaryEnergy.Capital].values)

        for ccs in self.inputs[GlossaryEnergy.ccs_list]:
            energy_type_capitals.append(
                self.inputs[f"{ccs}.{GlossaryEnergy.EnergyTypeCapitalDfValue}"][GlossaryEnergy.Capital].values)

        energy_capital = np.sum(energy_type_capitals, axis=0) / 1e3

        self.energy_capital = pd.DataFrame({
            GlossaryEnergy.Years: self.years,
            GlossaryEnergy.Capital: energy_capital
        })

    def compute_raw_production(self):
        """sum of positive energy production --> raw total production"""

        for energy in self.subelements_list:
            column_name = f'{self.PRODUCTION} {energy} ({self.stream_class_dict[energy].unit})'
            self.production_raw[column_name] = pd.Series(
                self.sub_production_dict[energy][energy].values)

        columns_to_sum = [column for column in self.production_raw if column.endswith('(TWh)')]
        self.production_raw[GlossaryEnergy.TotalProductionValue] = self.production_raw[columns_to_sum].sum(axis=1)

    def compute_net_consumable_energy(self):
        """consumable energy = Raw energy production - Energy consumed for energy production"""

        # for energy in self.subelements_list:
        #     column_name = f'{self.PRODUCTION} {energy} ({self.stream_class_dict[energy].unit})'
        #     self.production[column_name] = pd.Series(
        #         self.sub_production_dict[energy][energy].values)
        #     self.production_raw[column_name] = pd.Series(
        #         self.sub_production_dict[energy][energy].values)
        #     for idx, consu in self.sub_consumption_dict.items():
        #         if f'{energy} ({self.stream_class_dict[energy].unit})' in consu.columns:
        #             self.production[column_name] -= consu[
        #                 f'{energy} ({self.stream_class_dict[energy].unit})'].values
        #         else:
        #             wrong_columns = [
        #                 column for column in consu.columns if energy in column]
        #             if len(wrong_columns) != 0:
        #                 logging.warning(
        #                     f'The columns {wrong_columns} in the energy_consumption out of {idx} cannot be taken into account for an error of unity')

        self.consumable_energy_df = pd.DataFrame({GlossaryEnergy.Years: self.years})
        self.consumed_energy_by_ccus_sum = {}
        for energy in self.energy_list:
            # starting from raw energy production
            column_name_energy = f'{self.PRODUCTION} {energy} ({self.stream_class_dict[energy].unit})'
            raw_production_energy = self.production_raw[column_name_energy]

            # removing consumed energy
            consumed_energy_by_energy_list = []
            consumed_energy_by_ccus_list = []
            column_name_consumption = f'{energy} ({self.stream_class_dict[energy].unit})'
            for energy_other, consu in self.sub_consumption_dict.items():
                if column_name_consumption in consu.columns:
                    if energy_other in self.energy_list:
                        consumed_energy_by_energy_list.append(consu[column_name_consumption].values)
                    else:
                        consumed_energy_by_ccus_list.append(consu[column_name_consumption].values)
            consumed_energy_by_energy_sum = np.sum(np.array(consumed_energy_by_energy_list), axis=0) if len(
                consumed_energy_by_energy_list) else 0.
            self.consumed_energy_by_ccus_sum[energy] = np.sum(np.array(consumed_energy_by_ccus_list), axis=0) if len(
                consumed_energy_by_ccus_list) else 0.
            # obtaining net energy production for the techno
            column_name = f'{self.PRODUCTION} {energy} ({self.stream_class_dict[energy].unit})'
            prod_raw_to_substract = self.compute_net_prod_of_coarse_energies(energy, column_name)
            self.consumable_energy_df[
                column_name_energy] = raw_production_energy - consumed_energy_by_energy_sum - prod_raw_to_substract

        columns_to_sum = [column for column in self.consumable_energy_df if column.endswith('(TWh)')]
        self.consumable_energy_df[GlossaryEnergy.TotalProductionValue] = self.consumable_energy_df[columns_to_sum].sum(
            axis=1)

        # substract a percentage of raw production into net production
        self.consumable_energy_df[GlossaryEnergy.TotalProductionValue] -= self.production_raw[
                                                                              GlossaryEnergy.TotalProductionValue] * \
                                                                          self.heat_losses_percentage / 100.0

    def compute_net_energy_production(self):
        """
        Net energy production = Raw energy production - Energy consumed for energy production - Energy used by CCUS
        """
        self.production = deepcopy(self.consumable_energy_df)
        # taking into account consumption of ccs technos
        for ccs in self.ccs_list:
            # production_column_name_ccs = f'{self.PRODUCTION} {ccs} (TWh)'
            # if ccs in self.sub_consumption_dict:
            #     consumption_ccs_df = self.sub_consumption_dict[ccs]
            #     ccs_consumptions_list = []
            #     for column in consumption_ccs_df.columns:
            #         if column.endswith('(TWh)'):
            #             ccs_consumptions_list.append(consumption_ccs_df[column].values)
            #     self.production[production_column_name_ccs] = - np.sum(np.array(ccs_consumptions_list), axis=0) if len(
            #         ccs_consumptions_list) else 0.

            production_column_name_ccs = f'{self.PRODUCTION} {ccs} (Mt)'
            if ccs in self.sub_consumption_dict:
                consumption_ccs_df = self.sub_consumption_dict[ccs]
                ccs_consumptions_list = []
                for column in consumption_ccs_df.columns:
                    if column.endswith('(Mt)'):
                        ccs_consumptions_list.append(consumption_ccs_df[column].values)
                self.production[production_column_name_ccs] = - np.sum(np.array(ccs_consumptions_list), axis=0) if len(
                    ccs_consumptions_list) else 0.
        # Delete energy used by ccs from energy production (and not only from total production)
        for energy in self.energy_list:
            production_column_name_energy = f'{self.PRODUCTION} {energy} (TWh)'
            self.production[production_column_name_energy] -= self.consumed_energy_by_ccus_sum[energy]

        # Net energy production = Raw energy production - Energy consumed for energy production - Energy used by CCUS
        columns_to_sum = [column for column in self.production if column.endswith('(TWh)')]
        self.production[GlossaryEnergy.TotalProductionValue] = self.production[columns_to_sum].sum(axis=1)

        self.production[GlossaryEnergy.TotalProductionValue] -= self.production_raw[
                                                                    GlossaryEnergy.TotalProductionValue] * \
                                                                self.heat_losses_percentage / 100.0



    def compute_energy_production_uncut(self):
        """maybe to delete"""
        self.production['Total production (uncut)'] = self.production[GlossaryEnergy.TotalProductionValue].values
        min_energy = self.minimum_energy_production
        for year in self.production.index:
            if self.production.at[year, GlossaryEnergy.TotalProductionValue] < min_energy:
                # To avoid underflow : exp(-200) is considered to be the
                # minimum value for the exp
                production_year = max(
                    self.production.at[year, GlossaryEnergy.TotalProductionValue], -200.0 * min_energy)
                self.production.loc[year, GlossaryEnergy.TotalProductionValue] = min_energy / 10. * \
                                                                                 (9 + np.exp(
                                                                                     production_year / min_energy) * np.exp(
                                                                                     -1))

    def compute_net_prod_of_coarse_energies(self, energy, column_name):
        '''
        Compute the net production for coarse energies which does not have energy consumption
        We use a raw/net ratio to compute consumed energy production 
        consu = raw-net = raw(1-1/ratio)
        '''
        try:
            return self.production_raw[column_name].values * \
                   (1.0 - self.raw_tonet_dict[energy])
        except KeyError:
            return 0.

    def compute_price_by_energy(self):
        '''
        Compute the price of each energy.
        Energy price (techno, year) = Raw energy price (techno, year) + CO2 emitted(techno, year) * carbon tax ($/tEqCO2)
        after carbon tax with all technology prices and technology weights computed with energy production
        '''

        for energy in self.subelements_list:
            if energy in self.energy_class_dict:
                self.price_by_energy[energy] = self.sub_prices[energy].values + \
                                               self.co2_emitted_by_energy[energy]['CO2_per_use'].values * \
                                               self.carbon_tax[GlossaryEnergy.CO2Tax].values

    def compute_CO2_emissions_ratio(self):
        '''
        Compute the CO2 emission_ratio in kgCO2/kWh for the MDA
        '''
        self.carbon_emissions_after_use = pd.DataFrame(
            {GlossaryEnergy.Years: self.total_carbon_emissions[GlossaryEnergy.Years].values})
        for energy in self.subelements_list:
            if energy in self.energy_class_dict:
                self.total_carbon_emissions[energy] = self.sub_carbon_emissions[energy]
                self.carbon_emissions_after_use[energy] = self.total_carbon_emissions[energy] + \
                                                          self.co2_emitted_by_energy[energy]['CO2_per_use']

    def compute_CO2_emissions(self):
        '''
        Compute CO2 total emissions
        '''
        # Initialize dataframes
        self.total_co2_emissions = pd.DataFrame(
            {GlossaryEnergy.Years: self.production[GlossaryEnergy.Years]})
        self.co2_production = pd.DataFrame({GlossaryEnergy.Years: self.production[GlossaryEnergy.Years]})
        self.co2_consumption = pd.DataFrame(
            {GlossaryEnergy.Years: self.production[GlossaryEnergy.Years]})
        self.emissions_by_energy = pd.DataFrame(
            {GlossaryEnergy.Years: self.production[GlossaryEnergy.Years]})
        # Do not loop over carbon capture and carbon storage which will be
        # handled differently

        for energy in self.subelements_list:
            self.emissions_by_energy[energy] = np.zeros_like(
                self.production[GlossaryEnergy.Years].values)
            if energy in self.only_energy_list:

                # gather all production columns with a CO2 name in it
                for col, production in self.sub_production_dict[energy].items():
                    if col in self.CO2_list:
                        self.co2_production[f'{energy} {col}'] = production.values
                        self.emissions_by_energy[
                            energy] += self.co2_production[f'{energy} {col}'].values
                # gather all consumption columns with a CO2 name in it
                for col, consumption in self.sub_consumption_dict[energy].items():
                    if col in self.CO2_list:
                        self.co2_consumption[f'{energy} {col}'] = consumption.values
                        self.emissions_by_energy[
                            energy] -= self.co2_consumption[f'{energy} {col}'].values
                # Compute the CO2 emitted during the use of the net energy
                # If net energy is negative, CO2 by use is equals to zero

                self.co2_production[f'{energy} CO2 by use (Mt)'] = self.co2_emitted_by_energy[energy][
                                                                       'CO2_per_use'] * np.maximum(
                    0.0, self.production[f'production {energy} ({self.energy_class_dict[energy].unit})'].values)
                self.emissions_by_energy[
                    energy] += self.co2_production[f'{energy} CO2 by use (Mt)'].values

        ''' CARBON CAPTURE needed by energy mix
        Total carbon capture needed by energy mix if a technology needs carbon_capture
         Ex :Sabatier process or RWGS in FischerTropsch technology 
        '''
        energy_needing_carbon_capture = self.co2_consumption[[
            col for col in self.co2_consumption if col.endswith(f'{CarbonCapture.name} (Mt)')]]
        energy_needing_carbon_capture_list = [key.replace(
            f' {CarbonCapture.name} (Mt)', '') for key in energy_needing_carbon_capture]
        if len(energy_needing_carbon_capture_list) != 0:
            self.total_co2_emissions[
                f'{CarbonCapture.name} needed by energy mix (Mt)'] = energy_needing_carbon_capture.sum(
                axis=1).values
        else:
            self.total_co2_emissions[
                f'{CarbonCapture.name} needed by energy mix (Mt)'] = 0.0

        # Put in Gt carbon capture needed by energy mix
        self.co2_emissions_needed_by_energy_mix = pd.DataFrame(
            {GlossaryEnergy.Years: self.production[GlossaryEnergy.Years],
             f'{CarbonCapture.name} needed by energy mix (Gt)': self.total_co2_emissions[
                                                                    f'{CarbonCapture.name} needed by energy mix (Mt)'].values / 1e3})

        ''' CARBON CAPTURE from energy mix
        Total carbon capture from energy mix if the technology offers carbon_capture
         Ex : upgrading biogas technology is the same as Amine Scrubbing but
         on a different gas (biogas for upgrading biogas and flue gas for
         Amien scrubbing)
        '''
        energy_producing_carbon_capture = self.co2_production[[
            col for col in self.co2_production if col.endswith(f'{CarbonCapture.name} (Mt)')]]
        energy_producing_carbon_capture_list = [key.replace(
            f' {CarbonCapture.name} (Mt)', '') for key in energy_producing_carbon_capture]
        if len(energy_producing_carbon_capture_list) != 0:
            self.total_co2_emissions[
                f'{CarbonCapture.name} from energy mix (Mt)'] = energy_producing_carbon_capture.sum(
                axis=1).values
        else:
            self.total_co2_emissions[
                f'{CarbonCapture.name} from energy mix (Mt)'] = 0.0

        # Put in Gt CO2 from energy mix nedded for ccus discipline
        self.carbon_capture_from_energy_mix = pd.DataFrame(
            {GlossaryEnergy.Years: self.production[GlossaryEnergy.Years],
             f'{CarbonCapture.name} from energy mix (Gt)': self.total_co2_emissions[
                                                               f'{CarbonCapture.name} from energy mix (Mt)'].values / 1e3})

    def compute_net_positive_consumable_energy_production(self) -> pd.DataFrame:
        """Takes the positive part of the net consumable energy production for each energy
        (without energy consumed by CCUS)"""
        net_positives_consumable_energy_productions = {}
        for energy in self.energy_list:
            column_name = f'production {energy} ({self.energy_class_dict[energy].unit})'
            net_positives_consumable_energy_productions[energy] = np.maximum(0.0,
                                                                             self.consumable_energy_df[column_name])

        total_net_positive_consumable_production = pd.DataFrame(net_positives_consumable_energy_productions).sum(axis=1)

        net_positive_consumable_energy_production = pd.DataFrame({GlossaryEnergy.Years: self.years,
                                                                  **net_positives_consumable_energy_productions,
                                                                  GlossaryEnergy.TotalProductionValue: total_net_positive_consumable_production})
        self.net_positive_consumable_energy_production = net_positive_consumable_energy_production
        return net_positive_consumable_energy_production

    def compute_mean_price(self, exp_min: bool = True):
        '''
        Compute energy mean price and price of each energy after carbon tax
        returns energy_mean price
                type:dataframe (years,energy_price)
                production_energy_pos (years,energies)
        '''
        energy_mean_price = pd.DataFrame(
            columns=[GlossaryEnergy.Years, GlossaryEnergy.EnergyPriceValue])
        energy_mean_price[GlossaryEnergy.Years] = self.production[GlossaryEnergy.Years]
        energy_mean_price[GlossaryEnergy.EnergyPriceValue] = 0.0

        element_dict = dict(zip(self.energy_list, self.energy_list))
        if exp_min:
            prod_element, prod_total_for_mix_weight = self.compute_prod_with_exp_min(
                self.net_positive_consumable_energy_production, element_dict, self.production_threshold)
        else:
            prod_element, prod_total_for_mix_weight = self.compute_prod_wcutoff(
                self.net_positive_consumable_energy_production, element_dict, self.production_threshold)

        for energy in self.energy_list:
            # compute mix weights for each energy
            mix_weight = prod_element[energy] / prod_total_for_mix_weight
            # If the element is negligible do not take into account this element
            # It is negligible if tol = 0.1%
            tol = 1e-3
            mix_weight[mix_weight < tol] = 0.0
            energy_mean_price[GlossaryEnergy.EnergyPriceValue] += self.price_by_energy[energy].values * \
                                                                  mix_weight
            self.mix_weights[energy] = mix_weight

        # In case all the technologies are below the threshold assign a
        # placeholder price
        if not exp_min:
            for year in energy_mean_price[GlossaryEnergy.Years].values:
                if np.real(energy_mean_price.loc[energy_mean_price[GlossaryEnergy.Years] == year][
                               GlossaryEnergy.EnergyPriceValue].values) == 0.0:
                    year_energy_prices = self.price_by_energy[
                        self.energy_list].loc[energy_mean_price[GlossaryEnergy.Years] == year]
                    min_energy_price = min(
                        val for val in year_energy_prices.values[0] if val > 0.0)
                    min_energy_name = [
                        name for name in year_energy_prices.columns if
                        year_energy_prices[name].values == min_energy_price][0]
                    energy_mean_price.loc[energy_mean_price[GlossaryEnergy.Years] ==
                                          year, GlossaryEnergy.EnergyPriceValue] = min_energy_price
                    for energy in self.energy_list:
                        self.mix_weights.loc[self.mix_weights[GlossaryEnergy.Years] == year,
                                             energy] = 1. if energy == min_energy_name else 0.0

        self.energy_mean_price = energy_mean_price
        return energy_mean_price

    def compute_total_prod_minus_min_prod_constraint(self):
        '''
        Compute constraint for total production. Calculated on production before exponential decrease towards the limit.
        Input: self.production['Total production (uncut)'], self.minimum_energy_production
        Output: total_prod_minus_min_prod_constraint_df
        '''

        self.total_prod_minus_min_prod_constraint_df[self.TOTAL_PROD_MINUS_MIN_PROD_CONSTRAINT] = (
                                                                                                          self.production[
                                                                                                              'Total production (uncut)'].values - self.minimum_energy_production) / self.total_prod_minus_min_prod_constraint_ref

    def compute_constraint_h2(self):
        self.constraint_liquid_hydrogen = pd.DataFrame(
            {GlossaryEnergy.Years: self.production[GlossaryEnergy.Years].values})
        self.constraint_liquid_hydrogen['constraint_liquid_hydrogen'] = 0.
        hydrogen_name_list = [
            self.gaseousHydrogen_name, self.liquidHydrogen_name]
        # compute total H2 production
        for energy in hydrogen_name_list:
            if f'{self.PRODUCTION} {energy} ({self.energy_class_dict[energy].unit})' in self.production.columns:
                self.constraint_liquid_hydrogen['constraint_liquid_hydrogen'] += self.production[
                    f'{self.PRODUCTION} {energy} ({self.energy_class_dict[energy].unit})'].values
        if f'{self.PRODUCTION} {self.liquidHydrogen_name} ({self.energy_class_dict[self.liquidHydrogen_name].unit})' in self.production.columns:
            self.constraint_liquid_hydrogen['constraint_liquid_hydrogen'] = - (
                    self.liquid_hydrogen_percentage * self.constraint_liquid_hydrogen[
                'constraint_liquid_hydrogen'].values -
                    self.production[
                        f'{self.PRODUCTION} {self.liquidHydrogen_name} ({self.energy_class_dict[self.liquidHydrogen_name].unit})'].values) / self.liquid_hydrogen_constraint_ref

    def compute_constraint_solid_fuel_elec(self):
        self.constraint_solid_fuel_elec = pd.DataFrame(
            {GlossaryEnergy.Years: self.production[GlossaryEnergy.Years].values})
        self.constraint_solid_fuel_elec['constraint_solid_fuel_elec'] = 0.

        for energy in self.energy_constraint_list:
            if f'{self.PRODUCTION} {energy} ({self.energy_class_dict[energy].unit})' in self.production.columns:
                self.constraint_solid_fuel_elec['constraint_solid_fuel_elec'] += self.production[
                    f'{self.PRODUCTION} {energy} ({self.energy_class_dict[energy].unit})'].values
        self.constraint_solid_fuel_elec['constraint_solid_fuel_elec'] = - (self.constraint_solid_fuel_elec[
                                                                               'constraint_solid_fuel_elec'].values - self.solid_fuel_elec_percentage *
                                                                           self.production[
                                                                               GlossaryEnergy.TotalProductionValue].values) / self.solid_fuel_elec_constraint_ref

    def compute_syngas_prod_objective(self):
        '''
        Compute Syngas production objective
        '''
        if f'{self.PRODUCTION} {self.syngas_name} ({self.energy_class_dict[self.syngas_name].unit})' in self.production:
            self.syngas_prod_objective = np.sign(self.production[
                                                     f'{self.PRODUCTION} {self.syngas_name} ({self.energy_class_dict[self.syngas_name].unit})'].values) * \
                                         self.production[
                                             f'{self.PRODUCTION} {self.syngas_name} ({self.energy_class_dict[self.syngas_name].unit})'].values / \
                                         self.syngas_prod_ref
        else:
            self.syngas_prod_objective = np.zeros(len(self.years))

    def compute_syngas_prod_constraint(self):
        '''
        Compute Syngas production objective
        '''
        if f'{self.PRODUCTION} {self.syngas_name} ({self.energy_class_dict[self.syngas_name].unit})' in self.production:
            self.syngas_prod_constraint = (self.syngas_prod_limit - self.production[
                f'{self.PRODUCTION} {self.syngas_name} ({self.energy_class_dict[self.syngas_name].unit})'].values) / \
                                          self.syngas_prod_ref
        else:
            self.syngas_prod_constraint = np.zeros(len(self.years))

    def compute_all_streams_demand_ratio(self):
        '''! Computes the demand_ratio dataframe. 
        The ratio is calculated using the production and consumption WITHOUT the ratio applied
        The value of the ratio is capped to 100.0
        '''
        demand_ratio_df = pd.DataFrame(
            {GlossaryEnergy.Years: self.years})

        for energy in self.subelements_list:

            # Prod with ratio
            energy_production = deepcopy(
                self.sub_production_dict[f'{energy}'][f'{energy}'].values)
            # consumption without ratio
            sub_cons = self.sub_consumption_woratio_dict

            energy_consumption = np.zeros(len(self.years))
            for idx, consu in sub_cons.items():
                if f'{energy} ({self.stream_class_dict[energy].unit})' in consu.columns:
                    energy_consumption = np.sum([energy_consumption, consu[
                        f'{energy} ({self.stream_class_dict[energy].unit})'].values], axis=0)
            # if energy is in raw_tonet_dict, add the consumption due to raw_to_net ratio to energy_consumption
            if energy in self.raw_tonet_dict.keys():
                column_name = f'{self.PRODUCTION} {energy} ({self.stream_class_dict[energy].unit})'
                prod_raw_to_substract = self.compute_net_prod_of_coarse_energies(energy, column_name)
                energy_production -= prod_raw_to_substract

            energy_prod_limited = compute_func_with_exp_min(
                energy_production, 1.0e-10)
            energy_cons_limited = compute_func_with_exp_min(
                energy_consumption, 1.0e-10)

            demand_ratio_df[f'{energy}'] = np.minimum(
                np.maximum(energy_prod_limited / energy_cons_limited, 1E-15), 1.0) * 100.0
        self.all_streams_demand_ratio = demand_ratio_df

        # COmpute ratio_objective
        self.compute_ratio_objective()

    def compute_ratio_objective(self):

        ratio_arrays = self.all_streams_demand_ratio[self.subelements_list].values
        # Objective is to minimize the difference between 100 and all ratios
        # We give as objective the highest difference to start with the max of
        # the difference

        smooth_max = smooth_maximum(100.0 - ratio_arrays.flatten(), 3)
        self.ratio_objective = np.asarray(
            [smooth_max / self.ratio_norm_value])

    def compute_grad_CO2_emissions(self):
        '''
        Compute CO2 total emissions
        '''
        # Initialize dataframes
        len_years = len(self.production[GlossaryEnergy.Years])

        co2_production = pd.DataFrame({GlossaryEnergy.Years: self.production[GlossaryEnergy.Years]})
        co2_consumption = pd.DataFrame(
            {GlossaryEnergy.Years: self.production[GlossaryEnergy.Years]})

        dtot_CO2_emissions = {}
        # Do not loop over carbon capture and carbon storage which will be
        # handled differently
        for energy in self.subelements_list:
            if energy in self.only_energy_list:

                # gather all production columns with a CO2 name in it
                for col, production in self.sub_production_dict[energy].items():
                    if col in self.CO2_list:
                        co2_production[f'{energy} {col}'] = production.values
                # gather all consumption columns with a CO2 name in it
                for col, consumption in self.sub_consumption_dict[energy].items():
                    if col in self.CO2_list:
                        co2_consumption[f'{energy} {col}'] = consumption.values

        #                 # Compute the CO2 emitted during the use of the net energy
        #                 # If net energy is negative, CO2 by use is equals to zero
        #                 net_prod = net_production[
        #                     f'production {energy} ({self.energy_class_dict[energy].unit})'].values
        #
        #                 dtot_CO2_emissions[f'Total CO2 by use (Mt) vs {energy}#co2_per_use'] = np.maximum(
        #                     0, net_prod)
        #
        #                 # Specific case when net prod is equal to zero
        #                 # if we increase the prod of an energy the net prod will react
        #                 # however if we decrease the cons it does nothing
        #                 net_prod_sign = net_prod.copy()
        #                 net_prod_sign[net_prod_sign == 0] = 1
        #                 dtot_CO2_emissions[f'Total CO2 by use (Mt) vs {energy}#prod'] = self.co2_per_use[energy]['CO2_per_use'].values * \
        #                     np.maximum(0, np.sign(net_prod_sign))
        #                 dtot_CO2_emissions[f'Total CO2 by use (Mt) vs {energy}#cons'] = - self.co2_per_use[energy]['CO2_per_use'].values * \
        #                     np.maximum(0, np.sign(net_prod))
        # #                         co2_production[f'{energy} CO2 by use (Mt)'] = self.stream_class_dict[energy].data_energy_dict['CO2_per_use'] / \
        # #                             high_calorific_value * np.maximum(
        # 0.0, self.production[f'production {energy}
        # ({self.energy_class_dict[energy].unit})'].values)

        ''' CARBON STORAGE 
         Total carbon storage is production of carbon storage
         Solid carbon is gaseous equivalent in the production for
         solidcarbonstorage technology
        '''
        if CarbonStorage.name in self.sub_production_dict:
            dtot_CO2_emissions[
                f'{CarbonStorage.name} (Mt) vs {CarbonStorage.name}#{CarbonStorage.name}#prod'] = np.ones(
                len_years)
        #             self.total_co2_emissions[f'{CarbonStorage.name} (Mt)'] = self.sub_production_dict[
        #                 CarbonStorage.name][CarbonStorage.name].values
        #         else:
        #             self.total_co2_emissions[f'{CarbonStorage.name} (Mt)'] = 0.0

        ''' CARBON CAPTURE from CC technos       
         Total carbon capture = carbon captured from carboncapture stream +
         carbon captured from energies (can be negative if FischerTropsch needs carbon
         captured)
        '''
        if CarbonCapture.name in self.sub_production_dict:
            dtot_CO2_emissions[
                f'{CarbonCapture.name} (Mt) from CC technos vs {CarbonCapture.name}#{CarbonCapture.name}#prod'] = np.ones(
                len_years)
        #             self.total_co2_emissions[f'{CarbonCapture.name} (Mt) from CC technos'] = self.sub_production_dict[
        #                 CarbonCapture.name][CarbonCapture.name].values
        #         else:
        #             self.total_co2_emissions[f'{CarbonCapture.name} (Mt) from CC technos'] = 0.0

        ''' CARBON CAPTURE from energy mix
        Total carbon capture from energy mix if the technology offers carbon_capture
         Ex : upgrading biogas technology is the same as Amine Scrubbing but
         on a different gas (biogas for upgrading biogas and flue gas for
         Amien scrubbing)
        '''
        energy_producing_carbon_capture = co2_production[[
            col for col in co2_production if col.endswith(f'{CarbonCapture.name} (Mt)')]]
        energy_producing_carbon_capture_list = [key.replace(
            f' {CarbonCapture.name} (Mt)', '') for key in energy_producing_carbon_capture]
        if len(energy_producing_carbon_capture_list) != 0:
            for energy1 in energy_producing_carbon_capture_list:
                dtot_CO2_emissions[
                    f'{CarbonCapture.name} from energy mix (Gt) vs {energy1}#{CarbonCapture.name} (Mt)#prod'] = np.ones(
                    len_years)
        #             self.total_co2_emissions[f'{CarbonCapture.name} from energy mix (Mt)'] = energy_producing_carbon_capture.sum(
        #                 axis=1).values
        #         else:
        #             self.total_co2_emissions[
        #                 f'{CarbonCapture.name} from energy mix (Mt)'] = 0.0

        ''' CARBON CAPTURE needed by energy mix
        Total carbon capture needed by energy mix if a technology needs carbon_capture
         Ex :Sabatier process or RWGS in FischerTropsch technology 
        '''
        energy_needing_carbon_capture = co2_consumption[[
            col for col in co2_consumption if col.endswith(f'{CarbonCapture.name} (Mt)')]]
        energy_needing_carbon_capture_list = [key.replace(
            f' {CarbonCapture.name} (Mt)', '') for key in energy_needing_carbon_capture]
        if len(energy_needing_carbon_capture_list) != 0:
            for energy1 in energy_needing_carbon_capture_list:
                dtot_CO2_emissions[
                    f'{CarbonCapture.name} needed by energy mix (Gt) vs {energy1}#{CarbonCapture.name} (Mt)#cons'] = np.ones(
                    len_years)
        #             self.total_co2_emissions[f'{CarbonCapture.name} needed by energy mix (Mt)'] = energy_needing_carbon_capture.sum(
        #                 axis=1).values
        #         else:
        #             self.total_co2_emissions[
        #                 f'{CarbonCapture.name} needed by energy mix (Mt)'] = 0.0

        ''' CO2 from energy mix       
         CO2 expelled by energy mix technologies during the process 
         i.e. for machinery or tractors 
        '''
        energy_producing_co2 = co2_production[[
            col for col in co2_production if col.endswith(f'{CO2.name} (Mt)')]]
        energy_producing_co2_list = [key.replace(
            f' {CO2.name} (Mt)', '') for key in energy_producing_co2]
        if len(energy_producing_co2_list) != 0:
            for energy1 in energy_producing_co2_list:
                dtot_CO2_emissions[
                    f'{CO2.name} from energy mix (Mt) vs {energy1}#{CO2.name} (Mt)#prod'] = np.ones(len_years)

        #             self.total_co2_emissions[f'{CO2.name} from energy mix (Mt)'] = energy_producing_co2.sum(
        #                 axis=1).values
        #         else:
        #             self.total_co2_emissions[
        #                 f'{CO2.name} from energy mix (Mt)'] = 0.0

        ''' CO2 removed by energy mix       
         CO2 removed by energy mix technologies during the process 
         i.e. biomass processes as managed wood or crop energy
        '''
        energy_removing_co2 = co2_consumption[[
            col for col in co2_consumption if col.endswith(f'{CO2.name} (Mt)')]]
        energy_removing_co2_list = [key.replace(
            f' {CO2.name} (Mt)', '') for key in energy_removing_co2]
        if len(energy_removing_co2_list) != 0:
            for energy1 in energy_removing_co2_list:
                dtot_CO2_emissions[
                    f'{CO2.name} removed by energy mix (Mt) vs {energy1}#{CO2.name} (Mt)#cons'] = np.ones(len_years)
        #             self.total_co2_emissions[f'{CO2.name} removed by energy mix (Mt)'] = energy_removing_co2.sum(
        #                 axis=1).values
        #         else:
        #             self.total_co2_emissions[
        #                 f'{CO2.name} removed energy mix (Mt)'] = 0.0

        ''' Total C02 from Flue gas
            sum of all production of flue gas 
            it could be equal to carbon capture from CC technos if enough investment but not sure
        '''
        #         self.total_co2_emissions[f'Total {CarbonCapture.flue_gas_name} (Mt)'] = self.co2_production[[
        # col for col in self.co2_production if
        # col.endswith(f'{CarbonCapture.flue_gas_name} (Mt)')]].sum(axis=1)
        for col in co2_production:
            if col.endswith(f'{CarbonCapture.flue_gas_name} (Mt)'):
                energy1 = col.replace(
                    f' {CarbonCapture.flue_gas_name} (Mt)', '')
                dtot_CO2_emissions[
                    f'Total {CarbonCapture.flue_gas_name} (Mt) vs {energy1}#{CarbonCapture.flue_gas_name} (Mt)#prod'] = np.ones(
                    len_years)
        ''' Carbon captured that needs to be stored
            sum of the one from CC technos and the one directly captured 
            we delete the one needed by energy mix and potentially later the CO2 for food
        '''

        #         self.total_co2_emissions[f'{CarbonCapture.name} to be stored (Mt)'] = self.total_co2_emissions[f'{CarbonCapture.name} (Mt) from CC technos'] + \
        #             self.total_co2_emissions[f'{CarbonCapture.name} from energy mix (Mt)'] - \
        #             self.total_co2_emissions[f'{CarbonCapture.name} needed by energy mix (Mt)'] -\
        #             self.total_co2_emissions[f'{CO2.name} for food (Mt)'

        new_key = f'{CarbonCapture.name} to be stored (Mt)'
        key_dep_tuple_list = [(f'{CarbonCapture.name} (Mt) from CC technos', 1.0),
                              (f'{CarbonCapture.name} from energy mix (Mt)', 1.0),
                              (f'{CarbonCapture.name} needed by energy mix (Mt)', -1.0)]
        dtot_CO2_emissions = update_new_gradient(
            dtot_CO2_emissions, key_dep_tuple_list, new_key)

        return dtot_CO2_emissions
<<<<<<< HEAD
    def compute_target_production_constraint(self, energy_production: np.ndarray, inputs_dict: dict):
        target_energy_production = inputs_dict[GlossaryEnergy.TargetEnergyProductionValue][GlossaryEnergy.TargetEnergyProductionValue].values
        self.target_production_constraint = energy_production[GlossaryEnergy.EnergyProductionValue].values-target_energy_production * 1000
=======
>>>>>>> 6c9007a1

    def compute_target_production_constraint(self, inputs_dict: dict):
        target_energy_production = inputs_dict[GlossaryEnergy.TargetEnergyProductionValue][GlossaryEnergy.TargetEnergyProductionValue].values
        self.target_production_constraint = self.production[GlossaryEnergy.TotalProductionValue].values * 1000 - target_energy_production

    def compute(self, inputs: dict, exp_min=True):
        self.configure_parameters_update(inputs)

        self.compute_raw_production()
        self.compute_net_consumable_energy()
        self.compute_net_energy_production()
        self.compute_energy_production_uncut()
        self.compute_price_by_energy()
        self.compute_CO2_emissions()
        self.compute_CO2_emissions_ratio()
        self.aggregate_land_use_required()
        self.compute_energy_capital()
        self.compute_total_prod_minus_min_prod_constraint()
        self.compute_constraint_solid_fuel_elec()
        self.compute_constraint_h2()
        self.compute_syngas_prod_objective()
        self.compute_syngas_prod_constraint()

        self.compute_all_streams_demand_ratio()
        self.compute_net_positive_consumable_energy_production()
        self.compute_mean_price(exp_min=inputs['exp_min'])
        self.compute_constraint_h2()

        self.compute_target_production_constraint(inputs)


def update_new_gradient(grad_dict, key_dep_tuple_list, new_key):
    '''
        Update new gradient which are dependent of old ones by simple sum or difference
    '''
    new_grad_dict = grad_dict.copy()
    for key in grad_dict:
        for old_key, factor in key_dep_tuple_list:
            if key.startswith(old_key):
                # the grad of old key is equivalent to the new key because its
                # a sum
                new_grad_key = key.replace(old_key, new_key)
                if new_grad_key in new_grad_dict:
                    new_grad_dict[new_grad_key] = new_grad_dict[new_grad_key] + \
                                                  grad_dict[key] * factor
                else:
                    new_grad_dict[new_grad_key] = grad_dict[key] * factor

    return new_grad_dict<|MERGE_RESOLUTION|>--- conflicted
+++ resolved
@@ -950,12 +950,6 @@
             dtot_CO2_emissions, key_dep_tuple_list, new_key)
 
         return dtot_CO2_emissions
-<<<<<<< HEAD
-    def compute_target_production_constraint(self, energy_production: np.ndarray, inputs_dict: dict):
-        target_energy_production = inputs_dict[GlossaryEnergy.TargetEnergyProductionValue][GlossaryEnergy.TargetEnergyProductionValue].values
-        self.target_production_constraint = energy_production[GlossaryEnergy.EnergyProductionValue].values-target_energy_production * 1000
-=======
->>>>>>> 6c9007a1
 
     def compute_target_production_constraint(self, inputs_dict: dict):
         target_energy_production = inputs_dict[GlossaryEnergy.TargetEnergyProductionValue][GlossaryEnergy.TargetEnergyProductionValue].values
