'''
Copyright 2022 Airbus SAS
Modifications on 2023/04/19-2023/11/16 Copyright 2023 Capgemini

Licensed under the Apache License, Version 2.0 (the "License");
you may not use this file except in compliance with the License.
You may obtain a copy of the License at

    http://www.apache.org/licenses/LICENSE-2.0

Unless required by applicable law or agreed to in writing, software
distributed under the License is distributed on an "AS IS" BASIS,
WITHOUT WARRANTIES OR CONDITIONS OF ANY KIND, either express or implied.
See the License for the specific language governing permissions and
limitations under the License.
'''
import logging
from copy import deepcopy

import numpy as np
import pandas as pd
from plotly import graph_objects as go

from climateeconomics.core.core_witness.climateeco_discipline import ClimateEcoDiscipline
from climateeconomics.sos_wrapping.sos_wrapping_agriculture.agriculture.agriculture_mix_disc import \
    AgricultureMixDiscipline
from energy_models.core.energy_mix.energy_mix import EnergyMix
from energy_models.core.stream_type.carbon_models.carbon_capture import CarbonCapture
from energy_models.core.stream_type.carbon_models.carbon_dioxyde import CO2
from energy_models.core.stream_type.carbon_models.carbon_storage import CarbonStorage
from energy_models.core.stream_type.energy_models.biomass_dry import BiomassDry
from energy_models.core.stream_type.energy_models.electricity import Electricity
from energy_models.core.stream_type.energy_models.gaseous_hydrogen import GaseousHydrogen
from energy_models.core.stream_type.energy_models.heat import hightemperatureheat
from energy_models.core.stream_type.energy_models.heat import lowtemperatureheat
from energy_models.core.stream_type.energy_models.heat import mediumtemperatureheat
from energy_models.core.stream_type.energy_models.liquid_fuel import LiquidFuel
from energy_models.core.stream_type.energy_models.liquid_hydrogen import LiquidHydrogen
from energy_models.core.stream_type.energy_models.solid_fuel import SolidFuel
from energy_models.core.stream_type.energy_models.syngas import Syngas
from energy_models.core.stream_type.resources_models.resource_glossary import ResourceGlossary
from energy_models.glossaryenergy import GlossaryEnergy
from energy_models.models.liquid_fuel.refinery.refinery_disc import RefineryDiscipline
from energy_models.models.methane.fossil_gas.fossil_gas_disc import FossilGasDiscipline
from sostrades_core.execution_engine.sos_wrapp import SoSWrapp
from sostrades_core.tools.base_functions.exp_min import compute_dfunc_with_exp_min, \
    compute_func_with_exp_min
from sostrades_core.tools.cst_manager.func_manager_common import get_dsmooth_dvariable
from sostrades_core.tools.post_processing.charts.chart_filter import ChartFilter
from sostrades_core.tools.post_processing.charts.two_axes_instanciated_chart import InstanciatedSeries, \
    TwoAxesInstanciatedChart
from sostrades_core.tools.post_processing.pie_charts.instanciated_pie_chart import InstanciatedPieChart
from sostrades_core.tools.post_processing.plotly_native_charts.instantiated_plotly_native_chart import \
    InstantiatedPlotlyNativeChart
from sostrades_core.tools.post_processing.tables.instanciated_table import InstanciatedTable


class Energy_Mix_Discipline(SoSWrapp):
    # ontology information
    _ontology_data = {
        'label': 'Energy Mix Model',
        'type': 'Research',
        'source': 'SoSTrades Project',
        'validated': '',
        'validated_by': 'SoSTrades Project',
        'last_modification_date': '',
        'category': '',
        'definition': '',
        'icon': 'fas fa-battery-full fa-fw',
        'version': '',
    }
    # All values used to calibrate heat loss percentage
    heat_tfc_2019 = 3561.87
    # + heat losses for transmission,distrib and transport
    heat_use_energy_2019 = 14181. + 232.59
    total_raw_prod_2019 = 183316.
    # total_losses_2019 = 2654.
    heat_losses_percentage_default = (heat_use_energy_2019 -
                                      heat_tfc_2019) / total_raw_prod_2019 * 100

    loss_percentage_default_dict = {
        energy: 0.0 for energy in EnergyMix.energy_list}
    loss_percentage_default_dict[GlossaryEnergy.methane] = 289.21 / \
                                              FossilGasDiscipline.initial_production * 100.0
    loss_percentage_default_dict[GlossaryEnergy.electricity] = 2012.15 / 24600.0 * 100.0
    loss_percentage_default_dict[f'{GlossaryEnergy.fuel}.{GlossaryEnergy.liquid_fuel}'] = 90.15 / \
                                                       RefineryDiscipline.initial_production * 100.0

    DESC_IN = {GlossaryEnergy.energy_list: {'type': 'list', 'subtype_descriptor': {'list': 'string'},
                                            'possible_values': EnergyMix.energy_list,
                                            'visibility': SoSWrapp.SHARED_VISIBILITY, 'namespace': 'ns_energy_study',
                                            'editable': False, 'structuring': True},
               GlossaryEnergy.ccs_list: {'type': 'list', 'subtype_descriptor': {'list': 'string'},
                                         'possible_values': EnergyMix.ccs_list,
                                         'visibility': SoSWrapp.SHARED_VISIBILITY, 'namespace': 'ns_energy_study',
                                         'editable': False, 'structuring': True},
               GlossaryEnergy.YearStart: ClimateEcoDiscipline.YEAR_START_DESC_IN,
               GlossaryEnergy.YearEnd: GlossaryEnergy.YearEndVar,
               GlossaryEnergy.TargetEnergyProductionValue: GlossaryEnergy.TargetEnergyProductionDf,
               'alpha': {'type': 'float', 'range': [0., 1.], 'default': 0.5, 'unit': '-',
                         'visibility': SoSWrapp.SHARED_VISIBILITY, 'namespace': 'ns_energy_study'},
               'primary_energy_percentage': {'type': 'float', 'range': [0., 1.], 'unit': '-', 'default': 0.8,
                                             'visibility': SoSWrapp.SHARED_VISIBILITY,
                                             'namespace': GlossaryEnergy.NS_REFERENCE},
               'normalization_value_demand_constraints': {'type': 'float', 'default': 1000.0, 'unit': 'Twh',
                                                          'visibility': SoSWrapp.SHARED_VISIBILITY,
                                                          'namespace': GlossaryEnergy.NS_REFERENCE},
               GlossaryEnergy.CO2Taxes['var_name']: GlossaryEnergy.CO2Taxes,
               'minimum_energy_production': {'type': 'float', 'default': 1e4,
                                             'visibility': SoSWrapp.SHARED_VISIBILITY, 'namespace': 'ns_public',
                                             'unit': 'TWh'},
               'total_prod_minus_min_prod_constraint_ref': {'type': 'float', 'default': 1e4, 'unit': 'Twh',
                                                            'visibility': SoSWrapp.SHARED_VISIBILITY,
                                                            'namespace': GlossaryEnergy.NS_REFERENCE},
               'exp_min': {'type': 'bool', 'default': True, 'user_level': 2},
               'production_threshold': {'type': 'float', 'default': 1e-3, 'unit': 'Twh'},
               'scaling_factor_energy_production': {'type': 'float', 'default': 1e3, 'unit': '-', 'user_level': 2,
                                                    'visibility': SoSWrapp.SHARED_VISIBILITY,
                                                    'namespace': 'ns_public'},
               'scaling_factor_energy_consumption': {'type': 'float', 'default': 1e3, 'unit': '-', 'user_level': 2,
                                                     'visibility': SoSWrapp.SHARED_VISIBILITY,
                                                     'namespace': 'ns_public'},
               'solid_fuel_elec_percentage': {'type': 'float', 'default': 0.75, 'unit': '-', 'user_level': 2,
                                              'visibility': SoSWrapp.SHARED_VISIBILITY,
                                              'namespace': GlossaryEnergy.NS_REFERENCE},
               'solid_fuel_elec_constraint_ref': {'type': 'float', 'default': 10000., 'unit': 'Twh', 'user_level': 2,
                                                  'visibility': SoSWrapp.SHARED_VISIBILITY,
                                                  'namespace': GlossaryEnergy.NS_REFERENCE},
               'liquid_hydrogen_percentage': {'type': 'array', 'user_level': 2, 'unit': '%',
                                              'visibility': SoSWrapp.SHARED_VISIBILITY,
                                              'namespace': GlossaryEnergy.NS_REFERENCE},
               'liquid_hydrogen_constraint_ref': {'type': 'float', 'default': 1000., 'unit': 'Twh', 'user_level': 2,
                                                  'visibility': SoSWrapp.SHARED_VISIBILITY,
                                                  'namespace': GlossaryEnergy.NS_REFERENCE},
               'syngas_prod_ref': {'type': 'float', 'default': 10000., 'unit': 'TWh', 'user_level': 2,
                                   'visibility': SoSWrapp.SHARED_VISIBILITY, 'namespace': GlossaryEnergy.NS_REFERENCE},
               'syngas_prod_constraint_limit': {'type': 'float', 'default': 10000., 'unit': 'TWh', 'user_level': 2,
                                                'visibility': SoSWrapp.SHARED_VISIBILITY,
                                                'namespace': GlossaryEnergy.NS_REFERENCE},

               'ratio_ref': {'type': 'float', 'default': 500., 'unit': '-', 'user_level': 2,
                             'visibility': SoSWrapp.SHARED_VISIBILITY, 'namespace': GlossaryEnergy.NS_REFERENCE},
               'heat_losses_percentage': {'type': 'float', 'default': heat_losses_percentage_default, 'unit': '%',
                                          'range': [0., 100.]}, }

    DESC_OUT = {
        GlossaryEnergy.EnergyPricesValue: {'type': 'dataframe', 'unit': '$/MWh'},
        GlossaryEnergy.TargetProductionConstraintValue: GlossaryEnergy.TargetProductionConstraint,
        GlossaryEnergy.EnergyCO2EmissionsValue: {'type': 'dataframe', 'unit': 'kg/kWh'},
        'energy_CO2_emissions_after_use': {'type': 'dataframe', 'unit': 'kg/kWh'},
        'co2_emissions_by_energy': {'type': 'dataframe', 'unit': 'Mt'},
        GlossaryEnergy.EnergyProductionValue: {'type': 'dataframe', 'unit': 'PWh'},
        GlossaryEnergy.EnergyProductionDetailedValue: {'type': 'dataframe', 'unit': 'TWh'},
        'energy_production_brut': {'type': 'dataframe', 'unit': 'TWh'},
        'energy_production_brut_detailed': {'type': 'dataframe', 'unit': 'TWh'},
        'energy_mix': {'type': 'dataframe', 'unit': '%'},
        'energy_prices_after_tax': {'type': 'dataframe', 'unit': '$/MWh'},
        'energy_production_objective': {'type': 'array', 'unit': '-', 'visibility': SoSWrapp.SHARED_VISIBILITY,
                                        'namespace': GlossaryEnergy.NS_FUNCTIONS},
        'primary_energies_production': {'type': 'dataframe', 'unit': 'TWh',
                                        'visibility': SoSWrapp.SHARED_VISIBILITY,
                                        'namespace': GlossaryEnergy.NS_FUNCTIONS},
        'land_demand_df': {'type': 'dataframe', 'unit': 'Gha'},
        GlossaryEnergy.EnergyMeanPriceValue: GlossaryEnergy.EnergyMeanPrice,
        'production_energy_net_positive': {'type': 'dataframe', 'unit': 'TWh'},
        EnergyMix.TOTAL_PROD_MINUS_MIN_PROD_CONSTRAINT_DF: {
            'type': 'dataframe', 'unit': 'TWh',
            'visibility': SoSWrapp.SHARED_VISIBILITY, 'namespace': GlossaryEnergy.NS_FUNCTIONS},
        EnergyMix.CONSTRAINT_PROD_H2_LIQUID: {
            'type': 'dataframe', 'unit': 'TWh',
            'visibility': SoSWrapp.SHARED_VISIBILITY, 'namespace': GlossaryEnergy.NS_FUNCTIONS
        },
        EnergyMix.CONSTRAINT_PROD_SOLID_FUEL_ELEC: {
            'type': 'dataframe', 'unit': 'TWh',
            'visibility': SoSWrapp.SHARED_VISIBILITY, 'namespace': GlossaryEnergy.NS_FUNCTIONS
        },

        EnergyMix.SYNGAS_PROD_OBJECTIVE: {'type': 'array', 'unit': 'TWh',
                                          'visibility': SoSWrapp.SHARED_VISIBILITY,
                                          'namespace': GlossaryEnergy.NS_FUNCTIONS},
        EnergyMix.SYNGAS_PROD_CONSTRAINT: {'type': 'array', 'unit': 'TWh',
                                           'visibility': SoSWrapp.SHARED_VISIBILITY,
                                           'namespace': GlossaryEnergy.NS_FUNCTIONS},
        GlossaryEnergy.AllStreamsDemandRatioValue: {'type': 'dataframe', 'unit': '-',
                                                    'visibility': SoSWrapp.SHARED_VISIBILITY,
                                                    'namespace': 'ns_energy',
                                                    'dataframe_descriptor': {GlossaryEnergy.Years: (
                                                    'int', [1900, 2100], False),
                                                                             GlossaryEnergy.CO2Tax: (
                                                                             'float', None, True)}
                                                    },
        'ratio_objective': {'type': 'array', 'unit': '-', 'visibility': SoSWrapp.SHARED_VISIBILITY,
                            'namespace': GlossaryEnergy.NS_FUNCTIONS},
        'resources_demand': {'type': 'dataframe', 'visibility': SoSWrapp.SHARED_VISIBILITY,
                             'namespace': 'ns_resource', 'unit': 'Mt'},
        'resources_demand_woratio': {'type': 'dataframe', 'visibility': SoSWrapp.SHARED_VISIBILITY,
                                     'namespace': 'ns_resource', 'unit': 'Mt'},
        'co2_emissions_needed_by_energy_mix': {'type': 'dataframe', 'unit': 'Gt',
                                               'visibility': SoSWrapp.SHARED_VISIBILITY, 'namespace': 'ns_energy'},
        'carbon_capture_from_energy_mix': {'type': 'dataframe', 'unit': 'Gt',
                                           'visibility': SoSWrapp.SHARED_VISIBILITY, 'namespace': 'ns_energy'},
        GlossaryEnergy.EnergyCapitalDfValue: GlossaryEnergy.EnergyCapitalDf
    }

    energy_name = EnergyMix.name
    energy_class_dict = EnergyMix.energy_class_dict
    stream_class_dict = EnergyMix.stream_class_dict
    SYNGAS_NAME = Syngas.name
    BIOMASS_DRY_NAME = BiomassDry.name
    LIQUID_FUEL_NAME = LiquidFuel.name
    HYDROGEN_NAME = GaseousHydrogen.name
    LIQUID_HYDROGEN_NAME = LiquidHydrogen.name
    SOLIDFUEL_NAME = SolidFuel.name
    ELECTRICITY_NAME = Electricity.name
    GASEOUS_HYDROGEN_NAME = GaseousHydrogen.name
    LowTemperatureHeat_name = lowtemperatureheat.name
    MediumTemperatureHeat_name = mediumtemperatureheat.name
    HighTemperatureHeat_name = hightemperatureheat.name

    energy_constraint_list = EnergyMix.energy_constraint_list
    movable_fuel_list = EnergyMix.movable_fuel_list

    def __init__(self, sos_name, logger: logging.Logger):
        super().__init__(sos_name, logger)
        self.energy_model = None
        self.grad_energy_mix_vs_prod_dict = None

    def init_execution(self):
        inputs_dict = self.get_sosdisc_inputs()
        self.energy_model = EnergyMix(self.energy_name)
        self.energy_model.configure_parameters(inputs_dict)

    def setup_sos_disciplines(self):

        dynamic_inputs = {}
        dynamic_outputs = {}
        inputs_dict = self.get_sosdisc_inputs()
        if GlossaryEnergy.YearStart in self.get_data_in():
            year_start, year_end = self.get_sosdisc_inputs(
                [GlossaryEnergy.YearStart, GlossaryEnergy.YearEnd])
            years = np.arange(year_start, year_end + 1)
            default_target_energy_production = pd.DataFrame({GlossaryEnergy.Years: years,
                                                             GlossaryEnergy.TargetEnergyProductionValue: np.zeros_like(
                                                                 years)})
            self.set_dynamic_default_values(
                {GlossaryEnergy.TargetEnergyProductionValue: default_target_energy_production})
        if GlossaryEnergy.energy_list in self.get_data_in():
            energy_list = inputs_dict[GlossaryEnergy.energy_list]
            self.update_default_energy_list()
            if energy_list is not None:
                for energy in energy_list:
                    # Biomass energy is computed by the agriculture model
                    ns_energy = self.get_ns_energy(energy)

                    dynamic_inputs[f'{ns_energy}.{GlossaryEnergy.EnergyConsumptionValue}'] = {
                        'type': 'dataframe', 'unit': 'PWh',
                        "dynamic_dataframe_columns": True}
                    dynamic_inputs[f'{ns_energy}.{GlossaryEnergy.EnergyConsumptionWithoutRatioValue}'] = {
                        'type': 'dataframe', 'unit': 'PWh', "dynamic_dataframe_columns": True}
                    dynamic_inputs[f'{ns_energy}.{GlossaryEnergy.EnergyProductionValue}'] = {
                        'type': 'dataframe', 'unit': 'PWh', "dynamic_dataframe_columns": True}
                    dynamic_inputs[f'{ns_energy}.{GlossaryEnergy.EnergyPricesValue}'] = {
                        'type': 'dataframe', 'unit': '$/MWh', "dynamic_dataframe_columns": True}
                    dynamic_inputs[f'{ns_energy}.{GlossaryEnergy.LandUseRequiredValue}'] = {
                        'type': 'dataframe', 'unit': 'Gha', "dynamic_dataframe_columns": True}

                    dynamic_inputs[f'{ns_energy}.{GlossaryEnergy.EnergyTypeCapitalDfValue}'] = \
                        GlossaryEnergy.get_dynamic_variable(GlossaryEnergy.EnergyTypeCapitalDf)
                    # If the name is different than the energy then the namespace is also different
                    # Valid for biomass which is in agriculture node
                    if ns_energy != energy:
                        for new_var in [f'{ns_energy}.{GlossaryEnergy.EnergyConsumptionValue}',
                                        f'{ns_energy}.{GlossaryEnergy.EnergyConsumptionWithoutRatioValue}',
                                        f'{ns_energy}.{GlossaryEnergy.EnergyProductionValue}',
                                        f'{ns_energy}.{GlossaryEnergy.EnergyPricesValue}',
                                        f'{ns_energy}.{GlossaryEnergy.LandUseRequiredValue}']:
                            dynamic_inputs[new_var].update({'namespace': GlossaryEnergy.NS_WITNESS,
                                                            'visibility': SoSWrapp.SHARED_VISIBILITY})

                    if energy in self.energy_class_dict:
                        # Biomass energy is computed by the agriculture model
                        dynamic_inputs[f'{ns_energy}.{GlossaryEnergy.CO2EmissionsValue}'] = {
                            'type': 'dataframe', 'unit': 'kg/kWh', "dynamic_dataframe_columns": True}
                        dynamic_inputs[f'{ns_energy}.CO2_per_use'] = {
                            'type': 'dataframe', 'unit': 'kg/kWh',
                            'dataframe_descriptor': {GlossaryEnergy.Years: ('float', None, True),
                                                     GlossaryEnergy.CO2Tax: ('float', None, True),
                                                     'CO2_per_use': ('float', None, True),
                                                     },
                        }
                        dynamic_inputs[f'{ns_energy}.losses_percentage'] = {
                            'type': 'float', 'unit': '%', 'default': self.loss_percentage_default_dict[energy],
                            'range': [0., 100.],
                            'dataframe_descriptor': {GlossaryEnergy.Years: ('float', None, True),
                                                     'years7': ('float', None, True), },
                        }
                        # If the name is different than the energy then the namespace is also different
                        # Valid for biomass which is in agriculture node
                        if ns_energy != energy:
                            for new_var in [f'{ns_energy}.{GlossaryEnergy.CO2EmissionsValue}',
                                            f'{ns_energy}.CO2_per_use',
                                            f'{ns_energy}.losses_percentage']:
                                dynamic_inputs[new_var].update({'namespace': GlossaryEnergy.NS_WITNESS,
                                                                'visibility': SoSWrapp.SHARED_VISIBILITY})

                if GlossaryEnergy.syngas in energy_list:
                    dynamic_inputs[f'syngas_ratio'] = {
                        'type': 'array', 'visibility': SoSWrapp.SHARED_VISIBILITY, 'namespace': 'ns_syngas',
                        'unit': '%'}

            if GlossaryEnergy.ccs_list in self.get_data_in():
                ccs_list = inputs_dict[GlossaryEnergy.ccs_list]
                if ccs_list is not None:
                    for ccs_name in ccs_list:
                        etcp = GlossaryEnergy.get_dynamic_variable(GlossaryEnergy.EnergyTypeCapitalDf)
                        etcp.update({"namespace": "ns_ccs",
                                     "visibility": "Shared"})
                        dynamic_inputs[f'{ccs_name}.{GlossaryEnergy.EnergyTypeCapitalDfValue}'] = etcp

                        dynamic_inputs[f'{ccs_name}.{GlossaryEnergy.EnergyConsumptionValue}'] = {
                            'type': 'dataframe', 'unit': 'PWh', 'visibility': SoSWrapp.SHARED_VISIBILITY,
                            'namespace': GlossaryEnergy.NS_CCS,
                            'dataframe_descriptor': {GlossaryEnergy.Years: ('float', None, True),
<<<<<<< HEAD
                                                     'renewable (TWh)': ('float', None, True),
                                                     'fossil (TWh)': ('float', None, True),
                                                     'carbon_capture (Mt)': ('float', None, True),
                                                     'carbon_utilization (Mt)': ('float', None, True),}}
=======
                                                     f'{GlossaryEnergy.renewable} (TWh)': ('float', None, True),
                                                     f'{GlossaryEnergy.fossil} (TWh)': ('float', None, True),
                                                     f'{GlossaryEnergy.carbon_capture} (Mt)': ('float', None, True), }}
>>>>>>> 7ec0e0a9
                        dynamic_inputs[f'{ccs_name}.{GlossaryEnergy.EnergyConsumptionWithoutRatioValue}'] = {
                            'type': 'dataframe', 'unit': 'PWh', 'visibility': SoSWrapp.SHARED_VISIBILITY,
                            'namespace': GlossaryEnergy.NS_CCS,
                            'dataframe_descriptor': {GlossaryEnergy.Years: ('float', None, True),
<<<<<<< HEAD
                                                     'renewable (TWh)': ('float', None, True),
                                                     'fossil (TWh)': ('float', None, True),
                                                     'carbon_capture (Mt)': ('float', None, True),
                                                     'carbon_utilization (Mt)': ('float', None, True),}}
=======
                                                     f'{GlossaryEnergy.renewable} (TWh)': ('float', None, True),
                                                     f'{GlossaryEnergy.fossil} (TWh)': ('float', None, True),
                                                     f'{GlossaryEnergy.carbon_capture} (Mt)': ('float', None, True), }}
>>>>>>> 7ec0e0a9
                        dynamic_inputs[f'{ccs_name}.{GlossaryEnergy.EnergyProductionValue}'] = {
                            'type': 'dataframe', 'unit': 'PWh', 'visibility': SoSWrapp.SHARED_VISIBILITY,
                            'namespace': GlossaryEnergy.NS_CCS,
                            'dataframe_descriptor': {GlossaryEnergy.Years: ('float', None, True),
                                                     GlossaryEnergy.carbon_capture: ('float', None, True),
                                                     'CO2 from Flue Gas (Mt)': ('float', None, True),
                                                     GlossaryEnergy.carbon_storage: ('float', None, True), }}

                        dynamic_inputs[f'{ccs_name}.{GlossaryEnergy.EnergyPricesValue}'] = {
                            'type': 'dataframe', 'unit': '$/MWh', 'visibility': SoSWrapp.SHARED_VISIBILITY,
                            'namespace': GlossaryEnergy.NS_CCS,
                            'dataframe_descriptor': {GlossaryEnergy.Years: ('float', None, True),
                                                     GlossaryEnergy.carbon_capture: ('float', None, True),
                                                     'carbon_capture_wotaxes': ('float', None, True),
                                                     GlossaryEnergy.carbon_storage: ('float', None, True),
                                                     'carbon_storage_wotaxes': ('float', None, True), }}
                        dynamic_inputs[f'{ccs_name}.{GlossaryEnergy.LandUseRequiredValue}'] = {
                            'type': 'dataframe', 'unit': 'Gha', 'visibility': SoSWrapp.SHARED_VISIBILITY,
                            'namespace': GlossaryEnergy.NS_CCS,
                            'dataframe_descriptor': {GlossaryEnergy.Years: ('float', None, True),
                                                     'direct_air_capture': ('float', None, True),
                                                     f'{GlossaryEnergy.flue_gas_capture}.FlueGasTechno (Gha)': ('float', None, True),
                                                     'CarbonStorageTechno (Gha)': ('float', None, True),
                                                     f'{GlossaryEnergy.direct_air_capture}.DirectAirCaptureTechno (Gha)': (
                                                         'float', None, True), }}

        self.update_default_with_years(inputs_dict)

        self.add_inputs(dynamic_inputs)
        self.add_outputs(dynamic_outputs)

    def update_default_with_years(self, inputs_dict):
        '''
        Update default variables knowing the year start and the year end 
        '''
        if GlossaryEnergy.YearStart in inputs_dict:
            years = np.arange(inputs_dict[GlossaryEnergy.YearStart], inputs_dict[GlossaryEnergy.YearEnd] + 1)
            lh_perc_default = np.concatenate(
                (np.ones(5) * 1e-4, np.ones(len(years) - 5) / 4), axis=None)
            self.set_dynamic_default_values(
                {'liquid_hydrogen_percentage': lh_perc_default})

    def update_default_energy_list(self):
        '''
        Update the default value of technologies list with techno discipline below the energy node and in possible values
        '''

        found_energies = self.found_energy_under_energymix()
        self.set_dynamic_default_values({GlossaryEnergy.energy_list: found_energies})

    def found_energy_under_energymix(self):
        '''
        Set the default value of the energy list and the ccs_list with discipline under the energy_mix which are in possible values
        '''
        my_name = self.get_disc_full_name()
        possible_energy = EnergyMix.energy_list
        found_energy_list = self.dm.get_discipline_names_with_starting_name(
            my_name)
        short_energy_list = [name.split(
            f'{my_name}.')[-1] for name in found_energy_list if f'{my_name}.' in name]

        possible_short_energy_list = [
            techno for techno in short_energy_list if techno in possible_energy]

        return possible_short_energy_list

    def run(self):
        # -- get inputs
        inputs_dict_orig = self.get_sosdisc_inputs()
        # -- configure class with inputs
        # -- biomass dry values are coming from agriculture mix discipline, but needs to be used in model with biomass dry name
        inputs_dict = {}
        inputs_dict.update(inputs_dict_orig)
        self.update_biomass_dry_name(inputs_dict_orig, inputs_dict)

        self.energy_model.compute(inputs_dict)

        # -- Compute objectives with alpha trades
        alpha = inputs_dict['alpha']
        delta_years = inputs_dict[GlossaryEnergy.YearEnd] - inputs_dict[GlossaryEnergy.YearStart] + 1

        energy_production_objective = np.asarray(
            [(1. - alpha) * self.energy_model.production[GlossaryEnergy.TotalProductionValue][0] * delta_years
             / self.energy_model.production[GlossaryEnergy.TotalProductionValue].sum(), ])

        
        if EnergyMix.PRODUCTION in self.energy_model.energy_prices:
            self.energy_model.energy_prices.drop(
                columns=[EnergyMix.PRODUCTION], inplace=True)
        # energy_production stored in PetaWh for coupling variables scaling
        scaled_energy_production = pd.DataFrame(
            {GlossaryEnergy.Years: self.energy_model.production[GlossaryEnergy.Years].values,
             GlossaryEnergy.TotalProductionValue: self.energy_model.production[
                                                      GlossaryEnergy.TotalProductionValue].values /
                                                  inputs_dict[
                                                      'scaling_factor_energy_production']})

        outputs_dict = {GlossaryEnergy.EnergyPricesValue: self.energy_model.energy_prices,
                        'co2_emissions_by_energy': self.energy_model.emissions_by_energy,
                        GlossaryEnergy.EnergyCO2EmissionsValue: self.energy_model.total_carbon_emissions,
                        'energy_CO2_emissions_after_use': self.energy_model.carbon_emissions_after_use,
                        GlossaryEnergy.EnergyProductionValue: scaled_energy_production,
                        GlossaryEnergy.EnergyProductionDetailedValue: self.energy_model.production,
                        'energy_production_brut': self.energy_model.production_raw[
                            [GlossaryEnergy.Years, GlossaryEnergy.TotalProductionValue]],
                        'energy_production_brut_detailed': self.energy_model.production_raw,
                        'energy_mix': self.energy_model.mix_weights,
                        'energy_prices_after_tax': self.energy_model.price_by_energy,
                        'energy_production_objective': energy_production_objective,
                        'land_demand_df': self.energy_model.land_use_required,
                        GlossaryEnergy.EnergyMeanPriceValue: self.energy_model.energy_mean_price,
                        'production_energy_net_positive': self.energy_model.net_positive_consumable_energy_production,
                        self.energy_model.TOTAL_PROD_MINUS_MIN_PROD_CONSTRAINT_DF: self.energy_model.total_prod_minus_min_prod_constraint_df,
                        EnergyMix.CONSTRAINT_PROD_H2_LIQUID: self.energy_model.constraint_liquid_hydrogen,
                        EnergyMix.CONSTRAINT_PROD_SOLID_FUEL_ELEC: self.energy_model.constraint_solid_fuel_elec,
                        EnergyMix.SYNGAS_PROD_OBJECTIVE: self.energy_model.syngas_prod_objective,
                        EnergyMix.SYNGAS_PROD_CONSTRAINT: self.energy_model.syngas_prod_constraint,
                        GlossaryEnergy.AllStreamsDemandRatioValue: self.energy_model.all_streams_demand_ratio,
                        'ratio_objective': self.energy_model.ratio_objective,
                        'resources_demand': self.energy_model.resources_demand,
                        'resources_demand_woratio': self.energy_model.resources_demand_woratio,
                        'co2_emissions_needed_by_energy_mix': self.energy_model.co2_emissions_needed_by_energy_mix,
                        'carbon_capture_from_energy_mix': self.energy_model.carbon_capture_from_energy_mix,
                        GlossaryEnergy.EnergyCapitalDfValue: self.energy_model.energy_capital,
                        GlossaryEnergy.TargetProductionConstraintValue: self.energy_model.target_production_constraint,
                        }

        primary_energy_percentage = inputs_dict['primary_energy_percentage']

        if f'production {self.LIQUID_FUEL_NAME} (TWh)' in self.energy_model.production and \
                f'production {self.HYDROGEN_NAME} (TWh)' in self.energy_model.production and\
                f'production {GlossaryEnergy.hydrogen}.{GlossaryEnergy.liquid_hydrogen} (TWh)' in self.energy_model.production:
            production_liquid_fuel = self.energy_model.production[f'production {self.LIQUID_FUEL_NAME} (TWh)']
            production_hydrogen = self.energy_model.production[f'production {self.HYDROGEN_NAME} (TWh)']
            production_liquid_hydrogen = self.energy_model.production[f'production {GlossaryEnergy.hydrogen}.{GlossaryEnergy.liquid_hydrogen} (TWh)']
            sum_energies_production = production_liquid_fuel + production_hydrogen + production_liquid_hydrogen

            energies_production_constraint = sum_energies_production - \
                                             primary_energy_percentage * \
                                             self.energy_model.production[GlossaryEnergy.TotalProductionValue]

            outputs_dict['primary_energies_production'] = energies_production_constraint.to_frame('primary_energies')
        else:
            outputs_dict['primary_energies_production'] = pd.DataFrame()

        

        self.store_sos_outputs_values(outputs_dict)

    def update_biomass_dry_name(self, inputs_dict_orig, inputs_dict):
        '''
        Update the agriculture name in the inputs dict with the correct energy name

        '''
        energy_list = inputs_dict_orig[GlossaryEnergy.energy_list]
        agri_name = AgricultureMixDiscipline.name
        if GlossaryEnergy.biomass_dry in energy_list:
            inputs_dict[f'{BiomassDry.name}.{GlossaryEnergy.EnergyConsumptionValue}'] = inputs_dict_orig.pop(
                f'{agri_name}.{GlossaryEnergy.EnergyConsumptionValue}')
            inputs_dict[
                f'{BiomassDry.name}.{GlossaryEnergy.EnergyConsumptionWithoutRatioValue}'] = inputs_dict_orig.pop(
                f'{agri_name}.{GlossaryEnergy.EnergyConsumptionWithoutRatioValue}')
            inputs_dict[f'{BiomassDry.name}.{GlossaryEnergy.EnergyProductionValue}'] = inputs_dict_orig.pop(
                f'{agri_name}.{GlossaryEnergy.EnergyProductionValue}')
            inputs_dict[f'{BiomassDry.name}.{GlossaryEnergy.EnergyPricesValue}'] = inputs_dict_orig.pop(
                f'{agri_name}.{GlossaryEnergy.EnergyPricesValue}')
            inputs_dict[f'{BiomassDry.name}.{GlossaryEnergy.LandUseRequiredValue}'] = inputs_dict_orig.pop(
                f'{agri_name}.{GlossaryEnergy.LandUseRequiredValue}')
            inputs_dict[f'{BiomassDry.name}.{GlossaryEnergy.CO2EmissionsValue}'] = inputs_dict_orig.pop(
                f'{agri_name}.{GlossaryEnergy.CO2EmissionsValue}')
            inputs_dict[f'{BiomassDry.name}.CO2_per_use'] = inputs_dict_orig.pop(
                f'{agri_name}.CO2_per_use')
            inputs_dict[f'{BiomassDry.name}.losses_percentage'] = inputs_dict_orig.pop(
                f'{agri_name}.losses_percentage')

    def compute_sos_jacobian(self):

        inputs_dict_orig = self.get_sosdisc_inputs()
        # -- biomass dry values are coming from agriculture mix discipline, but needs to be used in model with biomass dry name
        inputs_dict = {}
        inputs_dict.update(inputs_dict_orig)
        energy_list = inputs_dict[GlossaryEnergy.energy_list] + inputs_dict[GlossaryEnergy.ccs_list]
        self.update_biomass_dry_name(inputs_dict_orig, inputs_dict)
        outputs_dict = self.get_sosdisc_outputs()
        stream_class_dict = EnergyMix.stream_class_dict
        years = np.arange(inputs_dict[GlossaryEnergy.YearStart],
                          inputs_dict[GlossaryEnergy.YearEnd] + 1)
        identity = np.eye(len(years))

        heat_losses_percentage = inputs_dict['heat_losses_percentage'] / 100.0
        primary_energy_percentage = inputs_dict['primary_energy_percentage']
        production_detailed_df = outputs_dict[GlossaryEnergy.EnergyProductionDetailedValue]
        minimum_energy_production = inputs_dict['minimum_energy_production']
        production_threshold = inputs_dict['production_threshold']
        total_prod_minus_min_prod_constraint_ref = inputs_dict[
            'total_prod_minus_min_prod_constraint_ref']
        production_energy_net_pos = outputs_dict['production_energy_net_positive']
        energies = [j for j in energy_list if j not in [
            GlossaryEnergy.carbon_storage, GlossaryEnergy.carbon_capture]]
        mix_weight = outputs_dict['energy_mix']
        scaling_factor_energy_production = inputs_dict['scaling_factor_energy_production']
        scaling_factor_energy_consumption = inputs_dict['scaling_factor_energy_consumption']
        energy_price_after_tax = outputs_dict['energy_prices_after_tax']
        solid_fuel_elec_percentage = inputs_dict['solid_fuel_elec_percentage']
        solid_fuel_elec_constraint_ref = inputs_dict['solid_fuel_elec_constraint_ref']
        liquid_hydrogen_percentage = inputs_dict['liquid_hydrogen_percentage']
        liquid_hydrogen_constraint_ref = inputs_dict['liquid_hydrogen_constraint_ref']
        syngas_prod_ref = inputs_dict['syngas_prod_ref']
        sub_production_dict, sub_consumption_dict = {}, {}
        sub_consumption_woratio_dict = self.energy_model.sub_consumption_woratio_dict
        for energy in energy_list:
            sub_production_dict[energy] = inputs_dict[f'{energy}.{GlossaryEnergy.EnergyProductionValue}'] * \
                                          scaling_factor_energy_production
            sub_consumption_dict[energy] = inputs_dict[f'{energy}.{GlossaryEnergy.EnergyConsumptionValue}'] * \
                                           scaling_factor_energy_consumption

        # -------------------------------------------#
        # ---- Production / Consumption gradients----#
        # -------------------------------------------#
        for energy in inputs_dict[GlossaryEnergy.energy_list] + inputs_dict[GlossaryEnergy.ccs_list]:
            ns_energy = self.get_ns_energy(energy)
            self.set_partial_derivative_for_other_types(
                (GlossaryEnergy.EnergyCapitalDfValue, GlossaryEnergy.Capital),
                (f'{ns_energy}.{GlossaryEnergy.EnergyTypeCapitalDfValue}', GlossaryEnergy.Capital),
                identity / 1e3
            )

        for energy in energy_list:
            ns_energy = self.get_ns_energy(energy)

            if energy in energies:
                loss_percentage = inputs_dict[f'{ns_energy}.losses_percentage'] / 100.0
                # To model raw to net percentage for witness coarse energies
                if energy in self.energy_model.raw_tonet_dict:
                    loss_percentage += (1.0 -
                                        self.energy_model.raw_tonet_dict[energy])
                loss_percent = heat_losses_percentage + loss_percentage

                # ---- Production gradients----#
                dtotal_prod_denergy_prod = self.compute_dtotal_production_denergy_production(
                    production_detailed_df, minimum_energy_production, loss_percent)
                dprod_objective_dprod = self.compute_denergy_production_objective_dprod(
                    dtotal_prod_denergy_prod, inputs_dict['alpha'], outputs_dict[GlossaryEnergy.EnergyProductionValue],
                    years)
                self.set_partial_derivative_for_other_types(
                    (GlossaryEnergy.EnergyProductionValue,
                     GlossaryEnergy.TotalProductionValue),
                    (f'{ns_energy}.{GlossaryEnergy.EnergyProductionValue}', energy),
                    dtotal_prod_denergy_prod)
                self.set_partial_derivative_for_other_types(
                    (GlossaryEnergy.TargetProductionConstraintValue,),
                    (f'{ns_energy}.{GlossaryEnergy.EnergyProductionValue}', energy),
                    dtotal_prod_denergy_prod * 1e6)
                self.set_partial_derivative_for_other_types(
                    (GlossaryEnergy.EnergyProductionDetailedValue,
                     GlossaryEnergy.TotalProductionValue),
                    (f'{ns_energy}.{GlossaryEnergy.EnergyProductionValue}', energy),
                    dtotal_prod_denergy_prod * scaling_factor_energy_production)
                self.set_partial_derivative_for_other_types(
                    (GlossaryEnergy.EnergyProductionDetailedValue, 'Total production (uncut)'),
                    (f'{ns_energy}.{GlossaryEnergy.EnergyProductionValue}', energy),
                    np.identity(len(years)) * scaling_factor_energy_production * (1.0 - loss_percent))
                self.set_partial_derivative_for_other_types(
                    (GlossaryEnergy.EnergyProductionDetailedValue,
                     f'production {energy} ({stream_class_dict[energy].unit})'),
                    (f'{ns_energy}.{GlossaryEnergy.EnergyProductionValue}', energy),
                    np.identity(len(years)) * scaling_factor_energy_production * (1.0 - loss_percentage))
                self.set_partial_derivative_for_other_types(
                    ('energy_production_brut',
                     GlossaryEnergy.TotalProductionValue),
                    (f'{ns_energy}.{GlossaryEnergy.EnergyProductionValue}', energy),
                    scaling_factor_energy_production * np.identity(len(years)))
                self.set_partial_derivative_for_other_types(
                    ('energy_production_objective',), (f'{ns_energy}.{GlossaryEnergy.EnergyProductionValue}', energy),
                    dprod_objective_dprod)
                if f'production {self.LIQUID_FUEL_NAME} (TWh)' in production_detailed_df.columns and\
                        f'production {self.HYDROGEN_NAME} (TWh)' in production_detailed_df.columns and\
                        f'production {GlossaryEnergy.hydrogen}.{GlossaryEnergy.liquid_hydrogen} (TWh)' in production_detailed_df.columns:
                    if energy in [self.HYDROGEN_NAME, f'{GlossaryEnergy.hydrogen}.{GlossaryEnergy.liquid_hydrogen}', self.LIQUID_FUEL_NAME]:
                        self.set_partial_derivative_for_other_types(
                            ('primary_energies_production', 'primary_energies'),
                            (f'{ns_energy}.{GlossaryEnergy.EnergyProductionValue}', energy),
                            (np.identity(len(years)) * (1 - loss_percentage) - primary_energy_percentage * dtotal_prod_denergy_prod) * scaling_factor_energy_production)
                    else:
                        self.set_partial_derivative_for_other_types(('primary_energies_production', 'primary_energies'),
                                                                    (
                                                                        f'{ns_energy}.{GlossaryEnergy.EnergyProductionValue}',
                                                                        energy),
                                                                    -scaling_factor_energy_production * primary_energy_percentage * dtotal_prod_denergy_prod)

                # constraint solid_fuel + elec gradient
                if energy in self.energy_model.energy_constraint_list:
                    self.set_partial_derivative_for_other_types(
                        (f'{EnergyMix.CONSTRAINT_PROD_SOLID_FUEL_ELEC}', 'constraint_solid_fuel_elec'), (
                            f'{ns_energy}.{GlossaryEnergy.EnergyProductionValue}', energy),
                        (- scaling_factor_energy_production * ((
                                                                       1 - loss_percentage) - solid_fuel_elec_percentage * dtotal_prod_denergy_prod) / solid_fuel_elec_constraint_ref) * np.identity(
                            len(years)))
                else:
                    self.set_partial_derivative_for_other_types(
                        (f'{EnergyMix.CONSTRAINT_PROD_SOLID_FUEL_ELEC}', 'constraint_solid_fuel_elec'), (
                            f'{ns_energy}.{GlossaryEnergy.EnergyProductionValue}', energy),
                        scaling_factor_energy_production * solid_fuel_elec_percentage * dtotal_prod_denergy_prod / solid_fuel_elec_constraint_ref * np.identity(
                            len(years)))

                if energy == self.SYNGAS_NAME:
                    self.set_partial_derivative_for_other_types(
                        (EnergyMix.SYNGAS_PROD_OBJECTIVE,
                         ), (f'{ns_energy}.{GlossaryEnergy.EnergyProductionValue}', energy),
                        scaling_factor_energy_production * np.sign(
                            production_detailed_df[f'production {GlossaryEnergy.syngas} (TWh)'].values) * np.identity(
                            len(years)) / syngas_prod_ref)

                    self.set_partial_derivative_for_other_types(
                        (EnergyMix.SYNGAS_PROD_CONSTRAINT,
                         ), (f'{ns_energy}.{GlossaryEnergy.EnergyProductionValue}', energy),
                        - scaling_factor_energy_production * np.identity(len(years)) / syngas_prod_ref)

                # constraint liquid hydrogen

                if energy == f'{GlossaryEnergy.hydrogen}.{GlossaryEnergy.liquid_hydrogen}':
                    self.set_partial_derivative_for_other_types(
                        (f'{EnergyMix.CONSTRAINT_PROD_H2_LIQUID}', 'constraint_liquid_hydrogen'), (
                            f'{ns_energy}.{GlossaryEnergy.EnergyProductionValue}', energy),
                        (- scaling_factor_energy_production * (
                                liquid_hydrogen_percentage - 1) / liquid_hydrogen_constraint_ref) * np.identity(
                            len(years)))
                elif energy == self.GASEOUS_HYDROGEN_NAME:
                    self.set_partial_derivative_for_other_types(
                        (f'{EnergyMix.CONSTRAINT_PROD_H2_LIQUID}', 'constraint_liquid_hydrogen'), (
                            f'{ns_energy}.{GlossaryEnergy.EnergyProductionValue}', energy), (
                                                                                                    - scaling_factor_energy_production * liquid_hydrogen_percentage / liquid_hydrogen_constraint_ref) * np.identity(
                            len(years)))
                # ---- Loop on energy again to differentiate production and consumption ----#
                for energy_input in energy_list:
                    ns_energy_input = self.get_ns_energy(energy_input)
                    list_columns_energy_consumption = list(
                        inputs_dict[f'{energy_input}.{GlossaryEnergy.EnergyConsumptionValue}'].columns)
                    if f'{energy} ({stream_class_dict[energy].unit})' in list_columns_energy_consumption:
                        # ---- Consumption gradients----#
                        dtotal_prod_denergy_cons = - \
                            self.compute_dtotal_production_denergy_production(
                                production_detailed_df, minimum_energy_production, 0.0)
                        dprod_objective_dcons = self.compute_denergy_production_objective_dprod(
                            dtotal_prod_denergy_cons, inputs_dict['alpha'],
                            outputs_dict[GlossaryEnergy.EnergyProductionValue], years)
                        self.set_partial_derivative_for_other_types(
                            (GlossaryEnergy.EnergyProductionValue, GlossaryEnergy.TotalProductionValue), (
                                f'{ns_energy_input}.{GlossaryEnergy.EnergyConsumptionValue}',
                                f'{energy} ({stream_class_dict[energy].unit})'),
                            scaling_factor_energy_consumption * dtotal_prod_denergy_cons / scaling_factor_energy_production)
                        self.set_partial_derivative_for_other_types(
                            (GlossaryEnergy.TargetProductionConstraintValue,), (
                                f'{ns_energy_input}.{GlossaryEnergy.EnergyConsumptionValue}',
                                f'{energy} ({stream_class_dict[energy].unit})'),
                            scaling_factor_energy_consumption * dtotal_prod_denergy_cons / scaling_factor_energy_production * 1e6)
                        self.set_partial_derivative_for_other_types(
                            (GlossaryEnergy.EnergyProductionDetailedValue, GlossaryEnergy.TotalProductionValue),
                            (f'{ns_energy_input}.{GlossaryEnergy.EnergyConsumptionValue}',
                             f'{energy} ({stream_class_dict[energy].unit})'),
                            scaling_factor_energy_consumption * dtotal_prod_denergy_cons / scaling_factor_energy_production * scaling_factor_energy_production)
                        self.set_partial_derivative_for_other_types(
                            (GlossaryEnergy.EnergyProductionDetailedValue,
                             'Total production (uncut)'),
                            (f'{ns_energy_input}.{GlossaryEnergy.EnergyConsumptionValue}',
                             f'{energy} ({stream_class_dict[energy].unit})'),
                            -scaling_factor_energy_consumption * np.identity(
                                len(years)) / scaling_factor_energy_production * scaling_factor_energy_production)
                        self.set_partial_derivative_for_other_types(
                            (GlossaryEnergy.EnergyProductionDetailedValue,
                             f'production {energy} ({stream_class_dict[energy].unit})'),
                            (f'{ns_energy_input}.{GlossaryEnergy.EnergyConsumptionValue}',
                             f'{energy} ({stream_class_dict[energy].unit})'),
                            -scaling_factor_energy_consumption * np.identity(
                                len(years)) / scaling_factor_energy_production * scaling_factor_energy_production)

                        self.set_partial_derivative_for_other_types(
                            ('energy_production_objective',),
                            (f'{ns_energy_input}.{GlossaryEnergy.EnergyConsumptionValue}',
                             f'{energy} ({stream_class_dict[energy].unit})'),
                            scaling_factor_energy_consumption * dprod_objective_dcons / scaling_factor_energy_production)
                        if f'production {self.LIQUID_FUEL_NAME} (TWh)' in production_detailed_df.columns and\
                                f'production {self.HYDROGEN_NAME} (TWh)' in production_detailed_df.columns and\
                                f'production {GlossaryEnergy.hydrogen}.{GlossaryEnergy.liquid_hydrogen} (TWh)' in production_detailed_df.columns:
                            if energy in [self.HYDROGEN_NAME, f'{GlossaryEnergy.hydrogen}.{GlossaryEnergy.liquid_hydrogen}', self.LIQUID_FUEL_NAME]:
                                self.set_partial_derivative_for_other_types(
                                    ('primary_energies_production', 'primary_energies'),
                                    (f'{ns_energy_input}.{GlossaryEnergy.EnergyConsumptionValue}', f'{energy} ({stream_class_dict[energy].unit})'),
                                    -scaling_factor_energy_consumption * (
                                            primary_energy_percentage * dtotal_prod_denergy_cons + np.identity(
                                        len(years))))
                            else:
                                self.set_partial_derivative_for_other_types(
                                    ('primary_energies_production', 'primary_energies'), (
                                        f'{ns_energy_input}.{GlossaryEnergy.EnergyConsumptionValue}',
                                        f'{energy} ({stream_class_dict[energy].unit})'),
                                    -scaling_factor_energy_consumption * primary_energy_percentage * dtotal_prod_denergy_cons)
                        # constraint solid_fuel + elec gradient

                        if energy in self.energy_model.energy_constraint_list:
                            self.set_partial_derivative_for_other_types(
                                (f'{EnergyMix.CONSTRAINT_PROD_SOLID_FUEL_ELEC}', 'constraint_solid_fuel_elec'), (
                                    f'{ns_energy_input}.{GlossaryEnergy.EnergyConsumptionValue}',
                                    f'{energy} ({stream_class_dict[energy].unit})'), (
                                                                                             scaling_factor_energy_consumption * (
                                                                                             1 + solid_fuel_elec_percentage * dtotal_prod_denergy_cons) / solid_fuel_elec_constraint_ref) * np.identity(
                                    len(years)))
                        else:
                            self.set_partial_derivative_for_other_types(
                                (f'{EnergyMix.CONSTRAINT_PROD_SOLID_FUEL_ELEC}', 'constraint_solid_fuel_elec'), (
                                    f'{ns_energy_input}.{GlossaryEnergy.EnergyConsumptionValue}',
                                    f'{energy} ({stream_class_dict[energy].unit})'),
                                scaling_factor_energy_consumption * solid_fuel_elec_percentage * dtotal_prod_denergy_cons / solid_fuel_elec_constraint_ref * np.identity(
                                    len(years)))

                        if energy == f'{GlossaryEnergy.hydrogen}.{GlossaryEnergy.liquid_hydrogen}':
                            self.set_partial_derivative_for_other_types(
                                (f'{EnergyMix.CONSTRAINT_PROD_H2_LIQUID}', 'constraint_liquid_hydrogen'), (
                                    f'{ns_energy_input}.{GlossaryEnergy.EnergyConsumptionValue}',
                                    f'{energy} ({stream_class_dict[energy].unit})'), (
                                                                                             scaling_factor_energy_production * (
                                                                                             liquid_hydrogen_percentage - 1) / liquid_hydrogen_constraint_ref) * np.identity(
                                    len(years)))
                        elif energy == self.GASEOUS_HYDROGEN_NAME:
                            self.set_partial_derivative_for_other_types(
                                (f'{EnergyMix.CONSTRAINT_PROD_H2_LIQUID}', 'constraint_liquid_hydrogen'), (
                                    f'{ns_energy_input}.{GlossaryEnergy.EnergyConsumptionValue}',
                                    f'{energy} ({stream_class_dict[energy].unit})'), (
                                                                                             scaling_factor_energy_production * liquid_hydrogen_percentage / liquid_hydrogen_constraint_ref) * np.identity(
                                    len(years)))

                        if energy == self.SYNGAS_NAME:
                            self.set_partial_derivative_for_other_types(
                                (EnergyMix.SYNGAS_PROD_OBJECTIVE,), (
                                    f'{ns_energy_input}.{GlossaryEnergy.EnergyConsumptionValue}',
                                    f'{energy} ({stream_class_dict[energy].unit})'),
                                - scaling_factor_energy_production * np.sign(
                                    production_detailed_df[f'production {GlossaryEnergy.syngas} (TWh)'].values) * np.identity(
                                    len(years)) / syngas_prod_ref)

                            self.set_partial_derivative_for_other_types(
                                (EnergyMix.SYNGAS_PROD_CONSTRAINT,), (
                                    f'{ns_energy_input}.{GlossaryEnergy.EnergyConsumptionValue}',
                                    f'{energy} ({stream_class_dict[energy].unit})'),
                                scaling_factor_energy_production * np.identity(len(years)) / syngas_prod_ref)

            else:
                # CCUS
                self.set_partial_derivative_for_other_types(
                    (GlossaryEnergy.EnergyProductionDetailedValue,
                     f'production {energy} ({stream_class_dict[energy].unit})'),
                    (f'{ns_energy}.{GlossaryEnergy.EnergyProductionValue}', energy),
                    np.identity(len(years)) * scaling_factor_energy_production)
                # ---- Loop on energy again to differentiate production and consumption ----#
                for energy_input in energy_list:
                    ns_energy_input = self.get_ns_energy(energy_input)
                    list_columns_energy_consumption = list(
                        inputs_dict[f'{energy_input}.{GlossaryEnergy.EnergyConsumptionValue}'].columns)
                    if f'{energy} ({stream_class_dict[energy].unit})' in list_columns_energy_consumption:
                        self.set_partial_derivative_for_other_types(
                            (GlossaryEnergy.EnergyProductionDetailedValue,
                             f'production {energy} ({stream_class_dict[energy].unit})'),
                            (f'{ns_energy_input}.{GlossaryEnergy.EnergyConsumptionValue}',
                             f'{energy} ({stream_class_dict[energy].unit})'),
                            -scaling_factor_energy_consumption * np.identity(
                                len(years)) / scaling_factor_energy_production * scaling_factor_energy_production)
        # -------------------------#
        # ---- Prices gradients----#
        # -------------------------#
        for energy in energy_list:
            ns_energy = self.get_ns_energy(energy)
            if energy in energies:
                self.set_partial_derivative_for_other_types(
                    ('energy_prices_after_tax',
                     energy), (f'{ns_energy}.{GlossaryEnergy.EnergyPricesValue}', energy),
                    np.identity(len(years)))
                self.set_partial_derivative_for_other_types(
                    ('energy_prices_after_tax', energy), (GlossaryEnergy.CO2TaxesValue, GlossaryEnergy.CO2Tax),
                    inputs_dict[f'{energy}.CO2_per_use']['CO2_per_use'].values *
                    np.identity(len(years)))
                self.set_partial_derivative_for_other_types(
                    ('energy_prices_after_tax',
                     energy), (f'{ns_energy}.CO2_per_use', 'CO2_per_use'),
                    inputs_dict[GlossaryEnergy.CO2TaxesValue][GlossaryEnergy.CO2Tax].values *
                    np.identity(len(years)))
            self.set_partial_derivative_for_other_types(
                (GlossaryEnergy.EnergyPricesValue, energy), (f'{ns_energy}.{GlossaryEnergy.EnergyPricesValue}', energy),
                np.identity(len(years)))

        # -------------------------------#
        # ---Resource Demand gradients---#
        # -------------------------------#

        resource_list = EnergyMix.RESOURCE_LIST
        for energy in energy_list:
            ns_energy = self.get_ns_energy(energy)
            for resource in inputs_dict[f'{energy}.{GlossaryEnergy.EnergyConsumptionValue}']:
                resource_wo_unit = resource.replace(
                    f" ({ResourceGlossary.UNITS['consumption']})", '')
                if resource_wo_unit in resource_list:
                    self.set_partial_derivative_for_other_types(('resources_demand', resource_wo_unit), (
                        f'{ns_energy}.{GlossaryEnergy.EnergyConsumptionValue}', resource),
                                                                scaling_factor_energy_consumption * np.identity(
                                                                    len(years)))
                    self.set_partial_derivative_for_other_types(('resources_demand_woratio', resource_wo_unit), (
                        f'{ns_energy}.{GlossaryEnergy.EnergyConsumptionWithoutRatioValue}', resource),
                                                                scaling_factor_energy_consumption * np.identity(
                                                                    len(years)))
        # -----------------------------#
        # ---- Mean Price gradients----#
        # -----------------------------#
        element_dict = dict(zip(energies, energies))
        self.grad_energy_mix_vs_prod_dict = self.energy_model.compute_grad_element_mix_vs_prod(
            deepcopy(production_energy_net_pos), element_dict, exp_min=inputs_dict['exp_min'],
            min_prod=production_threshold)
        dmean_price_dco2_tax = np.zeros((len(years), len(years)))
        for energy in energy_list:
            ns_energy = self.get_ns_energy(energy)
            if energy in energies:
                mix_weight_energy = mix_weight[energy].values
                dmean_price_dco2_tax += inputs_dict[f'{energy}.CO2_per_use']['CO2_per_use'].values * \
                                        mix_weight_energy
                self.set_partial_derivative_for_other_types(
                    (GlossaryEnergy.EnergyMeanPriceValue,
                     GlossaryEnergy.EnergyPriceValue), (f'{ns_energy}.{GlossaryEnergy.EnergyPricesValue}', energy),
                    mix_weight_energy * np.identity(len(years)))
                self.set_partial_derivative_for_other_types(
                    (GlossaryEnergy.EnergyMeanPriceValue,
                     GlossaryEnergy.EnergyPriceValue), (f'{ns_energy}.CO2_per_use', 'CO2_per_use'),
                    inputs_dict[GlossaryEnergy.CO2TaxesValue][GlossaryEnergy.CO2Tax].values *
                    mix_weight_energy * np.identity(len(years)))
                dmean_price_dprod = self.compute_dmean_price_dprod(
                    energy, energies,
                    mix_weight, energy_price_after_tax,
                    production_energy_net_pos, production_detailed_df)

                loss_percentage = inputs_dict[f'{ns_energy}.losses_percentage'] / 100.0
                # To model raw to net percentage for witness coarse energies
                if energy in self.energy_model.raw_tonet_dict:
                    loss_percentage += (1.0 -
                                        self.energy_model.raw_tonet_dict[energy])
                self.set_partial_derivative_for_other_types(
                    (GlossaryEnergy.EnergyMeanPriceValue, GlossaryEnergy.EnergyPriceValue),
                    (f'{ns_energy}.{GlossaryEnergy.EnergyProductionValue}', energy),
                    scaling_factor_energy_production * dmean_price_dprod * (1.0 - loss_percentage))

            for energy_input in energy_list:
                if energy_input in energies:
                    ns_energy_input = self.get_ns_energy(energy_input)
                    list_columns_energy_consumption = list(
                        inputs_dict[f'{energy_input}.{GlossaryEnergy.EnergyConsumptionValue}'].columns)
                    if f'{energy} ({stream_class_dict[energy].unit})' in list_columns_energy_consumption:
                        if energy in energies:
                            dmean_price_dcons = self.compute_dmean_price_dprod(energy, energies, mix_weight,
                                                                               energy_price_after_tax,
                                                                               production_energy_net_pos,
                                                                               production_detailed_df, cons=True)
                            self.set_partial_derivative_for_other_types(
                                (GlossaryEnergy.EnergyMeanPriceValue, GlossaryEnergy.EnergyPriceValue),
                                (f'{ns_energy_input}.{GlossaryEnergy.EnergyConsumptionValue}',
                                 f'{energy} ({stream_class_dict[energy].unit})'),
                                scaling_factor_energy_consumption * dmean_price_dcons)
        self.set_partial_derivative_for_other_types(
            (GlossaryEnergy.EnergyMeanPriceValue, GlossaryEnergy.EnergyPriceValue),
            (GlossaryEnergy.CO2TaxesValue, GlossaryEnergy.CO2Tax),
            dmean_price_dco2_tax * np.identity(len(years)))

        # --------------------------------#
        # -- New CO2 emissions gradients--#
        # --------------------------------#

        co2_emissions_needed_by_energy_mix = outputs_dict['co2_emissions_needed_by_energy_mix']
        carbon_capture_from_energy_mix = outputs_dict['carbon_capture_from_energy_mix']
        self.energy_model.configure_parameters_update(inputs_dict)
        dtot_co2_emissions = self.energy_model.compute_grad_CO2_emissions()

        for key, value in dtot_co2_emissions.items():
            co2_emission_column = key.split(' vs ')[0]
            energy_prod_info = key.split(' vs ')[1]
            energy = energy_prod_info.split('#')[0]
            last_part_key = energy_prod_info.split('#')[1]
            if energy in energy_list:
                self.set_gradient_for_co2_emissions('co2_emissions_needed_by_energy_mix',
                                                    co2_emissions_needed_by_energy_mix, co2_emission_column, energy,
                                                    energy_prod_info, last_part_key, value, inputs_dict, years)
                self.set_gradient_for_co2_emissions('carbon_capture_from_energy_mix',
                                                    carbon_capture_from_energy_mix, co2_emission_column, energy,
                                                    energy_prod_info, last_part_key, value, inputs_dict, years)
        # -----------------------------------#
        # ---- Demand Violation gradients----#
        # -----------------------------------#
        for energy in energies:
            ns_energy = self.get_ns_energy(energy)
            if energy in outputs_dict[GlossaryEnergy.EnergyCO2EmissionsValue].keys():
                self.set_partial_derivative_for_other_types(
                    (GlossaryEnergy.EnergyCO2EmissionsValue, energy),
                    (f'{ns_energy}.{GlossaryEnergy.CO2EmissionsValue}', energy), np.identity(len(years)))
            for energy_input in energy_list:
                ns_energy_input = self.get_ns_energy(energy_input)
                list_columnsenergyprod = list(
                    inputs_dict[f'{energy_input}.{GlossaryEnergy.EnergyProductionValue}'].columns)
                list_columns_energy_consumption = list(
                    inputs_dict[f'{energy_input}.{GlossaryEnergy.EnergyConsumptionValue}'].columns)
                list_index_prod = [j == energy for j in list_columnsenergyprod]
                list_index_conso = [
                    j == f'{energy} ({self.stream_class_dict[energy].unit})' for j in list_columns_energy_consumption]

                if True in list_index_prod:
                    loss_percentage = inputs_dict[f'{ns_energy}.losses_percentage'] / 100.0
                    # To model raw to net percentage for witness coarse
                    # energies
                    if energy in self.energy_model.raw_tonet_dict:
                        loss_percentage += (1.0 -
                                            self.energy_model.raw_tonet_dict[energy])
                    loss_percent = heat_losses_percentage + loss_percentage

                    self.set_partial_derivative_for_other_types((EnergyMix.TOTAL_PROD_MINUS_MIN_PROD_CONSTRAINT_DF,
                                                                 EnergyMix.TOTAL_PROD_MINUS_MIN_PROD_CONSTRAINT),
                                                                (
                                                                f'{ns_energy_input}.{GlossaryEnergy.EnergyProductionValue}',
                                                                energy),
                                                                scaling_factor_energy_production * np.identity(
                                                                    len(years)) / total_prod_minus_min_prod_constraint_ref * (
                                                                        1.0 - loss_percent))

                if True in list_index_conso:
                    self.set_partial_derivative_for_other_types((EnergyMix.TOTAL_PROD_MINUS_MIN_PROD_CONSTRAINT_DF,
                                                                 EnergyMix.TOTAL_PROD_MINUS_MIN_PROD_CONSTRAINT),
                                                                (
                                                                f'{ns_energy_input}.{GlossaryEnergy.EnergyConsumptionValue}',
                                                                list_columns_energy_consumption[
                                                                    list_index_conso.index(True)]),
                                                                -scaling_factor_energy_consumption * np.identity(
                                                                    len(years)) / total_prod_minus_min_prod_constraint_ref)

        # --------------------------------------#
        # ---- Stream Demand ratio gradients ---#
        # --------------------------------------#
        all_streams_demand_ratio = outputs_dict[GlossaryEnergy.AllStreamsDemandRatioValue]
        energy_production_brut_detailed = outputs_dict['energy_production_brut_detailed']
        ratio_ref = inputs_dict['ratio_ref']
        # Loop on streams
        dobjective_dratio = self.compute_dratio_objective(
            all_streams_demand_ratio, ratio_ref, energy_list)
        ienergy = 0
        for energy in energy_list:
            ns_energy = self.get_ns_energy(energy)
            ddemand_ratio_denergy_prod, ddemand_ratio_denergy_cons = self.compute_ddemand_ratio_denergy_production(
                energy, sub_production_dict, sub_consumption_woratio_dict,
                scaling_factor_energy_production, years, energy_production_brut_detailed)
            self.set_partial_derivative_for_other_types(
                (GlossaryEnergy.AllStreamsDemandRatioValue,
                 f'{energy}'), (f'{ns_energy}.{GlossaryEnergy.EnergyProductionValue}', energy),
                ddemand_ratio_denergy_prod)
            dobjective_dratio_energy = np.array([dobjective_dratio[ienergy + iyear * len(
                energy_list)] for iyear in range(len(years))]).reshape((1, len(years)))
            dobjective_dprod = np.matmul(
                dobjective_dratio_energy, ddemand_ratio_denergy_prod)

            self.set_partial_derivative_for_other_types(
                ('ratio_objective',), (f'{ns_energy}.{GlossaryEnergy.EnergyProductionValue}', energy), dobjective_dprod)
            # ---- Loop on energy again to differentiate production and consumption ----#
            for energy_input in energy_list:
                ns_energy_input = self.get_ns_energy(energy_input)
                list_columns_energy_consumption = list(
                    inputs_dict[f'{energy_input}.{GlossaryEnergy.EnergyConsumptionValue}'].columns)
                if f'{energy} ({stream_class_dict[energy].unit})' in list_columns_energy_consumption:
                    self.set_partial_derivative_for_other_types(
                        (GlossaryEnergy.AllStreamsDemandRatioValue, f'{energy}'), (
                            f'{ns_energy_input}.{GlossaryEnergy.EnergyConsumptionWithoutRatioValue}',
                            f'{energy} ({stream_class_dict[energy].unit})'), ddemand_ratio_denergy_cons)
                    dobjective_dcons = np.matmul(
                        dobjective_dratio_energy, ddemand_ratio_denergy_cons)
                    self.set_partial_derivative_for_other_types(
                        ('ratio_objective',), (
                            f'{ns_energy_input}.{GlossaryEnergy.EnergyConsumptionWithoutRatioValue}',
                            f'{energy} ({stream_class_dict[energy].unit})'), dobjective_dcons)
            ienergy += 1
        # --------------------------------------#
        # ---- Land use constraint gradients----#
        # --------------------------------------#

        for energy in energy_list:
            ns_energy = self.get_ns_energy(energy)
            for key in outputs_dict['land_demand_df']:
                if key in inputs_dict[
                    f'{energy}.{GlossaryEnergy.LandUseRequiredValue}'] and key != GlossaryEnergy.Years:
                    self.set_partial_derivative_for_other_types(('land_demand_df', key),
                                                                (f'{ns_energy}.{GlossaryEnergy.LandUseRequiredValue}',
                                                                 key),
                                                                np.identity(len(years)))

    def set_gradient_for_co2_emissions(self, co2_variable, co2_emissions, co2_emission_column, energy, energy_prod_info,
                                       last_part_key, value, inputs_dict, years):

        if co2_emission_column in co2_emissions.columns:

            ns_energy = self.get_ns_energy(energy)

            '''
            Needed by energy mix gradient
            '''

            if last_part_key == 'prod':
                self.set_partial_derivative_for_other_types(
                    (co2_variable,
                     co2_emission_column), (f'{ns_energy}.{GlossaryEnergy.EnergyProductionValue}', energy),
                    np.identity(len(years)) * inputs_dict['scaling_factor_energy_production'] * value / 1.0e3)
            elif last_part_key == 'cons':
                for energy_df in inputs_dict[GlossaryEnergy.energy_list]:
                    ns_energy_df = self.get_ns_energy(energy_df)
                    list_columnsenergycons = list(
                        inputs_dict[f'{energy_df}.{GlossaryEnergy.EnergyConsumptionValue}'].columns)
                    if f'{energy} (TWh)' in list_columnsenergycons:
                        self.set_partial_derivative_for_other_types(
                            (co2_variable, co2_emission_column),
                            (f'{ns_energy_df}.{GlossaryEnergy.EnergyConsumptionValue}',
                             f'{energy} (TWh)'),
                            np.identity(len(years)) * inputs_dict['scaling_factor_energy_consumption'] * value / 1.0e3)
            elif last_part_key == 'co2_per_use':
                self.set_partial_derivative_for_other_types(
                    (co2_variable,
                     co2_emission_column), (f'{ns_energy}.CO2_per_use', 'CO2_per_use'),
                    np.identity(len(years)) * value / 1.0e3)

            else:
                very_last_part_key = energy_prod_info.split('#')[2]
                if very_last_part_key == 'prod':
                    self.set_partial_derivative_for_other_types(
                        (co2_variable, co2_emission_column), (
                            f'{ns_energy}.{GlossaryEnergy.EnergyProductionValue}', last_part_key),
                        np.identity(len(years)) * inputs_dict['scaling_factor_energy_production'] * value / 1.0e3)
                elif very_last_part_key == 'cons':
                    self.set_partial_derivative_for_other_types(
                        (co2_variable, co2_emission_column), (
                            f'{ns_energy}.{GlossaryEnergy.EnergyConsumptionValue}', last_part_key),
                        np.identity(len(years)) * inputs_dict['scaling_factor_energy_production'] * value / 1.0e3)

    def compute_dratio_objective(self, stream_ratios, ratio_ref, energy_list):
        '''
        Compute the ratio_objective with the gradient of stream_ratios vs any input and the ratio ojective value 
        obj = smooth_maximum(100.0 - ratio_arrays, 3)/ratio_ref

        dobj/dratio = -dsmooth_max(100.0 - ratio_arrays, 3)/ratio_ref
        '''

        dsmooth_dvar = get_dsmooth_dvariable(
            100.0 - stream_ratios[energy_list].values.flatten(), 3)
        dobjective_dratio = -np.asarray(dsmooth_dvar) / ratio_ref

        return dobjective_dratio

    def compute_denergy_production_objective_dprod(self, dtotal_production_denergy_production, alpha, prod, years):
        ''' energy_production_objective = np.asarray([(1. - alpha) * self.energy_model.production[GlossaryEnergy.TotalProductionValue][0] * delta_years
                                                  / self.energy_model.production[GlossaryEnergy.TotalProductionValue].sum(), ])
        '''

        tot_energy_production_sum = prod[GlossaryEnergy.TotalProductionValue].sum()
        dtot_energy_production_sum = dtotal_production_denergy_production.sum(
            axis=0)
        tot_energy_production_0 = prod[GlossaryEnergy.TotalProductionValue][0]
        dtot_energy_production_0 = dtotal_production_denergy_production[0]

        delta_years = (years[-1] - years[0] + 1)

        u = (1. - alpha) * \
            tot_energy_production_0 * delta_years
        v = tot_energy_production_sum
        u_prime = (1. - alpha) * dtot_energy_production_0 * \
                  delta_years
        v_prime = dtot_energy_production_sum
        dprod_objective_dprod = u_prime / v - u * v_prime / v ** 2

        return dprod_objective_dprod

    def compute_dproduction_net_denergy_production(self, energy, production_df, energy_price):
        '''
        energy_mean = sum(energy*1e6*prod*1e6)/total*1e6
        '''

        denergy_mean_prod = (
                                    energy_price[energy] * 1e6 * production_df[GlossaryEnergy.TotalProductionValue] -
                                    production_df[
                                        'energy_price_pond']) / (
                                    1e6 * (production_df[GlossaryEnergy.TotalProductionValue]) ** 2)

        # derivative of negative prod is 0
        index_l = production_df[production_df[f'production {energy} (TWh)']
                                == 0].index
        denergy_mean_prod.loc[index_l] = 0
        return denergy_mean_prod

    def compute_dtotal_production_denergy_production(self, production_detailed_df, min_energy, total_loss_percent):
        '''
        Compute gradient of production[GlossaryEnergy.TotalProductionValue] by {energy}.energy_prod[{energy}] taking into account
        the exponential decrease towards the limit applied on the calculation of the total net energy production
        Inputs: minimum_energy_production, production_df
        Outputs:dtotal_production_denergy_production
        '''
        years = production_detailed_df[GlossaryEnergy.Years]
        dtotal_production_denergy_production = np.ones(len(years))
        dtotal_production_denergy_production *= (
                1.0 - total_loss_percent)

        total_prod = production_detailed_df['Total production (uncut)'].values
        if total_prod.min() < min_energy:
            # To avoid underflow : exp(-200) is considered to be the
            # minimum value for the exp
            total_prod[total_prod < -200.0 * min_energy] = -200.0 * min_energy
            dtotal_production_denergy_production[total_prod < min_energy] = np.exp(
                total_prod[total_prod < min_energy] / min_energy) * np.exp(-1) / 10.0 * (1.0 - total_loss_percent)

        return np.identity(len(years)) * dtotal_production_denergy_production

    def compute_ddemand_ratio_denergy_production(self, energy, sub_production_dict, sub_consumption_dict,
                                                 scaling_factor_production, years, energy_production_brut_detailed):
        '''! Compute the gradient of the demand ratio vs energy production function :
                 -the ratio is capped to one if energy_prod>energy_cons, hence the special condition.
                 -the function is designed to be used even if no energy_input is specified (to get ddemand_ratio_denergy_prod gradient alone)
        @param energy: string, name of the energy 
        @param sub_production_dict: dictionary with the raw production for all the energies 
        @param sub_consumption_dict: dictionary with the raw consumption for all energies
        @param scaling_factor_production: float used to scale the energy production at input/output of the model
        @return ddemand_ratio_denergy_prod, ddemand_ratio_denergy_cons: numpy.arrays, shape=(len(years),len(years)) with the gradients
        :param years:
        :type years:
        :param energy_production_brut_detailed:
        :type energy_production_brut_detailed:
        '''

        # Calculate energy production and consumption
        energy_production = sub_production_dict[f'{energy}'][f'{energy}'].values
        if energy in EnergyMix.raw_tonet_dict.keys():
            column_name = f'{EnergyMix.PRODUCTION} {energy} ({self.stream_class_dict[energy].unit})'

            prod_raw_to_substract = energy_production_brut_detailed[column_name].values * \
                                    (1.0 - EnergyMix.raw_tonet_dict[energy])
            energy_production -= prod_raw_to_substract
        energy_consumption = np.zeros(len(years))
        for consu in sub_consumption_dict.values():
            if f'{energy} ({self.stream_class_dict[energy].unit})' in consu.columns:
                energy_consumption = np.sum([energy_consumption, consu[
                    f'{energy} ({self.stream_class_dict[energy].unit})'].values], axis=0)

        # If prod < cons, set the identity element for the given year to the
        # corresponding value
        denergy_prod_limited = compute_dfunc_with_exp_min(
            energy_production, 1.0e-10)
        energy_prod_limited = compute_func_with_exp_min(
            energy_production, 1.0e-10)

        # If prod < cons, set the identity element for the given year to
        # the corresponding value
        denergy_cons_limited = compute_dfunc_with_exp_min(
            energy_consumption, 1.0e-10)
        energy_cons_limited = compute_func_with_exp_min(
            energy_consumption, 1.0e-10)
        ddemand_ratio_denergy_cons = np.identity(len(years)) * 100.0 * \
                                     np.where((energy_prod_limited <= energy_cons_limited) * (
                                             energy_prod_limited / energy_cons_limited > 1E-15),
                                              -scaling_factor_production * energy_prod_limited * denergy_cons_limited /
                                              energy_cons_limited ** 2,
                                              0.0)

        if energy in EnergyMix.raw_tonet_dict.keys():

            denergy_prod_limited = np.identity(len(years)) * 100.0 * \
                                   np.where((energy_prod_limited <= energy_cons_limited) * (
                                           energy_prod_limited / energy_cons_limited > 1E-15),
                                            denergy_prod_limited * scaling_factor_production * EnergyMix.raw_tonet_dict[
                                                energy] /
                                            energy_cons_limited,
                                            0.0)
        else:
            denergy_prod_limited = np.identity(len(years)) * 100.0 * \
                                   np.where((energy_prod_limited <= energy_cons_limited) * (
                                           energy_prod_limited / energy_cons_limited > 1E-15),
                                            denergy_prod_limited * scaling_factor_production /
                                            energy_cons_limited,
                                            0.0)

        return denergy_prod_limited, ddemand_ratio_denergy_cons

    def compute_dmean_price_dprod(self, energy, energies, mix_weight, energy_price_after_tax,
                                  production_energy_net_pos_consumable, production_detailed_df, cons=False):
        """
        Function that returns the gradient of mean_price compared to energy_prod
        Params: 
            - energy: name of the energy derived by
            - energies: list of all the energies
            - mix_weight: dataframe of the energies ratio
            - energy_price_after_tax: dataframe with values 
            - production_energy_net_pos_consumable: dataframe with values
            - production_detailed_df: dataframe with values 
        Output:
            - dmean_price_dprod
        """
        mix_weight_energy = mix_weight[energy].values
        # The mix_weight_techno is zero means that the techno is negligible else we do nothing
        # np.sign gives 0 if zero and 1 if value so it suits well
        # with our needs
        grad_energy_mix_vs_prod = self.grad_energy_mix_vs_prod_dict[energy] * \
                                  np.sign(mix_weight_energy)
        grad_price_vs_prod = energy_price_after_tax[energy].values * \
                             grad_energy_mix_vs_prod
        for energy_other in energies:
            if energy_other != energy:
                mix_weight_techno_other = mix_weight[energy_other].values
                grad_energy_mix_vs_prod = self.grad_energy_mix_vs_prod_dict[
                                              f'{energy} {energy_other}'] * np.sign(mix_weight_techno_other)
                grad_price_vs_prod += energy_price_after_tax[energy_other].values * \
                                      grad_energy_mix_vs_prod
        # If the prod is negative then there is no gradient
        # BUT if the prod is zero a gradient in 0+ exists
        # then we check the sign of prod but if zero the gradient
        # should not be zero
        gradient_sign = np.sign(production_energy_net_pos_consumable[energy].values) + (
                production_detailed_df[f'production {energy} (TWh)'].values == 0.0)
        years = production_detailed_df[GlossaryEnergy.Years].values

        dmean_price_dprod = grad_price_vs_prod * \
                            gradient_sign * np.identity(len(years))
        # if dmean_price_dcons
        if cons:
            dmean_price_dprod = -grad_price_vs_prod * \
                                np.sign(
                                    production_energy_net_pos_consumable[energy].values) * np.identity(len(years))
        return dmean_price_dprod

    #

    def get_ns_energy(self, energy):
        '''
        Returns the namespace of the energy
        In case  of biomass , it is computed in agriculture model

        '''

        if energy == BiomassDry.name:
            ns_energy = AgricultureMixDiscipline.name
        else:
            ns_energy = energy

        return ns_energy

    def get_chart_filter_list(self):

        chart_filters = []
        chart_list = ['Energy price', 'Energy mean price', 'Energy mix',
                      'production', 'CO2 emissions', 'Carbon intensity', 'CO2 taxes over the years',
                      'Solid energy and electricity production constraint',
                      'Liquid hydrogen production constraint', 'Stream ratio', 'Energy mix losses',
                      'Target energy production constraint']
        chart_filters.append(ChartFilter(
            'Charts', chart_list, chart_list, 'charts'))

        price_unit_list = ['$/MWh', '$/t']
        chart_filters.append(ChartFilter(
            'Price unit', price_unit_list, price_unit_list, 'price_unit'))

        year_start, year_end = self.get_sosdisc_inputs(
            [GlossaryEnergy.YearStart, GlossaryEnergy.YearEnd])
        years = list(np.arange(year_start, year_end + 1, 5))
        chart_filters.append(ChartFilter(
            'Years for energy mix', years, [year_start, year_end], GlossaryEnergy.Years))
        return chart_filters

    def get_post_processing_list(self, filters=None):

        # For the outputs, making a graph for block fuel vs range and blocktime vs
        # range

        instanciated_charts = []
        charts = []

        price_unit_list = ['$/MWh', '$/t']
        years_list = [self.get_sosdisc_inputs(GlossaryEnergy.YearStart)]
        energy_list = self.get_sosdisc_inputs(GlossaryEnergy.energy_list)
        # Overload default value with chart filter
        if filters is not None:
            for chart_filter in filters:
                if chart_filter.filter_key == 'charts':
                    charts = chart_filter.selected_values
                if chart_filter.filter_key == 'price_unit':
                    price_unit_list = chart_filter.selected_values
                if chart_filter.filter_key == GlossaryEnergy.Years:
                    years_list = chart_filter.selected_values

        if 'Target energy production constraint' in charts:
            target_energy_production_df = self.get_sosdisc_inputs(GlossaryEnergy.TargetEnergyProductionValue)
            target_energy_production = target_energy_production_df[GlossaryEnergy.TargetEnergyProductionValue].values * 1000
            #target_energy_production[:] = 100
            years = target_energy_production_df[GlossaryEnergy.Years].values
            if target_energy_production.max() > 0:
                chart_target_energy_production = TwoAxesInstanciatedChart(GlossaryEnergy.Years, GlossaryEnergy.TargetEnergyProductionDf['unit'],
                                                            chart_name=GlossaryEnergy.TargetProductionConstraintValue,
                                                            stacked_bar=True)

                serie_target_energy_production = InstanciatedSeries(list(years), list(target_energy_production), 'Minimal energy production required',
                                                      'dash_lines')
                chart_target_energy_production.add_series(serie_target_energy_production)

                energy_production = self.get_sosdisc_outputs(GlossaryEnergy.EnergyProductionValue)[
                                     GlossaryEnergy.TotalProductionValue].values
                serie_production = InstanciatedSeries(list(years), list(energy_production), "Energy production",
                                                   'bar')
                chart_target_energy_production.add_series(serie_production)
                instanciated_charts.append(chart_target_energy_production)


        if 'Energy price' in charts and '$/MWh' in price_unit_list:

            new_chart = self.get_chart_energy_price_in_dollar_kwh_without_production_taxes()
            if new_chart is not None:
                instanciated_charts.append(new_chart)

            new_chart = self.get_chart_energy_price_in_dollar_kwh()
            if new_chart is not None:
                instanciated_charts.append(new_chart)

            new_chart = self.get_chart_energy_price_after_co2_tax_in_dollar_kwh()
            if new_chart is not None:
                instanciated_charts.append(new_chart)
        if 'Energy mean price' in charts:

            new_chart = self.get_chart_energy_mean_price_in_dollar_mwh()
            if new_chart is not None:
                instanciated_charts.append(new_chart)

        if 'Energy price' in charts and '$/t' in price_unit_list:

            new_chart = self.get_chart_energy_price_in_dollar_t()
            if new_chart is not None:
                instanciated_charts.append(new_chart)

        if 'CO2 emissions' in charts:
            new_chart = self.get_chart_co2_needed_by_energy_mix()
            if new_chart is not None:
                instanciated_charts.append(new_chart)

        if 'Carbon intensity' in charts:
            new_charts = self.get_chart_comparison_carbon_intensity()
            for new_chart in new_charts:
                if new_chart is not None:
                    instanciated_charts.append(new_chart)

        if 'production' in charts:
            new_chart = self.get_chart_energies_net_production()
            if new_chart is not None:
                instanciated_charts.append(new_chart)

            new_chart = self.get_chart_energies_brut_production()
            if new_chart is not None:
                instanciated_charts.append(new_chart)

            new_chart = self.get_chart_energies_net_raw_production_and_limit()
            if new_chart is not None:
                instanciated_charts.append(new_chart)
        if 'Energy mix' in charts:
            new_charts = self.get_pie_charts_production(years_list)
            for new_chart in new_charts:
                if new_chart is not None:
                    instanciated_charts.append(new_chart)

        if 'Solid energy and electricity production constraint' in charts and len(
                list(set(self.energy_constraint_list).intersection(energy_list))) > 0:
            new_chart = self.get_chart_solid_energy_elec_constraint()
            if new_chart is not None:
                instanciated_charts.append(new_chart)

        if 'Liquid hydrogen production constraint' in charts and f'{GlossaryEnergy.hydrogen}.{GlossaryEnergy.liquid_hydrogen}' in energy_list:
            new_chart = self.get_chart_liquid_hydrogen_constraint()
            if new_chart is not None:
                instanciated_charts.append(new_chart)

        if 'Stream ratio' in charts:
            new_chart = self.get_chart_stream_ratio()
            if new_chart is not None:
                instanciated_charts.append(new_chart)
        # Need data not in data_io of the discipline
        # TODO move this chart in a namespace post processing
        # new_chart = self.get_chart_stream_consumed_by_techno()
        # if new_chart is not None:
        #     instanciated_charts.append(new_chart)

        if 'Energy mix losses' in charts:

            new_chart = self.get_chart_energy_mix_losses(energy_list)
            if new_chart is not None:
                instanciated_charts.append(new_chart)

        return instanciated_charts

    def get_chart_solid_energy_elec_constraint(self):
        energy_production_detailed = self.get_sosdisc_outputs(
            GlossaryEnergy.EnergyProductionDetailedValue)
        solid_fuel_elec_percentage = self.get_sosdisc_inputs(
            'solid_fuel_elec_percentage')
        chart_name = f'Solid energy and electricity production constraint'
        new_chart = TwoAxesInstanciatedChart(
            GlossaryEnergy.Years, 'Energy (TWh)', chart_name=chart_name)

        sum_solid_fuel_elec = energy_production_detailed[f'production {GlossaryEnergy.solid_fuel} (TWh)'].values + \
                              energy_production_detailed[f'production {GlossaryEnergy.electricity} (TWh)'].values
        new_serie = InstanciatedSeries(list(energy_production_detailed[GlossaryEnergy.Years].values),
                                       list(sum_solid_fuel_elec),
                                       'Sum of solid fuel and electricity productions', 'lines')
        new_chart.series.append(new_serie)

        new_serie = InstanciatedSeries(list(energy_production_detailed[GlossaryEnergy.Years].values), list(
            energy_production_detailed[GlossaryEnergy.TotalProductionValue].values * solid_fuel_elec_percentage),
                                       f'{100 * solid_fuel_elec_percentage}% of total production', 'lines')

        new_chart.series.append(new_serie)
        return new_chart

    def get_chart_liquid_hydrogen_constraint(self):
        energy_production_detailed = self.get_sosdisc_outputs(
            GlossaryEnergy.EnergyProductionDetailedValue)
        liquid_hydrogen_percentage = self.get_sosdisc_inputs(
            'liquid_hydrogen_percentage')
        chart_name = f'Liquid hydrogen production constraint'
        new_chart = TwoAxesInstanciatedChart(
            GlossaryEnergy.Years, 'Energy (TWh)', chart_name=chart_name)

        new_serie = InstanciatedSeries(list(energy_production_detailed[GlossaryEnergy.Years].values), list(
            energy_production_detailed[f'production {GlossaryEnergy.hydrogen}.{GlossaryEnergy.liquid_hydrogen} (TWh)'].values),
                                       'Liquid hydrogen production', 'lines')
        new_chart.series.append(new_serie)
        new_serie = InstanciatedSeries(list(energy_production_detailed[GlossaryEnergy.Years].values), list(
            energy_production_detailed[f'production {GlossaryEnergy.hydrogen}.{GlossaryEnergy.gaseous_hydrogen} (TWh)'].values +
            energy_production_detailed[f'production {GlossaryEnergy.hydrogen}.{GlossaryEnergy.liquid_hydrogen} (TWh)'].values),
                                       'Total hydrogen production', 'lines')
        new_chart.series.append(new_serie)
        constraint = liquid_hydrogen_percentage * \
                     (energy_production_detailed[f'production {GlossaryEnergy.hydrogen}.{GlossaryEnergy.gaseous_hydrogen} (TWh)'].values +
                      energy_production_detailed[f'production {GlossaryEnergy.hydrogen}.{GlossaryEnergy.liquid_hydrogen} (TWh)'].values)
        new_serie = InstanciatedSeries(list(energy_production_detailed[GlossaryEnergy.Years].values), list(constraint),
                                       f'percentage of total hydrogen production', 'lines')
        new_chart.series.append(new_serie)
        return new_chart

    def get_chart_comparison_carbon_intensity(self):
        new_charts = []
        energy_co2_emissions = self.get_sosdisc_outputs(GlossaryEnergy.EnergyCO2EmissionsValue)
        chart_name = f'Comparison of carbon intensity for production of all energies'
        new_chart = TwoAxesInstanciatedChart(
            GlossaryEnergy.Years, 'CO2 emissions [kg/kWh]', chart_name=chart_name)

        energy_list = self.get_sosdisc_inputs(GlossaryEnergy.energy_list)

        for energy in energy_list:
            if self.stream_class_dict[energy].unit == 'TWh':
                year_list = energy_co2_emissions[GlossaryEnergy.Years].values.tolist()
                emission_list = energy_co2_emissions[energy].values.tolist()
                serie = InstanciatedSeries(
                    year_list, emission_list, energy, 'lines')
                new_chart.series.append(serie)

        new_charts.append(new_chart)

        chart_name = f'Comparison of carbon intensity of all energies (production + use)'
        new_chart = TwoAxesInstanciatedChart(
            GlossaryEnergy.Years, 'CO2 emissions [kg/kWh]', chart_name=chart_name)

        energy_co2_emissions = self.get_sosdisc_outputs(
            'energy_CO2_emissions_after_use')
        energy_list = self.get_sosdisc_inputs(GlossaryEnergy.energy_list)

        for energy in energy_list:
            if self.stream_class_dict[energy].unit == 'TWh':
                year_list = energy_co2_emissions[GlossaryEnergy.Years].values.tolist()
                emission_list = energy_co2_emissions[energy].values.tolist()
                serie = InstanciatedSeries(
                    year_list, emission_list, energy, 'lines')
                new_chart.series.append(serie)

        new_charts.append(new_chart)
        return new_charts

    def get_chart_energy_price_in_dollar_kwh(self):
        energy_prices = self.get_sosdisc_outputs(GlossaryEnergy.EnergyPricesValue)

        chart_name = 'Detailed prices of energy mix with CO2 taxes<br>from production (used for technology prices)'
        energy_list = self.get_sosdisc_inputs(GlossaryEnergy.energy_list)
        max_value = 0
        for energy in energy_list:
            if self.stream_class_dict[energy].unit == 'TWh':
                max_value = max(
                    max(energy_prices[energy].values.tolist()), max_value)

        new_chart = TwoAxesInstanciatedChart(
            GlossaryEnergy.Years, 'Prices [$/MWh]', primary_ordinate_axis_range=[0, max_value], chart_name=chart_name)

        for energy in energy_list:
            ns_energy = self.get_ns_energy(energy)
            if self.stream_class_dict[energy].unit == 'TWh':
                techno_price = self.get_sosdisc_inputs(
                    f'{ns_energy}.{GlossaryEnergy.EnergyPricesValue}')
                serie = InstanciatedSeries(
                    energy_prices[GlossaryEnergy.Years].values.tolist(),
                    techno_price[energy].values.tolist(), energy, 'lines')
                new_chart.series.append(serie)

        return new_chart

    def get_chart_energy_price_in_dollar_kwh_without_production_taxes(self):
        energy_prices = self.get_sosdisc_outputs(GlossaryEnergy.EnergyPricesValue)
        chart_name = 'Detailed prices of energy mix without CO2 taxes from production'
        energy_list = self.get_sosdisc_inputs(GlossaryEnergy.energy_list)
        max_value = 0
        for energy in energy_list:
            if self.stream_class_dict[energy].unit == 'TWh':
                max_value = max(
                    max(energy_prices[energy].values.tolist()), max_value)

        new_chart = TwoAxesInstanciatedChart(
            GlossaryEnergy.Years, 'Prices [$/MWh]', primary_ordinate_axis_range=[0, max_value], chart_name=chart_name)

        for energy in energy_list:
            ns_energy = self.get_ns_energy(energy)
            if self.stream_class_dict[energy].unit == 'TWh':
                techno_price = self.get_sosdisc_inputs(
                    f'{ns_energy}.{GlossaryEnergy.EnergyPricesValue}')
                serie = InstanciatedSeries(
                    energy_prices[GlossaryEnergy.Years].values.tolist(),
                    techno_price[f'{energy}_wotaxes'].values.tolist(), energy, 'lines')
                new_chart.series.append(serie)

        return new_chart

    def get_chart_energy_price_after_co2_tax_in_dollar_kwh(self):

        energy_prices_after_tax = self.get_sosdisc_outputs(
            'energy_prices_after_tax')

        chart_name = 'Detailed prices of energy mix after carbon taxes due to combustion'

        max_value = 0
        for energy in energy_prices_after_tax:
            if energy != GlossaryEnergy.Years:
                if self.stream_class_dict[energy].unit == 'TWh':
                    max_value = max(
                        max(energy_prices_after_tax[energy].values.tolist()), max_value)

        new_chart = TwoAxesInstanciatedChart(
            GlossaryEnergy.Years, 'Prices [$/MWh]', primary_ordinate_axis_range=[0, max_value], chart_name=chart_name)
        for energy in energy_prices_after_tax:
            if energy != GlossaryEnergy.Years:
                if self.stream_class_dict[energy].unit == 'TWh':
                    serie = InstanciatedSeries(
                        energy_prices_after_tax[GlossaryEnergy.Years].values.tolist(),
                        energy_prices_after_tax[energy].values.tolist(), energy, 'lines')
                    new_chart.series.append(serie)

        return new_chart

    def get_chart_energy_price_in_dollar_t(self):
        energy_prices = self.get_sosdisc_outputs(GlossaryEnergy.EnergyPricesValue)

        chart_name = 'Detailed prices of Carbon Capture and Storage'
        new_chart = TwoAxesInstanciatedChart(
            GlossaryEnergy.Years, 'Prices [$/t]', chart_name=chart_name)

        ccs_list = self.get_sosdisc_inputs(GlossaryEnergy.ccs_list)

        for ccs_name in ccs_list:
            techno_price = self.get_sosdisc_inputs(
                f'{ccs_name}.{GlossaryEnergy.EnergyPricesValue}')
            serie = InstanciatedSeries(
                energy_prices[GlossaryEnergy.Years].values.tolist(),
                techno_price[ccs_name].values.tolist(), ccs_name, 'lines')
            new_chart.series.append(serie)

        return new_chart

    def get_chart_energy_mean_price_in_dollar_mwh(self):
        energy_mean_price = self.get_sosdisc_outputs(GlossaryEnergy.EnergyMeanPriceValue)

        chart_name = 'Mean price out of energy mix'
        new_chart = TwoAxesInstanciatedChart(
            GlossaryEnergy.Years, 'Prices [$/MWh]', chart_name=chart_name)

        serie = InstanciatedSeries(
            energy_mean_price[GlossaryEnergy.Years].values.tolist(),
            energy_mean_price[GlossaryEnergy.EnergyPriceValue].values.tolist(), 'mean energy', 'lines')
        new_chart.series.append(serie)

        return new_chart

    def get_chart_co2_emissions_by_energy(self):
        co2_emissions = self.get_sosdisc_outputs('co2_emissions_by_energy')
        new_chart = TwoAxesInstanciatedChart(GlossaryEnergy.Years, 'CO2 emissions (Gt)', [], [
        ], 'CO2 emissions by energy (Gt)', stacked_bar=True)
        x_serie_1 = co2_emissions[GlossaryEnergy.Years].values.tolist()

        # for idx in co2_emissions.columns:

        for energy in co2_emissions:
            if energy != GlossaryEnergy.Years:
                co2_emissions_array = co2_emissions[energy].values / 1.0e3

                y_serie_1 = co2_emissions_array.tolist()

                serie = InstanciatedSeries(
                    x_serie_1,
                    y_serie_1, energy, display_type='bar')
                new_chart.add_series(serie)

        return new_chart

    def get_chart_energies_net_production(self):
        energy_production_detailed = self.get_sosdisc_outputs(
            GlossaryEnergy.EnergyProductionDetailedValue)
        chart_name = 'Net Energies production/consumption'
        new_chart = TwoAxesInstanciatedChart(GlossaryEnergy.Years, 'Net Energy [TWh]',
                                             chart_name=chart_name, stacked_bar=True)

        for reactant in energy_production_detailed.columns:
            if reactant not in [GlossaryEnergy.Years, GlossaryEnergy.TotalProductionValue, 'Total production (uncut)'] \
                    and GlossaryEnergy.carbon_capture not in reactant \
                    and GlossaryEnergy.carbon_storage not in reactant:
                energy_twh = energy_production_detailed[reactant].values
                legend_title = f'{reactant}'.replace(
                    "(TWh)", "").replace('production', '')
                serie = InstanciatedSeries(
                    energy_production_detailed[GlossaryEnergy.Years].values.tolist(),
                    energy_twh.tolist(), legend_title, 'bar')

                new_chart.series.append(serie)

        return new_chart

    def get_chart_energies_net_raw_production_and_limit(self):
        energy_production_detailed = self.get_sosdisc_outputs(
            GlossaryEnergy.EnergyProductionDetailedValue)
        minimum_energy_production = self.get_sosdisc_inputs(
            'minimum_energy_production')
        chart_name = 'Energy Total Production and Minimum Net Energy Limit'
        new_chart = TwoAxesInstanciatedChart(GlossaryEnergy.Years, 'Energy [TWh]',
                                             chart_name=chart_name)

        energy_prod_raw = self.get_sosdisc_outputs(
            'energy_production_brut')
        serie = InstanciatedSeries(
            energy_prod_raw[GlossaryEnergy.Years].values.tolist(),
            list(
                energy_prod_raw[GlossaryEnergy.TotalProductionValue].values.tolist()),
            'Raw Production', 'lines')

        new_chart.series.append(serie)
        serie = InstanciatedSeries(
            energy_production_detailed[GlossaryEnergy.Years].values.tolist(),
            list(
                energy_production_detailed[GlossaryEnergy.TotalProductionValue].values.tolist()),
            'Net Production', 'lines')
        new_chart.series.append(serie)

        serie = InstanciatedSeries(
            energy_production_detailed[GlossaryEnergy.Years].values.tolist(),
            list(
                energy_production_detailed['Total production (uncut)'].values.tolist()),
            'Net Production (uncut)', 'lines')
        new_chart.series.append(serie)

        serie = InstanciatedSeries(
            energy_production_detailed[GlossaryEnergy.Years].values.tolist(),
            list([minimum_energy_production for _ in range(
                len(energy_production_detailed[GlossaryEnergy.Years]))]),
            'Minimum net energy', 'lines')
        new_chart.series.append(serie)

        return new_chart

    def get_chart_energies_brut_production(self):
        energy_production_detailed = self.get_sosdisc_outputs(
            'energy_production_brut_detailed')
        chart_name = 'Raw Energies production'
        new_chart = TwoAxesInstanciatedChart(GlossaryEnergy.Years, 'Raw Energy [TWh]',
                                             chart_name=chart_name, stacked_bar=True)

        for reactant in energy_production_detailed.columns:
            if reactant not in [GlossaryEnergy.Years, GlossaryEnergy.TotalProductionValue] \
                    and GlossaryEnergy.carbon_capture not in reactant \
                    and GlossaryEnergy.carbon_storage not in reactant:
                energy_twh = energy_production_detailed[reactant].values
                legend_title = f'{reactant}'.replace(
                    "(TWh)", "").replace('production', '')
                serie = InstanciatedSeries(
                    energy_production_detailed[GlossaryEnergy.Years].values.tolist(),
                    energy_twh.tolist(), legend_title, 'bar')

                new_chart.series.append(serie)

        return new_chart

    def get_pie_charts_production(self, years_list):
        instanciated_charts = []
        energy_list = self.get_sosdisc_inputs(GlossaryEnergy.energy_list)
        energy_production_detailed = self.get_sosdisc_outputs(
            GlossaryEnergy.EnergyProductionDetailedValue)
        techno_production = energy_production_detailed[[GlossaryEnergy.Years]]

        for energy in energy_list:
            if self.stream_class_dict[energy].unit == 'TWh':
                techno_title = [
                    col for col in energy_production_detailed if col.endswith(f'{energy} (TWh)')]
                techno_production.loc[:,
                energy] = energy_production_detailed[techno_title[0]]

        for year in years_list:
            energy_pie_chart = [energy for energy in energy_list if
                                self.stream_class_dict[energy].unit == 'TWh']

            values = [techno_production.loc[techno_production[GlossaryEnergy.Years]
                                            == year][energy].sum() for energy in energy_pie_chart]
            values = list(np.maximum(0.0, np.array(values)))
            pie_chart = InstanciatedPieChart(
                f'Energy productions in {year}', energy_pie_chart, values)
            instanciated_charts.append(pie_chart)
        return instanciated_charts

    def get_chart_co2_streams(self):
        '''
        Plot the total co2 emissions sources - sinks
        '''
        chart_name = 'Total CO2 emissions before and after CCS'
        co2_emissions = self.get_sosdisc_outputs('co2_emissions')
        new_chart = TwoAxesInstanciatedChart(GlossaryEnergy.Years, 'CO2 emissions (Gt)',
                                             chart_name=chart_name)

        x_serie_1 = co2_emissions[GlossaryEnergy.Years].values.tolist()

        serie = InstanciatedSeries(
            x_serie_1,
            (co2_emissions['CO2 emissions sources'].values / 1.0e3).tolist(), 'CO2 emissions sources')
        new_chart.add_series(serie)

        serie = InstanciatedSeries(
            x_serie_1,
            (co2_emissions['CO2 emissions sinks'].values / 1.0e3).tolist(), 'CO2 emissions sinks')
        new_chart.add_series(serie)

        serie = InstanciatedSeries(
            x_serie_1,
            (co2_emissions['Total CO2 emissions'].values / 1.0e3).tolist(), 'CO2 emissions after CCUS')
        new_chart.add_series(serie)

        return new_chart

    def get_chart_co2_to_store(self):
        '''
        Plot a graph to understand CO2 to store
        '''
        chart_name = 'CO2 emissions captured, used and to store'
        co2_emissions = self.get_sosdisc_outputs('co2_emissions')
        new_chart = TwoAxesInstanciatedChart(GlossaryEnergy.Years, 'CO2 emissions (Gt)',
                                             chart_name=chart_name)

        x_serie_1 = co2_emissions[GlossaryEnergy.Years].values.tolist()

        serie = InstanciatedSeries(
            x_serie_1,
            (co2_emissions[f'{CarbonCapture.name} (Mt) from CC technos'].values / 1.0e3).tolist(),
            'CO2 captured from CC technos')
        new_chart.add_series(serie)

        serie = InstanciatedSeries(
            x_serie_1,
            (-co2_emissions[f'{CarbonCapture.name} needed by energy mix (Mt)'].values / 1.0e3).tolist(),
            f'{CarbonCapture.name} used by energy mix')
        new_chart.add_series(serie)

        serie = InstanciatedSeries(
            x_serie_1,
            (-co2_emissions[f'{CO2.name} for food (Mt)'].values / 1.0e3).tolist(), f'{CO2.name} used for food')
        new_chart.add_series(serie)

        serie = InstanciatedSeries(
            x_serie_1,
            (co2_emissions[f'{CarbonCapture.name} to be stored (Mt)'].values / 1.0e3).tolist(), f'CO2 to store')
        new_chart.add_series(serie)

        return new_chart

    def get_chart_co2_limited_storage(self):
        '''
        Plot a graph to understand storage
        '''
        chart_name = 'CO2 emissions storage limited by CO2 to store'
        co2_emissions = self.get_sosdisc_outputs('co2_emissions')
        new_chart = TwoAxesInstanciatedChart(GlossaryEnergy.Years, 'CO2 emissions (Gt)',
                                             chart_name=chart_name)

        x_serie_1 = co2_emissions[GlossaryEnergy.Years].values.tolist()
        serie = InstanciatedSeries(
            x_serie_1,
            (co2_emissions[f'{CarbonCapture.name} to be stored (Mt)'].values / 1.0e3).tolist(), f'CO2 to store')
        new_chart.add_series(serie)

        serie = InstanciatedSeries(
            x_serie_1,
            (co2_emissions[f'{CarbonStorage.name} (Mt)'].values / 1.0e3).tolist(), f'CO2 storage by invest')
        new_chart.add_series(serie)

        serie = InstanciatedSeries(
            x_serie_1,
            (co2_emissions[f'{CarbonStorage.name} Limited by capture (Mt)'].values / 1.0e3).tolist(),
            f'CO2 storage limited by CO2 to store')
        new_chart.add_series(serie)

        return new_chart

    def get_chart_co2_emissions_sources(self):
        '''
        Plot all CO2 emissions sources 
        '''
        chart_name = 'CO2 emissions sources'
        co2_emissions = self.get_sosdisc_outputs('co2_emissions')
        new_chart = TwoAxesInstanciatedChart(GlossaryEnergy.Years, 'CO2 emissions (Gt)',
                                             chart_name=chart_name)

        x_serie_1 = co2_emissions[GlossaryEnergy.Years].values.tolist()

        serie = InstanciatedSeries(
            x_serie_1,
            (co2_emissions['Total CO2 by use (Mt)'].values / 1.0e3).tolist(), 'CO2 by use (net production burned)')
        new_chart.add_series(serie)

        serie = InstanciatedSeries(
            x_serie_1,
            (co2_emissions[f'Total {CarbonCapture.flue_gas_name} (Mt)'].values / 1.0e3).tolist(),
            'Flue gas from plants')
        new_chart.add_series(serie)

        serie = InstanciatedSeries(
            x_serie_1, (
                    co2_emissions[f'{CarbonCapture.name} from energy mix (Mt)'].values / 1.0e3).tolist(),
            'Carbon capture from energy mix (FT or Sabatier)')
        new_chart.add_series(serie)

        serie = InstanciatedSeries(
            x_serie_1,
            (co2_emissions[f'{CO2.name} from energy mix (Mt)'].values / 1.0e3).tolist(),
            'CO2 from energy mix (machinery fuels)')
        new_chart.add_series(serie)

        serie = InstanciatedSeries(
            x_serie_1,
            (co2_emissions['CO2 emissions sources'].values / 1.0e3).tolist(), 'Total sources')
        new_chart.add_series(serie)

        return new_chart

    def get_chart_co2_needed_by_energy_mix(self):
        '''
        Plot all CO2 emissions sinks 
        '''
        chart_name = 'CO2 emissions sinks'
        co2_emissions = self.get_sosdisc_outputs(
            'co2_emissions_needed_by_energy_mix')
        new_chart = TwoAxesInstanciatedChart(GlossaryEnergy.Years, 'CO2 emissions (Gt)',
                                             chart_name=chart_name)

        x_serie_1 = co2_emissions[GlossaryEnergy.Years].values.tolist()

        serie = InstanciatedSeries(
            x_serie_1, (-co2_emissions[f'{CarbonCapture.name} needed by energy mix (Gt)'].values).tolist(),
            f'{CarbonCapture.name} needed by energy mix')
        new_chart.add_series(serie)

        return new_chart

    def get_chart_stream_ratio(self):
        '''
        Plot stream ratio chart
        '''
        chart_name = f'Stream Ratio Map'

        all_streams_demand_ratio = self.get_sosdisc_outputs(
            GlossaryEnergy.AllStreamsDemandRatioValue)

        years = all_streams_demand_ratio[GlossaryEnergy.Years].values
        streams = [
            col for col in all_streams_demand_ratio.columns if col not in [GlossaryEnergy.Years, ]]

        min_objective_energy_loc = all_streams_demand_ratio[streams].min(
        ).idxmin()
        min_objective_year_loc = all_streams_demand_ratio[GlossaryEnergy.Years][
            all_streams_demand_ratio[streams].idxmin()[
                min_objective_energy_loc]]
        chart_name += f'\n Minimum ratio is at year {min_objective_year_loc} for {min_objective_energy_loc}'
        z = np.asarray(all_streams_demand_ratio[streams].values).T
        fig = go.Figure()
        fig.add_trace(go.Heatmap(z=list(z), x=list(years), y=list(streams),
                                 type='heatmap', colorscale=['red', 'white'],
                                 colorbar={'title': 'Value of ratio'},
                                 opacity=0.5, zmax=100.0, zmin=0.0, ))
        new_chart = InstantiatedPlotlyNativeChart(
            fig, chart_name=chart_name, default_title=True)
        return new_chart

    def get_chart_energy_mix_losses(self, energy_list):
        '''
        Plot chart on energy mix heat losses 
        '''

        chart_name = f'Energy mix losses'

        raw_prod = self.get_sosdisc_outputs(
            'energy_production_brut')
        raw_prod_detailed = self.get_sosdisc_outputs(
            'energy_production_brut_detailed')

        inputs_dict = self.get_sosdisc_inputs()
        heat_losses_percentage = inputs_dict['heat_losses_percentage']
        years = raw_prod[GlossaryEnergy.Years].values.tolist()

        heat_losses = heat_losses_percentage / \
                      100.0 * raw_prod[GlossaryEnergy.TotalProductionValue].values
        new_chart = TwoAxesInstanciatedChart(GlossaryEnergy.Years, 'Energy losses (TWh)',
                                             chart_name=chart_name)

        for energy in energy_list:
            percentage_loss_name = f'{energy}.losses_percentage'
            if percentage_loss_name in inputs_dict:
                percentage = inputs_dict[percentage_loss_name]
                if percentage != 0.0:
                    losses = percentage / 100.0 * \
                             raw_prod_detailed[f'production {energy} (TWh)'].values
                    serie = InstanciatedSeries(
                        years, losses.tolist(), f'Distribution Transmission and Transport losses for {energy}')
                    new_chart.add_series(serie)

        serie = InstanciatedSeries(
            years, heat_losses.tolist(), f'Global energy losses from heat production')
        new_chart.add_series(serie)
        return new_chart

    def get_chart_stream_consumed_by_techno(self):
        '''
        Plot a table connecting all the streams in the ratio dataframe (left column)
        with the technologies consuming them (right column).
        '''
        chart_name = f'Stream consumption by technologies table'

        all_streams_demand_ratio = self.get_sosdisc_outputs(
            GlossaryEnergy.AllStreamsDemandRatioValue)

        streams = [
            col for col in all_streams_demand_ratio.columns if col not in [GlossaryEnergy.Years, ]]

        technologies_list = []
        for stream in streams:
            technologies_list_namespace_list = self.ee.dm.get_all_namespaces_from_var_name(
                stream + '.technologies_list')
            if len(technologies_list_namespace_list) != 0:
                technologies_list += self.ee.dm.get_data(
                    technologies_list_namespace_list[0])['value']
        techno_cons_dict = {}
        for techno in technologies_list:
            techno_disc = self.ee.dm.get_disciplines_with_name(self.ee.dm.get_all_namespaces_from_var_name(
                f'{techno}.{GlossaryEnergy.TechnoProductionValue}')[0][
                                                               :-len('.{GlossaryEnergy.TechnoProductionValue}')])[0]
            cons_col = techno_disc.get_sosdisc_outputs(
                GlossaryEnergy.TechnoDetailedConsumptionValue).columns
            consummed_stream = [col.split(' ')[0]
                                for col in cons_col if col not in [GlossaryEnergy.Years]]
            techno_cons_dict[techno] = consummed_stream
        table_data = []
        for stream in streams:
            table_data_line = []
            for techno in technologies_list:
                if stream in techno_cons_dict[techno]:
                    table_data_line += [techno]
            table_data += [[stream, str(table_data_line).strip('[]')]]

        header = list(['stream', 'technologies consuming this stream'])
        cells = list(np.asarray(table_data).T)

        new_chart = InstanciatedTable(
            table_name=chart_name, header=header, cells=cells)

        return new_chart<|MERGE_RESOLUTION|>--- conflicted
+++ resolved
@@ -321,30 +321,18 @@
                             'type': 'dataframe', 'unit': 'PWh', 'visibility': SoSWrapp.SHARED_VISIBILITY,
                             'namespace': GlossaryEnergy.NS_CCS,
                             'dataframe_descriptor': {GlossaryEnergy.Years: ('float', None, True),
-<<<<<<< HEAD
-                                                     'renewable (TWh)': ('float', None, True),
-                                                     'fossil (TWh)': ('float', None, True),
-                                                     'carbon_capture (Mt)': ('float', None, True),
-                                                     'carbon_utilization (Mt)': ('float', None, True),}}
-=======
+
                                                      f'{GlossaryEnergy.renewable} (TWh)': ('float', None, True),
                                                      f'{GlossaryEnergy.fossil} (TWh)': ('float', None, True),
                                                      f'{GlossaryEnergy.carbon_capture} (Mt)': ('float', None, True), }}
->>>>>>> 7ec0e0a9
                         dynamic_inputs[f'{ccs_name}.{GlossaryEnergy.EnergyConsumptionWithoutRatioValue}'] = {
                             'type': 'dataframe', 'unit': 'PWh', 'visibility': SoSWrapp.SHARED_VISIBILITY,
                             'namespace': GlossaryEnergy.NS_CCS,
                             'dataframe_descriptor': {GlossaryEnergy.Years: ('float', None, True),
-<<<<<<< HEAD
-                                                     'renewable (TWh)': ('float', None, True),
-                                                     'fossil (TWh)': ('float', None, True),
-                                                     'carbon_capture (Mt)': ('float', None, True),
-                                                     'carbon_utilization (Mt)': ('float', None, True),}}
-=======
+
                                                      f'{GlossaryEnergy.renewable} (TWh)': ('float', None, True),
                                                      f'{GlossaryEnergy.fossil} (TWh)': ('float', None, True),
                                                      f'{GlossaryEnergy.carbon_capture} (Mt)': ('float', None, True), }}
->>>>>>> 7ec0e0a9
                         dynamic_inputs[f'{ccs_name}.{GlossaryEnergy.EnergyProductionValue}'] = {
                             'type': 'dataframe', 'unit': 'PWh', 'visibility': SoSWrapp.SHARED_VISIBILITY,
                             'namespace': GlossaryEnergy.NS_CCS,
