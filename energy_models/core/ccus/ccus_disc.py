'''
Copyright 2022 Airbus SAS
Modifications on 2023/06/14-2023/11/16 Copyright 2023 Capgemini

Licensed under the Apache License, Version 2.0 (the "License");
you may not use this file except in compliance with the License.
You may obtain a copy of the License at

    http://www.apache.org/licenses/LICENSE-2.0

Unless required by applicable law or agreed to in writing, software
distributed under the License is distributed on an "AS IS" BASIS,
WITHOUT WARRANTIES OR CONDITIONS OF ANY KIND, either express or implied.
See the License for the specific language governing permissions and
limitations under the License.
'''

import numpy as np
import pandas as pd

from climateeconomics.core.core_witness.climateeco_discipline import ClimateEcoDiscipline
from energy_models.core.ccus.ccus import CCUS
from energy_models.core.energy_mix.energy_mix import EnergyMix
from energy_models.core.stream_type.carbon_models.carbon_capture import CarbonCapture
from energy_models.core.stream_type.carbon_models.carbon_dioxyde import CO2
from energy_models.core.stream_type.carbon_models.carbon_storage import CarbonStorage
from energy_models.glossaryenergy import GlossaryEnergy
from sostrades_core.execution_engine.sos_wrapp import SoSWrapp
from sostrades_core.tools.post_processing.charts.chart_filter import ChartFilter
from sostrades_core.tools.post_processing.charts.two_axes_instanciated_chart import InstanciatedSeries, \
    TwoAxesInstanciatedChart


class CCUS_Discipline(SoSWrapp):
    # ontology information
    _ontology_data = {
        'label': 'Carbon Capture and Storage Model',
        'type': 'Research',
        'source': 'SoSTrades Project',
        'validated': '',
        'validated_by': 'SoSTrades Project',
        'last_modification_date': '',
        'category': '',
        'definition': '',
        'icon': 'fa-solid fa-people-carry-box fa-fw',
        'version': '',
    }

    DESC_IN = {
        GlossaryEnergy.ccs_list: {'type': 'list', 'subtype_descriptor': {'list': 'string'},
                                  'possible_values': CCUS.ccs_list,
                                  'visibility': SoSWrapp.SHARED_VISIBILITY, 'namespace': 'ns_energy_study',
                                  'editable': False,
                                  'structuring': True},
        GlossaryEnergy.YearStart: ClimateEcoDiscipline.YEAR_START_DESC_IN,
        GlossaryEnergy.YearEnd: ClimateEcoDiscipline.YEAR_END_DESC_IN,
        'alpha': {'type': 'float', 'range': [0., 1.], 'default': 0.5, 'unit': '-',
                  'visibility': SoSWrapp.SHARED_VISIBILITY, 'namespace': 'ns_energy_study'},
        'scaling_factor_energy_production': {'type': 'float', 'default': 1e3, 'unit': '-', 'user_level': 2,
                                             'visibility': SoSWrapp.SHARED_VISIBILITY, 'namespace': 'ns_public'},
        'scaling_factor_energy_consumption': {'type': 'float', 'default': 1e3, 'unit': '-', 'user_level': 2,
                                              'visibility': SoSWrapp.SHARED_VISIBILITY, 'namespace': 'ns_public'},
        'carbonstorage_limit': {'type': 'float', 'default': 12e6, 'unit': 'Mt', 'user_level': 2,
                                'visibility': SoSWrapp.SHARED_VISIBILITY, 'namespace': GlossaryEnergy.NS_REFERENCE},
        'carbonstorage_constraint_ref': {'type': 'float', 'default': 12e6, 'unit': 'Mt', 'user_level': 2,
                                         'visibility': SoSWrapp.SHARED_VISIBILITY,
                                         'namespace': GlossaryEnergy.NS_REFERENCE},
        'co2_emissions_needed_by_energy_mix': {'type': 'dataframe', 'unit': 'Gt',
                                               'visibility': SoSWrapp.SHARED_VISIBILITY, 'namespace': 'ns_energy',
<<<<<<< HEAD
                                                'dataframe_descriptor': {GlossaryEnergy.Years: ('float', None, True),
                                                                         'carbon_capture': ('float', None, True),
                                                                            'CO2 from Flue Gas (Mt)': ('float', None, True),
                                                                            'carbon_storage': ('float', None, True),
                                                                         'carbon_capture from energy mix (Gt)': ('float', None, True),
                                                                         'carbon_capture needed by energy mix (Gt)': (
                                                                         'float', None, True),
                                                                         'heat.hightemperatureheat (TWh)': ('float', None, True),
                                                                         'heat.mediumtemperatureheat (TWh)': ('float', None, True),
                                                                         'heat.lowtemperatureheat (TWh)': ('float', None, True),
                                                                         },},
        'carbon_capture_from_energy_mix': {'type': 'dataframe', 'unit': 'Gt',
                                           'visibility': SoSWrapp.SHARED_VISIBILITY, 'namespace': 'ns_energy',
                                            'dataframe_descriptor': {GlossaryEnergy.Years: ('float', None, True),
                                                                     'carbon_capture': ('float', None, True),
                                                                        'CO2 from Flue Gas (Mt)': ('float', None, True),
                                                                        'carbon_storage': ('float', None, True),
                                                                     'carbon_capture from energy mix (Gt)': ('float', None, True),
                                                                     'heat.hightemperatureheat (TWh)': (
                                                                     'float', None, True),
                                                                     'heat.mediumtemperatureheat (TWh)': (
                                                                     'float', None, True),
                                                                     'heat.lowtemperatureheat (TWh)': (
                                                                     'float', None, True),
                                                                     },}

=======
                                               'dataframe_descriptor': {GlossaryEnergy.Years: ('float', None, True),
                                                                        GlossaryEnergy.carbon_capture: ('float', None, True),
                                                                        'CO2 from Flue Gas (Mt)': ('float', None, True),
                                                                        GlossaryEnergy.carbon_storage: ('float', None, True),
                                                                        'carbon_capture from energy mix (Gt)': (
                                                                        'float', None, True),
                                                                        'carbon_capture needed by energy mix (Gt)': (
                                                                            'float', None, True),
                                                                        }, },
        'carbon_capture_from_energy_mix': {'type': 'dataframe', 'unit': 'Gt',
                                           'visibility': SoSWrapp.SHARED_VISIBILITY, 'namespace': 'ns_energy',
                                           'dataframe_descriptor': {GlossaryEnergy.Years: ('float', None, True),
                                                                    GlossaryEnergy.carbon_capture: ('float', None, True),
                                                                    'CO2 from Flue Gas (Mt)': ('float', None, True),
                                                                    GlossaryEnergy.carbon_storage: ('float', None, True),
                                                                    'carbon_capture from energy mix (Gt)': (
                                                                    'float', None, True), }, }
>>>>>>> c1023fdf
    }

    DESC_OUT = {
        'co2_emissions_ccus': {'type': 'dataframe', 'unit': 'Mt'},
        'carbon_storage_by_invest': {'type': 'array', 'unit': 'Mt'},
        'co2_emissions_ccus_Gt': {'type': 'dataframe', 'unit': 'Gt', 'visibility': SoSWrapp.SHARED_VISIBILITY,
                                  'namespace': GlossaryEnergy.NS_CCS},

        'CCS_price': {'type': 'dataframe', 'unit': '$/tCO2', 'visibility': SoSWrapp.SHARED_VISIBILITY,
                      'namespace': 'ns_energy_study'},
        EnergyMix.CARBON_STORAGE_CONSTRAINT: {'type': 'array', 'unit': '',
                                              'visibility': SoSWrapp.SHARED_VISIBILITY,
                                              'namespace': GlossaryEnergy.NS_FUNCTIONS},

    }

    def init_execution(self):
        inputs_dict = self.get_sosdisc_inputs()
        self.ccus_model = CCUS(GlossaryEnergy.CCUS)
        self.ccus_model.configure_parameters(inputs_dict)

    def setup_sos_disciplines(self):

        dynamic_inputs = {}
        dynamic_outputs = {}

        if GlossaryEnergy.ccs_list in self.get_data_in():
            ccs_list = self.get_sosdisc_inputs(GlossaryEnergy.ccs_list)
            self.update_default_ccs_list()
            if ccs_list is not None:
                for ccs_name in ccs_list:
                    dynamic_inputs[f'{ccs_name}.{GlossaryEnergy.EnergyConsumptionValue}'] = {
                        'type': 'dataframe', 'unit': 'PWh', 'visibility': SoSWrapp.SHARED_VISIBILITY,
                        'namespace': GlossaryEnergy.NS_CCS,
                        "dynamic_dataframe_columns": True}
                    dynamic_inputs[f'{ccs_name}.{GlossaryEnergy.EnergyConsumptionWithoutRatioValue}'] = {
                        'type': 'dataframe', 'unit': 'PWh', 'visibility': SoSWrapp.SHARED_VISIBILITY,
                        'namespace': GlossaryEnergy.NS_CCS,
                        "dynamic_dataframe_columns": True}
                    dynamic_inputs[f'{ccs_name}.{GlossaryEnergy.EnergyProductionValue}'] = {
                        'type': 'dataframe', 'unit': 'PWh', 'visibility': SoSWrapp.SHARED_VISIBILITY,
                        'namespace': GlossaryEnergy.NS_CCS,
                        'dataframe_descriptor': {GlossaryEnergy.Years: ('float', None, True),
<<<<<<< HEAD
                                                 'carbon_capture': ('float', None, True),
                                                'CO2 from Flue Gas (Mt)': ('float', None, True),
                                                'carbon_storage': ('float', None, True),
                                                 'heat.hightemperatureheat (TWh)': ('float', None, True),
                                                 'heat.mediumtemperatureheat (TWh)': ('float', None, True),
                                                 'heat.lowtemperatureheat (TWh)': ('float', None, True),
                                                 }}

=======
                                                 GlossaryEnergy.carbon_capture: ('float', None, True),
                                                 'CO2 from Flue Gas (Mt)': ('float', None, True),
                                                 GlossaryEnergy.carbon_storage: ('float', None, True), }}
>>>>>>> c1023fdf
                    dynamic_inputs[f'{ccs_name}.{GlossaryEnergy.EnergyPricesValue}'] = {
                        'type': 'dataframe', 'unit': '$/MWh', 'visibility': SoSWrapp.SHARED_VISIBILITY,
                        'namespace': GlossaryEnergy.NS_CCS,
                        'dataframe_descriptor': {GlossaryEnergy.Years: ('float', None, True),
<<<<<<< HEAD
                                                 'carbon_capture': ('float', None, True),
                                                    'carbon_capture_wotaxes': ('float', None, True),
                                                    'carbon_storage': ('float', None, True),
                                                    'carbon_storage_wotaxes': ('float', None, True),
                                                 'heat.hightemperatureheat (TWh)': ('float', None, True),
                                                 'heat.mediumtemperatureheat (TWh)': ('float', None, True),
                                                 'heat.lowtemperatureheat (TWh)': ('float', None, True),
                                                 }}

=======
                                                 GlossaryEnergy.carbon_capture: ('float', None, True),
                                                 'carbon_capture_wotaxes': ('float', None, True),
                                                 GlossaryEnergy.carbon_storage: ('float', None, True),
                                                 'carbon_storage_wotaxes': ('float', None, True), }}
>>>>>>> c1023fdf
                    dynamic_inputs[f'{ccs_name}.{GlossaryEnergy.LandUseRequiredValue}'] = {
                        'type': 'dataframe', 'unit': 'Gha', 'visibility': SoSWrapp.SHARED_VISIBILITY,
                        'namespace': GlossaryEnergy.NS_CCS,
                        "dynamic_dataframe_columns": True}

        if GlossaryEnergy.YearStart in self.get_data_in() and GlossaryEnergy.YearEnd in self.get_data_in():
            year_start = self.get_sosdisc_inputs(GlossaryEnergy.YearStart)
            year_end = self.get_sosdisc_inputs(GlossaryEnergy.YearEnd)

            if year_start is not None and year_end is not None:
                dynamic_inputs['co2_for_food'] = {
                    'type': 'dataframe', 'unit': 'Mt', 'default': pd.DataFrame(
                        {GlossaryEnergy.Years: np.arange(year_start, year_end + 1), f'{CO2.name} for food (Mt)': 0.0}),
                    'visibility': SoSWrapp.SHARED_VISIBILITY, 'namespace': 'ns_energy',
                    'dataframe_descriptor': {GlossaryEnergy.Years: ('float', None, True),
                                             'CO2_resource for food (Mt)': ('float', None, True), }
                }

        self.add_inputs(dynamic_inputs)
        self.add_outputs(dynamic_outputs)

    def update_default_ccs_list(self):
        '''
        Update the default value of technologies list with techno discipline below the ccs node and in possible values
        '''

        found_ccs = self.found_ccs_under_ccsmix()
        self.set_dynamic_default_values({GlossaryEnergy.ccs_list: found_ccs})

    def found_ccs_under_ccsmix(self):
        '''
        Set the default value of the ccs list and the ccs_list with discipline under the ccs_mix which are in possible values
        '''
        my_name = self.get_disc_full_name()
        possible_ccs = CCUS.ccs_list
        found_ccs_list = self.dm.get_discipline_names_with_starting_name(
            my_name)
        short_ccs_list = [name.split(
            f'{my_name}.')[-1] for name in found_ccs_list if f'{my_name}.' in name]

        possible_short_ccs_list = [
            techno for techno in short_ccs_list if techno in possible_ccs]

        return possible_short_ccs_list

    def run(self):
        # -- get inputs
        inputs_dict = self.get_sosdisc_inputs()
        # -- configure class with inputs
        #
        self.ccus_model.configure_parameters_update(inputs_dict)

        self.ccus_model.compute_CO2_emissions()
        self.ccus_model.compute_CCS_price()

        self.ccus_model.compute_carbon_storage_constraint()
        outputs_dict = {
            'co2_emissions_ccus': self.ccus_model.total_co2_emissions,
            'carbon_storage_by_invest': self.ccus_model.total_carbon_storage_by_invest,
            'co2_emissions_ccus_Gt': self.ccus_model.total_co2_emissions_Gt,
            'CCS_price': self.ccus_model.CCS_price,
            EnergyMix.CARBON_STORAGE_CONSTRAINT: self.ccus_model.carbon_storage_constraint,
        }

        # -- store outputs

        self.store_sos_outputs_values(outputs_dict)

    def compute_sos_jacobian(self):

        inputs_dict = self.get_sosdisc_inputs()

        years = np.arange(inputs_dict[GlossaryEnergy.YearStart],
                          inputs_dict[GlossaryEnergy.YearEnd] + 1)
        ccs_list = inputs_dict[GlossaryEnergy.ccs_list]
        scaling_factor_energy_production = inputs_dict['scaling_factor_energy_production']
        scaling_factor_energy_consumption = inputs_dict['scaling_factor_energy_consumption']

        sub_production_dict, sub_consumption_dict = {}, {}
        for ccs in ccs_list:
            sub_production_dict[ccs] = inputs_dict[f'{ccs}.{GlossaryEnergy.EnergyProductionValue}'] * \
                                       scaling_factor_energy_production
            sub_consumption_dict[ccs] = inputs_dict[f'{ccs}.{GlossaryEnergy.EnergyConsumptionValue}'] * \
                                        scaling_factor_energy_consumption

        # -------------------------------#
        # ---Resource Demand gradients---#
        # -------------------------------#
        resource_list = EnergyMix.RESOURCE_LIST
        for ccs in ccs_list:
            for resource in inputs_dict[f'{ccs}.{GlossaryEnergy.EnergyConsumptionValue}']:
                if resource in resource_list:
                    self.set_partial_derivative_for_other_types(('All_Demand', resource), (
                        f'{ccs}.{GlossaryEnergy.EnergyConsumptionValue}', resource),
                                                                scaling_factor_energy_consumption * np.identity(
                                                                    len(years)))

        # --------------------------------#
        # -- New CO2 emissions gradients--#
        # --------------------------------#

        alpha = inputs_dict['alpha']
        co2_emissions = self.get_sosdisc_outputs('co2_emissions_ccus')
        self.ccus_model.configure_parameters_update(inputs_dict)
        dtot_co2_emissions = self.ccus_model.compute_grad_CO2_emissions(
            co2_emissions, alpha)

        for key, value in dtot_co2_emissions.items():
            co2_emission_column = key.split(' vs ')[0]

            energy_prod_info = key.split(' vs ')[1]
            energy = energy_prod_info.split('#')[0]
            last_part_key = energy_prod_info.split('#')[1]
            if co2_emission_column in co2_emissions.columns and energy in ccs_list:

                if last_part_key == 'prod':
                    self.set_partial_derivative_for_other_types(
                        ('co2_emissions_ccus', co2_emission_column),
                        (f'{energy}.{GlossaryEnergy.EnergyProductionValue}', energy),
                        np.identity(len(years)) * scaling_factor_energy_production * value)
                elif last_part_key == 'cons':
                    for energy_df in ccs_list:
                        list_columnsenergycons = list(
                            inputs_dict[f'{energy_df}.{GlossaryEnergy.EnergyConsumptionValue}'].columns)
                        if f'{energy} (TWh)' in list_columnsenergycons:
                            self.set_partial_derivative_for_other_types(
                                ('co2_emissions_ccus', co2_emission_column),
                                (f'{energy_df}.{GlossaryEnergy.EnergyConsumptionValue}', f'{energy} (TWh)'),
                                np.identity(len(years)) * scaling_factor_energy_consumption * value)
                elif last_part_key == 'co2_per_use':
                    self.set_partial_derivative_for_other_types(
                        ('co2_emissions_ccus', co2_emission_column), (f'{energy}.CO2_per_use', 'CO2_per_use'),
                        np.identity(len(years)) * value)

                else:
                    very_last_part_key = energy_prod_info.split('#')[2]

                    if very_last_part_key == 'prod':
                        self.set_partial_derivative_for_other_types(
                            ('co2_emissions_ccus', co2_emission_column),
                            (f'{energy}.{GlossaryEnergy.EnergyProductionValue}', last_part_key),
                            np.identity(len(years)) * scaling_factor_energy_production * value)
                    elif very_last_part_key == 'cons':
                        self.set_partial_derivative_for_other_types(
                            ('co2_emissions_ccus', co2_emission_column),
                            (f'{energy}.{GlossaryEnergy.EnergyConsumptionValue}', last_part_key),
                            np.identity(len(years)) * scaling_factor_energy_production * value)

            '''
                CO2 emissions Gt
            '''
            if co2_emission_column == f'{CarbonStorage.name} Limited by capture (Mt)':
                co2_emission_column_upd = co2_emission_column.replace(
                    '(Mt)', '(Gt)')
                if last_part_key == 'prod':
                    self.set_partial_derivative_for_other_types(
                        ('co2_emissions_ccus_Gt', co2_emission_column_upd),
                        (f'{energy}.{GlossaryEnergy.EnergyProductionValue}', energy),
                        np.identity(len(years)) * scaling_factor_energy_production * value / 1.0e3)
                elif last_part_key == 'cons':
                    for energy_df in ccs_list:
                        list_columnsenergycons = list(
                            inputs_dict[f'{energy_df}.{GlossaryEnergy.EnergyConsumptionValue}'].columns)
                        if f'{energy} (TWh)' in list_columnsenergycons:
                            self.set_partial_derivative_for_other_types(
                                ('co2_emissions_ccus_Gt', co2_emission_column_upd),
                                (f'{energy_df}.{GlossaryEnergy.EnergyConsumptionValue}', f'{energy} (TWh)'),
                                np.identity(len(years)) * scaling_factor_energy_consumption * value / 1.0e3)
                elif last_part_key == 'co2_per_use':
                    self.set_partial_derivative_for_other_types(
                        ('co2_emissions_ccus_Gt', co2_emission_column_upd), (f'{energy}.CO2_per_use', 'CO2_per_use'),
                        np.identity(len(years)) * value / 1.0e3)
                elif energy_prod_info.startswith(f'{CO2.name} for food (Mt)'):
                    self.set_partial_derivative_for_other_types(
                        ('co2_emissions_ccus_Gt', co2_emission_column_upd),
                        ('co2_for_food', f'{CO2.name} for food (Mt)'), np.identity(len(years)) * value / 1.0e3)

                elif energy_prod_info.startswith(f'{CarbonCapture.name} from energy mix (Mt)'):
                    self.set_partial_derivative_for_other_types(
                        ('co2_emissions_ccus_Gt', co2_emission_column_upd),
                        ('carbon_capture_from_energy_mix', f'{CarbonCapture.name} from energy mix (Gt)'),
                        np.identity(len(years)) * value)

                elif energy_prod_info.startswith(f'{CarbonCapture.name} needed by energy mix (Mt)'):
                    self.set_partial_derivative_for_other_types(
                        ('co2_emissions_ccus_Gt', co2_emission_column_upd),
                        ('co2_emissions_needed_by_energy_mix', f'{CarbonCapture.name} needed by energy mix (Gt)'),
                        np.identity(len(years)) * value)

                else:
                    very_last_part_key = energy_prod_info.split('#')[2]
                    if very_last_part_key == 'prod':

                        self.set_partial_derivative_for_other_types(
                            ('co2_emissions_ccus_Gt', co2_emission_column_upd),
                            (f'{energy}.{GlossaryEnergy.EnergyProductionValue}', last_part_key),
                            np.identity(len(years)) * scaling_factor_energy_production * value / 1.0e3)
                    elif very_last_part_key == 'cons':
                        self.set_partial_derivative_for_other_types(
                            ('co2_emissions_ccus_Gt', co2_emission_column_upd),
                            (f'{energy}.{GlossaryEnergy.EnergyConsumptionValue}', last_part_key),
                            np.identity(len(years)) * scaling_factor_energy_production * value / 1.0e3)

                '''
                    Carbon storage constraint
                '''
            elif co2_emission_column == 'Carbon storage constraint':

                if last_part_key == 'prod' and energy in ccs_list:
                    self.set_partial_derivative_for_other_types(
                        (EnergyMix.CARBON_STORAGE_CONSTRAINT,),
                        (f'{energy}.{GlossaryEnergy.EnergyProductionValue}', energy),
                        scaling_factor_energy_production * value)
                elif last_part_key == 'cons' and energy in ccs_list:
                    for energy_df in ccs_list:
                        list_columnsenergycons = list(
                            inputs_dict[f'{energy_df}.{GlossaryEnergy.EnergyConsumptionValue}'].columns)
                        if f'{energy} (TWh)' in list_columnsenergycons:
                            self.set_partial_derivative_for_other_types(
                                (EnergyMix.CARBON_STORAGE_CONSTRAINT,),
                                (f'{energy_df}.{GlossaryEnergy.EnergyConsumptionValue}', f'{energy} (TWh)'),
                                scaling_factor_energy_consumption * value)
                elif last_part_key == 'co2_per_use':
                    self.set_partial_derivative_for_other_types(
                        (EnergyMix.CARBON_STORAGE_CONSTRAINT,), (f'{energy}.CO2_per_use', 'CO2_per_use'), value)
                elif energy_prod_info.startswith(f'{CO2.name} for food (Mt)'):
                    self.set_partial_derivative_for_other_types(
                        (EnergyMix.CARBON_STORAGE_CONSTRAINT,), ('co2_for_food', f'{CO2.name} for food (Mt)'), value)

                elif energy_prod_info.startswith(f'{CarbonCapture.name} from energy mix (Mt)'):
                    self.set_partial_derivative_for_other_types(
                        (EnergyMix.CARBON_STORAGE_CONSTRAINT,),
                        ('carbon_capture_from_energy_mix', f'{CarbonCapture.name} from energy mix (Gt)'), value * 1e3)

                elif energy_prod_info.startswith(f'{CarbonCapture.name} needed by energy mix (Mt)'):
                    self.set_partial_derivative_for_other_types(
                        (EnergyMix.CARBON_STORAGE_CONSTRAINT,),
                        ('co2_emissions_needed_by_energy_mix', f'{CarbonCapture.name} needed by energy mix (Gt)'),
                        value * 1e3)

                else:
                    very_last_part_key = energy_prod_info.split('#')[2]
                    if very_last_part_key == 'prod':
                        self.set_partial_derivative_for_other_types(
                            (EnergyMix.CARBON_STORAGE_CONSTRAINT,),
                            (f'{energy}.{GlossaryEnergy.EnergyProductionValue}', last_part_key),
                            scaling_factor_energy_production * value)
                    elif very_last_part_key == 'cons':
                        self.set_partial_derivative_for_other_types(
                            (EnergyMix.CARBON_STORAGE_CONSTRAINT,),
                            (f'{energy}.{GlossaryEnergy.EnergyConsumptionValue}', last_part_key),
                            scaling_factor_energy_production * value)

        if CarbonCapture.name in ccs_list:
            self.set_partial_derivative_for_other_types(
                ('CCS_price', 'ccs_price_per_tCO2'),
                (f'{CarbonCapture.name}.{GlossaryEnergy.EnergyPricesValue}', CarbonCapture.name),
                np.identity(len(years)))
        if CarbonStorage.name in ccs_list:
            self.set_partial_derivative_for_other_types(
                ('CCS_price', 'ccs_price_per_tCO2'),
                (f'{CarbonStorage.name}.{GlossaryEnergy.EnergyPricesValue}', CarbonStorage.name),
                np.identity(len(years)))

    def get_chart_filter_list(self):

        chart_filters = []
        chart_list = ['CCS price', 'Carbon storage constraint',
                      'CO2 storage limited by capture', 'CO2 emissions captured, used and to store']

        chart_filters.append(ChartFilter(
            'Charts', chart_list, chart_list, 'charts'))

        price_unit_list = ['$/MWh', '$/t']
        chart_filters.append(ChartFilter(
            'Price unit', price_unit_list, price_unit_list, 'price_unit'))

        year_start, year_end = self.get_sosdisc_inputs(
            [GlossaryEnergy.YearStart, GlossaryEnergy.YearEnd])
        years = list(np.arange(year_start, year_end + 1, 5))
        chart_filters.append(ChartFilter(
            'Years for energy mix', years, [year_start, year_end], GlossaryEnergy.Years))
        return chart_filters

    def get_post_processing_list(self, filters=None):

        # For the outputs, making a graph for block fuel vs range and blocktime vs
        # range

        instanciated_charts = []
        charts = []

        price_unit_list = ['$/MWh', '$/t']
        years_list = [self.get_sosdisc_inputs(GlossaryEnergy.YearStart)]
        # Overload default value with chart filter
        if filters is not None:
            for chart_filter in filters:
                if chart_filter.filter_key == 'charts':
                    charts = chart_filter.selected_values
                if chart_filter.filter_key == 'price_unit':
                    price_unit_list = chart_filter.selected_values
                if chart_filter.filter_key == GlossaryEnergy.Years:
                    years_list = chart_filter.selected_values

        if 'Carbon storage constraint' in charts:
            new_chart = self.get_chart_carbon_storage_constraint()
            if new_chart is not None:
                instanciated_charts.append(new_chart)

        if 'CCS price' in charts:
            new_chart = self.get_chart_CCS_price()
            if new_chart is not None:
                instanciated_charts.append(new_chart)

        if 'CO2 storage limited by capture' in charts:
            new_chart = self.get_chart_co2_limited_storage()
            if new_chart is not None:
                instanciated_charts.append(new_chart)

        if 'CO2 emissions captured, used and to store' in charts:
            new_chart = self.get_chart_co2_to_store()
            if new_chart is not None:
                instanciated_charts.append(new_chart)

        return instanciated_charts

    def get_chart_CCS_price(self):

        ccs_prices = self.get_sosdisc_outputs('CCS_price')

        years = list(ccs_prices[GlossaryEnergy.Years].values)

        chart_name = 'CCS price over time'

        new_chart = TwoAxesInstanciatedChart('Years', 'CCS price ($/tCO2)',
                                             chart_name=chart_name)

        visible_line = True

        # add CCS price serie
        new_series = InstanciatedSeries(
            years, ccs_prices['ccs_price_per_tCO2'].values.tolist(), 'CCS price', 'lines', visible_line)
        new_chart.series.append(new_series)

        return new_chart

    def get_chart_co2_to_store(self):
        '''
        Plot a graph to understand CO2 to store
        '''
        chart_name = 'CO2 emissions captured, used and to store'
        co2_emissions = self.get_sosdisc_outputs('co2_emissions_ccus')
        co2_for_food = self.get_sosdisc_inputs('co2_for_food')
        carbon_capture_from_energy_mix = self.get_sosdisc_inputs(
            'carbon_capture_from_energy_mix')
        co2_emissions_needed_by_energy_mix = self.get_sosdisc_inputs(
            'co2_emissions_needed_by_energy_mix')
        new_chart = TwoAxesInstanciatedChart(GlossaryEnergy.Years, 'CO2 emissions (Gt)',
                                             chart_name=chart_name)

        x_serie_1 = co2_emissions[GlossaryEnergy.Years].values.tolist()

        serie = InstanciatedSeries(
            x_serie_1,
            (co2_emissions[f'{CarbonCapture.name} (Mt) from CC technos'].values / 1.0e3).tolist(),
            'CO2 captured from CC technos')
        new_chart.add_series(serie)

        serie = InstanciatedSeries(
            x_serie_1,
            (carbon_capture_from_energy_mix[f'{CarbonCapture.name} from energy mix (Gt)'].values).tolist(),
            f'CO2 captured from energy mix')
        new_chart.add_series(serie)

        serie = InstanciatedSeries(
            x_serie_1,
            (-co2_emissions_needed_by_energy_mix[f'{CarbonCapture.name} needed by energy mix (Gt)'].values).tolist(),
            f'{CarbonCapture.name} used by energy mix')
        new_chart.add_series(serie)

        serie = InstanciatedSeries(
            x_serie_1,
            (-co2_for_food[f'{CO2.name} for food (Mt)'].values / 1.0e3).tolist(), f'{CO2.name} used for food')
        new_chart.add_series(serie)

        serie = InstanciatedSeries(
            x_serie_1,
            (co2_emissions[f'{CarbonCapture.name} to be stored (Mt)'].values / 1.0e3).tolist(), f'CO2 to store')
        new_chart.add_series(serie)

        return new_chart

    def get_chart_co2_limited_storage(self):
        '''
        Plot a graph to understand storage
        '''
        chart_name = 'CO2 emissions storage limited by CO2 to store'
        co2_emissions = self.get_sosdisc_outputs('co2_emissions_ccus')
        carbon_storage_by_invest = self.get_sosdisc_outputs('carbon_storage_by_invest')
        new_chart = TwoAxesInstanciatedChart(GlossaryEnergy.Years, 'CO2 emissions (Gt)',
                                             chart_name=chart_name)

        x_serie_1 = co2_emissions[GlossaryEnergy.Years].values.tolist()
        serie = InstanciatedSeries(
            x_serie_1,
            (co2_emissions[f'{CarbonCapture.name} to be stored (Mt)'].values / 1.0e3).tolist(), f'CO2 to store')
        new_chart.add_series(serie)

        serie = InstanciatedSeries(
            x_serie_1,
            (carbon_storage_by_invest / 1.0e3).tolist(), f'CO2 storage by invest')
        new_chart.add_series(serie)

        serie = InstanciatedSeries(
            x_serie_1,
            (co2_emissions[f'{CarbonStorage.name} Limited by capture (Mt)'].values / 1.0e3).tolist(),
            f'CO2 storage limited by CO2 to store')
        new_chart.add_series(serie)

        return new_chart

    def get_chart_co2_emissions_sources(self):
        '''
        Plot all CO2 emissions sources 
        '''
        chart_name = 'CO2 emissions sources'
        co2_emissions = self.get_sosdisc_outputs('co2_emissions')
        new_chart = TwoAxesInstanciatedChart(GlossaryEnergy.Years, 'CO2 emissions (Gt)',
                                             chart_name=chart_name)

        x_serie_1 = co2_emissions[GlossaryEnergy.Years].values.tolist()

        serie = InstanciatedSeries(
            x_serie_1,
            (co2_emissions['Total CO2 by use (Mt)'].values / 1.0e3).tolist(), 'CO2 by use (net production burned)')
        new_chart.add_series(serie)

        serie = InstanciatedSeries(
            x_serie_1,
            (co2_emissions[f'Total {CarbonCapture.flue_gas_name} (Mt)'].values / 1.0e3).tolist(),
            'Flue gas from plants')
        new_chart.add_series(serie)

        serie = InstanciatedSeries(
            x_serie_1, (co2_emissions[f'{CarbonCapture.name} from energy mix (Mt)'].values / 1.0e3).tolist(),
            'Carbon capture from energy mix (FT or Sabatier)')
        new_chart.add_series(serie)

        serie = InstanciatedSeries(
            x_serie_1,
            (co2_emissions[f'{CO2.name} from energy mix (Mt)'].values / 1.0e3).tolist(),
            'CO2 from energy mix (machinery fuels)')
        new_chart.add_series(serie)

        serie = InstanciatedSeries(
            x_serie_1,
            (co2_emissions['CO2 emissions sources'].values / 1.0e3).tolist(), 'Total sources')
        new_chart.add_series(serie)

        return new_chart

    def get_chart_carbon_storage_constraint(self):

        co2_emissions = self.get_sosdisc_outputs('co2_emissions_ccus_Gt')

        carbon_storage_limit = self.get_sosdisc_inputs('carbonstorage_limit')
        years = list(co2_emissions[GlossaryEnergy.Years])

        chart_name = 'Cumulated carbon storage (Gt) vs years'

        year_start = years[0]
        year_end = years[len(years) - 1]

        new_chart = TwoAxesInstanciatedChart(GlossaryEnergy.Years, 'Cumulated carbon storage (Gt)',
                                             chart_name=chart_name)

        visible_line = True

        new_series = InstanciatedSeries(
            years, list(co2_emissions[f'{CarbonStorage.name} Limited by capture (Gt)'].cumsum().values),
            'cumulative sum of carbon capture (Gt)', 'lines', visible_line)

        new_chart.series.append(new_series)

        # Rockstrom Limit

        ordonate_data = [carbon_storage_limit / 1e3] * int(len(years) / 5)
        abscisse_data = np.linspace(
            year_start, year_end, int(len(years) / 5))
        new_series = InstanciatedSeries(
            abscisse_data.tolist(), ordonate_data, 'Carbon storage limit (Gt)', 'scatter')

        new_chart.series.append(new_series)

        return new_chart<|MERGE_RESOLUTION|>--- conflicted
+++ resolved
@@ -67,34 +67,7 @@
                                          'namespace': GlossaryEnergy.NS_REFERENCE},
         'co2_emissions_needed_by_energy_mix': {'type': 'dataframe', 'unit': 'Gt',
                                                'visibility': SoSWrapp.SHARED_VISIBILITY, 'namespace': 'ns_energy',
-<<<<<<< HEAD
-                                                'dataframe_descriptor': {GlossaryEnergy.Years: ('float', None, True),
-                                                                         'carbon_capture': ('float', None, True),
-                                                                            'CO2 from Flue Gas (Mt)': ('float', None, True),
-                                                                            'carbon_storage': ('float', None, True),
-                                                                         'carbon_capture from energy mix (Gt)': ('float', None, True),
-                                                                         'carbon_capture needed by energy mix (Gt)': (
-                                                                         'float', None, True),
-                                                                         'heat.hightemperatureheat (TWh)': ('float', None, True),
-                                                                         'heat.mediumtemperatureheat (TWh)': ('float', None, True),
-                                                                         'heat.lowtemperatureheat (TWh)': ('float', None, True),
-                                                                         },},
-        'carbon_capture_from_energy_mix': {'type': 'dataframe', 'unit': 'Gt',
-                                           'visibility': SoSWrapp.SHARED_VISIBILITY, 'namespace': 'ns_energy',
-                                            'dataframe_descriptor': {GlossaryEnergy.Years: ('float', None, True),
-                                                                     'carbon_capture': ('float', None, True),
-                                                                        'CO2 from Flue Gas (Mt)': ('float', None, True),
-                                                                        'carbon_storage': ('float', None, True),
-                                                                     'carbon_capture from energy mix (Gt)': ('float', None, True),
-                                                                     'heat.hightemperatureheat (TWh)': (
-                                                                     'float', None, True),
-                                                                     'heat.mediumtemperatureheat (TWh)': (
-                                                                     'float', None, True),
-                                                                     'heat.lowtemperatureheat (TWh)': (
-                                                                     'float', None, True),
-                                                                     },}
-
-=======
+
                                                'dataframe_descriptor': {GlossaryEnergy.Years: ('float', None, True),
                                                                         GlossaryEnergy.carbon_capture: ('float', None, True),
                                                                         'CO2 from Flue Gas (Mt)': ('float', None, True),
@@ -103,6 +76,12 @@
                                                                         'float', None, True),
                                                                         'carbon_capture needed by energy mix (Gt)': (
                                                                             'float', None, True),
+                                                                        'heat.hightemperatureheat (TWh)': (
+                                                                        'float', None, True),
+                                                                        'heat.mediumtemperatureheat (TWh)': (
+                                                                        'float', None, True),
+                                                                        'heat.lowtemperatureheat (TWh)': (
+                                                                        'float', None, True),
                                                                         }, },
         'carbon_capture_from_energy_mix': {'type': 'dataframe', 'unit': 'Gt',
                                            'visibility': SoSWrapp.SHARED_VISIBILITY, 'namespace': 'ns_energy',
@@ -111,8 +90,15 @@
                                                                     'CO2 from Flue Gas (Mt)': ('float', None, True),
                                                                     GlossaryEnergy.carbon_storage: ('float', None, True),
                                                                     'carbon_capture from energy mix (Gt)': (
-                                                                    'float', None, True), }, }
->>>>>>> c1023fdf
+                                                                    'float', None, True),
+                                                                    'heat.hightemperatureheat (TWh)': (
+                                                                        'float', None, True),
+                                                                    'heat.mediumtemperatureheat (TWh)': (
+                                                                        'float', None, True),
+                                                                    'heat.lowtemperatureheat (TWh)': (
+                                                                        'float', None, True),
+                                                                    }, }
+
     }
 
     DESC_OUT = {
@@ -156,40 +142,28 @@
                         'type': 'dataframe', 'unit': 'PWh', 'visibility': SoSWrapp.SHARED_VISIBILITY,
                         'namespace': GlossaryEnergy.NS_CCS,
                         'dataframe_descriptor': {GlossaryEnergy.Years: ('float', None, True),
-<<<<<<< HEAD
-                                                 'carbon_capture': ('float', None, True),
-                                                'CO2 from Flue Gas (Mt)': ('float', None, True),
-                                                'carbon_storage': ('float', None, True),
+                                                 GlossaryEnergy.carbon_capture: ('float', None, True),
+                                                 'CO2 from Flue Gas (Mt)': ('float', None, True),
+                                                 GlossaryEnergy.carbon_storage: ('float', None, True),
                                                  'heat.hightemperatureheat (TWh)': ('float', None, True),
                                                  'heat.mediumtemperatureheat (TWh)': ('float', None, True),
                                                  'heat.lowtemperatureheat (TWh)': ('float', None, True),
-                                                 }}
-
-=======
-                                                 GlossaryEnergy.carbon_capture: ('float', None, True),
-                                                 'CO2 from Flue Gas (Mt)': ('float', None, True),
-                                                 GlossaryEnergy.carbon_storage: ('float', None, True), }}
->>>>>>> c1023fdf
+                                                }}
+
                     dynamic_inputs[f'{ccs_name}.{GlossaryEnergy.EnergyPricesValue}'] = {
                         'type': 'dataframe', 'unit': '$/MWh', 'visibility': SoSWrapp.SHARED_VISIBILITY,
                         'namespace': GlossaryEnergy.NS_CCS,
                         'dataframe_descriptor': {GlossaryEnergy.Years: ('float', None, True),
-<<<<<<< HEAD
-                                                 'carbon_capture': ('float', None, True),
-                                                    'carbon_capture_wotaxes': ('float', None, True),
-                                                    'carbon_storage': ('float', None, True),
-                                                    'carbon_storage_wotaxes': ('float', None, True),
+
+                                                 GlossaryEnergy.carbon_capture: ('float', None, True),
+                                                 'carbon_capture_wotaxes': ('float', None, True),
+                                                 GlossaryEnergy.carbon_storage: ('float', None, True),
+                                                 'carbon_storage_wotaxes': ('float', None, True),
                                                  'heat.hightemperatureheat (TWh)': ('float', None, True),
                                                  'heat.mediumtemperatureheat (TWh)': ('float', None, True),
                                                  'heat.lowtemperatureheat (TWh)': ('float', None, True),
-                                                 }}
-
-=======
-                                                 GlossaryEnergy.carbon_capture: ('float', None, True),
-                                                 'carbon_capture_wotaxes': ('float', None, True),
-                                                 GlossaryEnergy.carbon_storage: ('float', None, True),
-                                                 'carbon_storage_wotaxes': ('float', None, True), }}
->>>>>>> c1023fdf
+                                                }}
+
                     dynamic_inputs[f'{ccs_name}.{GlossaryEnergy.LandUseRequiredValue}'] = {
                         'type': 'dataframe', 'unit': 'Gha', 'visibility': SoSWrapp.SHARED_VISIBILITY,
                         'namespace': GlossaryEnergy.NS_CCS,
