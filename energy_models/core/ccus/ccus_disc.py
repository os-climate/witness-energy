--- conflicted
+++ resolved
@@ -96,12 +96,8 @@
                                            'dataframe_descriptor': {GlossaryEnergy.Years: ('float', None, True),
                                                                     GlossaryEnergy.carbon_capture: ('float', None, True),
                                                                     'CO2 from Flue Gas (Mt)': ('float', None, True),
-<<<<<<< HEAD
                                                                     'CO2 from Food Storage (Mt)': ('float', None, True),
-=======
                                                                     'carbonated_beverage (Mt)': ('float', None, True),
-
->>>>>>> 09ba8c64
                                                                     GlossaryEnergy.carbon_storage: ('float', None, True),
                                                                     'carbon_capture from energy mix (Gt)': (
                                                                     'float', None, True),
@@ -162,12 +158,8 @@
                         'dataframe_descriptor': {GlossaryEnergy.Years: ('float', None, True),
                                                  GlossaryEnergy.carbon_capture: ('float', None, True),
                                                  'CO2 from Flue Gas (Mt)': ('float', None, True),
-<<<<<<< HEAD
                                                  'CO2 from Food Storage (Mt)': ('float', None, True),
-=======
                                                  'carbonated_beverage (Mt)': ('float', None, True),
-
->>>>>>> 09ba8c64
                                                  GlossaryEnergy.carbon_storage: ('float', None, True),
                                                  'heat.hightemperatureheat (TWh)': ('float', None, True),
                                                  'heat.mediumtemperatureheat (TWh)': ('float', None, True),
