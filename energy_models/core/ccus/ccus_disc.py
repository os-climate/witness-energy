--- conflicted
+++ resolved
@@ -67,7 +67,6 @@
                                          'namespace': GlossaryEnergy.NS_REFERENCE},
         'co2_emissions_needed_by_energy_mix': {'type': 'dataframe', 'unit': 'Gt',
                                                'visibility': SoSWrapp.SHARED_VISIBILITY, 'namespace': 'ns_energy',
-<<<<<<< HEAD
                                                 'dataframe_descriptor': {GlossaryEnergy.Years: ('float', None, True),
                                                                          'carbon_capture': ('float', None, True),
                                                                             'CO2 from Flue Gas (Mt)': ('float', None, True),
@@ -93,25 +92,7 @@
                                                                      'heat.lowtemperatureheat (TWh)': (
                                                                      'float', None, True),
                                                                      },}
-=======
-                                               'dataframe_descriptor': {GlossaryEnergy.Years: ('float', None, True),
-                                                                        'carbon_capture': ('float', None, True),
-                                                                        'CO2 from Flue Gas (Mt)': ('float', None, True),
-                                                                        'carbon_storage': ('float', None, True),
-                                                                        'carbon_capture from energy mix (Gt)': (
-                                                                        'float', None, True),
-                                                                        'carbon_capture needed by energy mix (Gt)': (
-                                                                            'float', None, True),
-                                                                        }, },
-        'carbon_capture_from_energy_mix': {'type': 'dataframe', 'unit': 'Gt',
-                                           'visibility': SoSWrapp.SHARED_VISIBILITY, 'namespace': 'ns_energy',
-                                           'dataframe_descriptor': {GlossaryEnergy.Years: ('float', None, True),
-                                                                    'carbon_capture': ('float', None, True),
-                                                                    'CO2 from Flue Gas (Mt)': ('float', None, True),
-                                                                    'carbon_storage': ('float', None, True),
-                                                                    'carbon_capture from energy mix (Gt)': (
-                                                                    'float', None, True), }, }
->>>>>>> deccc9f4
+
     }
 
     DESC_OUT = {
@@ -156,23 +137,18 @@
                         'namespace': GlossaryEnergy.NS_CCS,
                         'dataframe_descriptor': {GlossaryEnergy.Years: ('float', None, True),
                                                  'carbon_capture': ('float', None, True),
-<<<<<<< HEAD
                                                 'CO2 from Flue Gas (Mt)': ('float', None, True),
                                                 'carbon_storage': ('float', None, True),
                                                  'heat.hightemperatureheat (TWh)': ('float', None, True),
                                                  'heat.mediumtemperatureheat (TWh)': ('float', None, True),
                                                  'heat.lowtemperatureheat (TWh)': ('float', None, True),
                                                  }}
-=======
-                                                 'CO2 from Flue Gas (Mt)': ('float', None, True),
-                                                 'carbon_storage': ('float', None, True), }}
->>>>>>> deccc9f4
+
                     dynamic_inputs[f'{ccs_name}.{GlossaryEnergy.EnergyPricesValue}'] = {
                         'type': 'dataframe', 'unit': '$/MWh', 'visibility': SoSWrapp.SHARED_VISIBILITY,
                         'namespace': GlossaryEnergy.NS_CCS,
                         'dataframe_descriptor': {GlossaryEnergy.Years: ('float', None, True),
                                                  'carbon_capture': ('float', None, True),
-<<<<<<< HEAD
                                                     'carbon_capture_wotaxes': ('float', None, True),
                                                     'carbon_storage': ('float', None, True),
                                                     'carbon_storage_wotaxes': ('float', None, True),
@@ -180,11 +156,7 @@
                                                  'heat.mediumtemperatureheat (TWh)': ('float', None, True),
                                                  'heat.lowtemperatureheat (TWh)': ('float', None, True),
                                                  }}
-=======
-                                                 'carbon_capture_wotaxes': ('float', None, True),
-                                                 'carbon_storage': ('float', None, True),
-                                                 'carbon_storage_wotaxes': ('float', None, True), }}
->>>>>>> deccc9f4
+
                     dynamic_inputs[f'{ccs_name}.{GlossaryEnergy.LandUseRequiredValue}'] = {
                         'type': 'dataframe', 'unit': 'Gha', 'visibility': SoSWrapp.SHARED_VISIBILITY,
                         'namespace': GlossaryEnergy.NS_CCS,
