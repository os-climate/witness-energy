'''
Copyright 2022 Airbus SAS
Modifications on 2023/04/19-2023/11/16 Copyright 2023 Capgemini

Licensed under the Apache License, Version 2.0 (the "License");
you may not use this file except in compliance with the License.
You may obtain a copy of the License at

    http://www.apache.org/licenses/LICENSE-2.0

Unless required by applicable law or agreed to in writing, software
distributed under the License is distributed on an "AS IS" BASIS,
WITHOUT WARRANTIES OR CONDITIONS OF ANY KIND, either express or implied.
See the License for the specific language governing permissions and
limitations under the License.
'''
from importlib import import_module

from energy_models.core.stream_type.carbon_models.carbon_capture import CarbonCapture
from energy_models.core.stream_type.carbon_models.carbon_storage import CarbonStorage
from energy_models.core.stream_type.energy_models.biodiesel import BioDiesel
from energy_models.core.stream_type.energy_models.biogas import BioGas
from energy_models.core.stream_type.energy_models.biomass_dry import BiomassDry
from energy_models.core.stream_type.energy_models.electricity import Electricity
from energy_models.core.stream_type.energy_models.ethanol import Ethanol
from energy_models.core.stream_type.energy_models.gaseous_hydrogen import (
    GaseousHydrogen,
)
from energy_models.core.stream_type.energy_models.heat import hightemperatureheat
from energy_models.core.stream_type.energy_models.heat import lowtemperatureheat
from energy_models.core.stream_type.energy_models.heat import mediumtemperatureheat
from energy_models.core.stream_type.energy_models.hydrotreated_oil_fuel import (
    HydrotreatedOilFuel,
)
from energy_models.core.stream_type.energy_models.liquid_fuel import LiquidFuel
from energy_models.core.stream_type.energy_models.liquid_hydrogen import LiquidHydrogen
from energy_models.core.stream_type.energy_models.methane import Methane
from energy_models.core.stream_type.energy_models.solid_fuel import SolidFuel
from energy_models.core.stream_type.energy_models.syngas import Syngas
from energy_models.glossaryenergy import GlossaryEnergy
from energy_models.sos_processes.energy.techno_mix.biodiesel_mix.usecase import (
    TECHNOLOGIES_LIST_DEV as BioDiesel_technos_dev,
)
from energy_models.sos_processes.energy.techno_mix.biogas_mix.usecase import (
    TECHNOLOGIES_LIST_DEV as BioGas_technos_dev,
)
from energy_models.sos_processes.energy.techno_mix.biomass_dry_mix.usecase import (
    TECHNOLOGIES_LIST_DEV as BiomassDry_technos_dev,
)
from energy_models.sos_processes.energy.techno_mix.carbon_capture_mix.usecase import (
    TECHNOLOGIES_LIST_DEV as CarbonCapture_technos_dev,
)
from energy_models.sos_processes.energy.techno_mix.carbon_storage_mix.usecase import (
    TECHNOLOGIES_LIST_DEV as CarbonStorage_technos_dev,
)
from energy_models.sos_processes.energy.techno_mix.electricity_mix.usecase import (
    TECHNOLOGIES_LIST_DEV as Electricity_technos_dev,
)
from energy_models.sos_processes.energy.techno_mix.ethanol_mix.usecase import (
    TECHNOLOGIES_LIST_DEV as Ethanol_technos_dev,
)
from energy_models.sos_processes.energy.techno_mix.gaseous_hydrogen_mix.usecase import (
    TECHNOLOGIES_LIST_DEV as GaseousHydrogen_technos_dev,
)
from energy_models.sos_processes.energy.techno_mix.hightemperatureheat_mix.usecase import (
    TECHNOLOGIES_LIST_DEV as hightemperatureheat_technos_dev,
)
from energy_models.sos_processes.energy.techno_mix.hydrotreated_oil_fuel_mix.usecase import (
    TECHNOLOGIES_LIST_DEV as HydrotreatedOilFuel_technos_dev,
)
from energy_models.sos_processes.energy.techno_mix.liquid_fuel_mix.usecase import (
    TECHNOLOGIES_LIST_DEV as LiquidFuel_technos_dev,
)
from energy_models.sos_processes.energy.techno_mix.liquid_hydrogen_mix.usecase import (
    TECHNOLOGIES_LIST_DEV as LiquidHydrogen_technos_dev,
)
from energy_models.sos_processes.energy.techno_mix.lowtemperatureheat_mix.usecase import (
    TECHNOLOGIES_LIST_DEV as lowtemperatureheat_technos_dev,
)
from energy_models.sos_processes.energy.techno_mix.mediumtemperatureheat_mix.usecase import (
    TECHNOLOGIES_LIST_DEV as mediumtemperatureheat_technos_dev,
)
from energy_models.sos_processes.energy.techno_mix.methane_mix.usecase import (
    TECHNOLOGIES_LIST_DEV as Methane_technos_dev,
)
from energy_models.sos_processes.energy.techno_mix.solid_fuel_mix.usecase import (
    TECHNOLOGIES_LIST_DEV as SolidFuel_technos_dev,
)
from energy_models.sos_processes.energy.techno_mix.syngas_mix.usecase import (
    TECHNOLOGIES_LIST_DEV as Syngas_technos_dev,
)
from sostrades_core.study_manager.study_manager import StudyManager
from sostrades_core.tools.base_functions.specific_check import specific_check_years
from sostrades_core.tools.bspline.bspline_methods import bspline_method

<<<<<<< HEAD
ENERGY_TYPE = 'energy'
CCUS_TYPE = 'CCUS'
AGRI_TYPE = 'agriculture'
DEFAULT_TECHNO_DICT = {Methane.name: {'type': ENERGY_TYPE, 'value': Methane_technos_dev},
                       GaseousHydrogen.name: {'type': ENERGY_TYPE, 'value': GaseousHydrogen_technos_dev},
                       BioGas.name: {'type': ENERGY_TYPE, 'value': BioGas_technos_dev},
                       Syngas.name: {'type': ENERGY_TYPE, 'value': Syngas_technos_dev},
                       LiquidFuel.name: {'type': ENERGY_TYPE, 'value': LiquidFuel_technos_dev},
                       hightemperatureheat.name: {'type': ENERGY_TYPE, 'value': hightemperatureheat_technos_dev},
                       mediumtemperatureheat.name: {'type': ENERGY_TYPE, 'value': mediumtemperatureheat_technos_dev},
                       lowtemperatureheat.name: {'type': ENERGY_TYPE, 'value': lowtemperatureheat_technos_dev},
                       HydrotreatedOilFuel.name: {'type': ENERGY_TYPE, 'value': HydrotreatedOilFuel_technos_dev},
                       SolidFuel.name: {'type': ENERGY_TYPE, 'value': SolidFuel_technos_dev},
                       BiomassDry.name: {'type': AGRI_TYPE, 'value': BiomassDry_technos_dev},
                       Electricity.name: {'type': ENERGY_TYPE, 'value': Electricity_technos_dev},
                       BioDiesel.name: {'type': ENERGY_TYPE, 'value': BioDiesel_technos_dev},
                       Ethanol.name: {'type': ENERGY_TYPE, 'value': Ethanol_technos_dev},
                       LiquidHydrogen.name: {'type': ENERGY_TYPE, 'value': LiquidHydrogen_technos_dev},
                       CarbonCapture.name: {'type': CCUS_TYPE, 'value': CarbonCapture_technos_dev},
                       CarbonStorage.name: {'type': CCUS_TYPE, 'value': CarbonStorage_technos_dev}}

DEFAULT_TECHNO_DICT_DEV = {Methane.name: {'type': ENERGY_TYPE, 'value': Methane_technos_dev},
                           GaseousHydrogen.name: {'type': ENERGY_TYPE, 'value': GaseousHydrogen_technos_dev},
                           BioGas.name: {'type': ENERGY_TYPE, 'value': BioGas_technos_dev},
                           Syngas.name: {'type': ENERGY_TYPE, 'value': Syngas_technos_dev},
                           LiquidFuel.name: {'type': ENERGY_TYPE, 'value': LiquidFuel_technos_dev},
                           hightemperatureheat.name: {'type': ENERGY_TYPE, 'value': hightemperatureheat_technos_dev},
                           mediumtemperatureheat.name: {'type': ENERGY_TYPE,
                                                        'value': mediumtemperatureheat_technos_dev},
                           lowtemperatureheat.name: {'type': ENERGY_TYPE, 'value': lowtemperatureheat_technos_dev},
                           HydrotreatedOilFuel.name: {'type': ENERGY_TYPE, 'value': HydrotreatedOilFuel_technos_dev},
                           SolidFuel.name: {'type': ENERGY_TYPE, 'value': SolidFuel_technos_dev},
                           BiomassDry.name: {'type': AGRI_TYPE, 'value': BiomassDry_technos_dev},
                           Electricity.name: {'type': ENERGY_TYPE, 'value': Electricity_technos_dev},
                           BioDiesel.name: {'type': ENERGY_TYPE, 'value': BioDiesel_technos_dev},
                           Ethanol.name: {'type': ENERGY_TYPE, 'value': Ethanol_technos_dev},
                           LiquidHydrogen.name: {'type': ENERGY_TYPE, 'value': LiquidHydrogen_technos_dev},
                           CarbonCapture.name: {'type': CCUS_TYPE, 'value': CarbonCapture_technos_dev},
                           CarbonStorage.name: {'type': CCUS_TYPE, 'value': CarbonStorage_technos_dev}}

DEFAULT_COARSE_TECHNO_DICT = {'renewable': {'type': ENERGY_TYPE, 'value': ['RenewableSimpleTechno']},
                              'fossil': {'type': ENERGY_TYPE, 'value': ['FossilSimpleTechno']},
                              'carbon_capture': {'type': CCUS_TYPE,
                                                 'value': ['direct_air_capture.DirectAirCaptureTechno',
                                                           'flue_gas_capture.FlueGasTechno']},
                              'carbon_storage': {'type': CCUS_TYPE, 'value': ['CarbonStorageTechno']}}

DEFAULT_ENERGY_LIST = [key for key, value in DEFAULT_TECHNO_DICT.items(
) if value['type'] in ['energy', 'agriculture']]
DEFAULT_CCS_LIST = [key for key, value in DEFAULT_TECHNO_DICT.items(
) if value['type'] == 'CCUS']
=======
ENERGY_TYPE = "energy"
CCUS_TYPE = GlossaryEnergy.CCUS
AGRI_TYPE = "agriculture"
DEFAULT_TECHNO_DICT = {
    Methane.name: {"type": ENERGY_TYPE, "value": Methane_technos_dev},
    GaseousHydrogen.name: {"type": ENERGY_TYPE, "value": GaseousHydrogen_technos_dev},
    BioGas.name: {"type": ENERGY_TYPE, "value": BioGas_technos_dev},
    Syngas.name: {"type": ENERGY_TYPE, "value": Syngas_technos_dev},
    LiquidFuel.name: {"type": ENERGY_TYPE, "value": LiquidFuel_technos_dev},
    # hightemperatureheat.name: {'type': ENERGY_TYPE, 'value': hightemperatureheat_technos_dev},
    # mediumtemperatureheat.name: {'type': ENERGY_TYPE, 'value': mediumtemperatureheat_technos_dev},
    # lowtemperatureheat.name: {'type': ENERGY_TYPE, 'value': lowtemperatureheat_technos_dev},
    HydrotreatedOilFuel.name: {
        "type": ENERGY_TYPE,
        "value": HydrotreatedOilFuel_technos_dev,
    },
    SolidFuel.name: {"type": ENERGY_TYPE, "value": SolidFuel_technos_dev},
    BiomassDry.name: {"type": AGRI_TYPE, "value": BiomassDry_technos_dev},
    Electricity.name: {"type": ENERGY_TYPE, "value": Electricity_technos_dev},
    BioDiesel.name: {"type": ENERGY_TYPE, "value": BioDiesel_technos_dev},
    Ethanol.name: {"type": ENERGY_TYPE, "value": Ethanol_technos_dev},
    LiquidHydrogen.name: {"type": ENERGY_TYPE, "value": LiquidHydrogen_technos_dev},
    CarbonCapture.name: {"type": CCUS_TYPE, "value": CarbonCapture_technos_dev},
    CarbonStorage.name: {"type": CCUS_TYPE, "value": CarbonStorage_technos_dev},
}

DEFAULT_TECHNO_DICT_DEV = {
    Methane.name: {"type": ENERGY_TYPE, "value": Methane_technos_dev},
    GaseousHydrogen.name: {"type": ENERGY_TYPE, "value": GaseousHydrogen_technos_dev},
    BioGas.name: {"type": ENERGY_TYPE, "value": BioGas_technos_dev},
    Syngas.name: {"type": ENERGY_TYPE, "value": Syngas_technos_dev},
    LiquidFuel.name: {"type": ENERGY_TYPE, "value": LiquidFuel_technos_dev},
    hightemperatureheat.name: {
        "type": ENERGY_TYPE,
        "value": hightemperatureheat_technos_dev,
    },
    mediumtemperatureheat.name: {
        "type": ENERGY_TYPE,
        "value": mediumtemperatureheat_technos_dev,
    },
    lowtemperatureheat.name: {
        "type": ENERGY_TYPE,
        "value": lowtemperatureheat_technos_dev,
    },
    HydrotreatedOilFuel.name: {
        "type": ENERGY_TYPE,
        "value": HydrotreatedOilFuel_technos_dev,
    },
    SolidFuel.name: {"type": ENERGY_TYPE, "value": SolidFuel_technos_dev},
    BiomassDry.name: {"type": AGRI_TYPE, "value": BiomassDry_technos_dev},
    Electricity.name: {"type": ENERGY_TYPE, "value": Electricity_technos_dev},
    BioDiesel.name: {"type": ENERGY_TYPE, "value": BioDiesel_technos_dev},
    Ethanol.name: {"type": ENERGY_TYPE, "value": Ethanol_technos_dev},
    LiquidHydrogen.name: {"type": ENERGY_TYPE, "value": LiquidHydrogen_technos_dev},
    CarbonCapture.name: {"type": CCUS_TYPE, "value": CarbonCapture_technos_dev},
    CarbonStorage.name: {"type": CCUS_TYPE, "value": CarbonStorage_technos_dev},
}

DEFAULT_COARSE_TECHNO_DICT = {
    "renewable": {"type": ENERGY_TYPE, "value": [GlossaryEnergy.RenewableSimpleTechno]},
    "fossil": {"type": ENERGY_TYPE, "value": [GlossaryEnergy.FossilSimpleTechno]},
    "carbon_capture": {
        "type": CCUS_TYPE,
        "value": [GlossaryEnergy.DirectAirCapture, GlossaryEnergy.FlueGasCapture],
    },
    "carbon_storage": {
        "type": CCUS_TYPE,
        "value": [GlossaryEnergy.CarbonStorageTechno],
    },
}

DEFAULT_ENERGY_LIST = [
    key
    for key, value in DEFAULT_TECHNO_DICT.items()
    if value["type"] in ["energy", "agriculture"]
]
DEFAULT_CCS_LIST = [
    key for key, value in DEFAULT_TECHNO_DICT.items() if value["type"] == GlossaryEnergy.CCUS
]

DEFAULT_COARSE_ENERGY_LIST = [
    key
    for key, value in DEFAULT_COARSE_TECHNO_DICT.items()
    if value["type"] in ["energy", "agriculture"]
]
DEFAULT_COARSE_CCS_LIST = [
    key for key, value in DEFAULT_COARSE_TECHNO_DICT.items() if value["type"] == GlossaryEnergy.CCUS
]
>>>>>>> deccc9f4


class EnergyStudyManager(StudyManager):
    """
    classdocs
    """

    def __init__(
            self,
            file_path,
            run_usecase=True,
            main_study=True,
            execution_engine=None,
            techno_dict=DEFAULT_TECHNO_DICT,
    ):
        """
        Constructor
        """
        super().__init__(
            file_path, run_usecase=run_usecase, execution_engine=execution_engine
        )
        self.main_study = main_study
        self.techno_dict = techno_dict
        self.energy_list = [
            key
            for key, value in self.techno_dict.items()
            if value["type"] in ["energy", "agriculture"]
        ]
        self.coarse_mode: bool = set(self.energy_list) == set(DEFAULT_COARSE_ENERGY_LIST)
        self.ccs_list = [
            key for key, value in self.techno_dict.items() if value["type"] == GlossaryEnergy.CCUS
        ]

    def get_energy_mix_study_cls(self, energy_name, add_name=None):
        dot_split = energy_name.split(".")  # -- case hydrogen.liquid_hydrogen
        lower_name = dot_split[-1].lower()
        if add_name is None:
            path = (
                    "energy_models.sos_processes.energy.techno_mix."
                    + lower_name
                    + "_mix.usecase"
            )
        else:
            path = (
                    "energy_models.sos_processes.energy.techno_mix."
                    + lower_name
                    + f"_{add_name}"
                    + "_mix.usecase"
                    + f"_{add_name}"
            )
        study_cls = getattr(import_module(path), "Study")
        return study_cls, path

    def invest_bspline(self, ctrl_pts, len_years):
        """
        Method to evaluate investment per year from control points
        """

        return bspline_method(ctrl_pts, len_years)

    def specific_check(self):
        # check all elements of data dict
        specific_check_years(self.execution_engine.dm)<|MERGE_RESOLUTION|>--- conflicted
+++ resolved
@@ -93,7 +93,7 @@
 from sostrades_core.tools.base_functions.specific_check import specific_check_years
 from sostrades_core.tools.bspline.bspline_methods import bspline_method
 
-<<<<<<< HEAD
+
 ENERGY_TYPE = 'energy'
 CCUS_TYPE = 'CCUS'
 AGRI_TYPE = 'agriculture'
@@ -115,49 +115,24 @@
                        CarbonCapture.name: {'type': CCUS_TYPE, 'value': CarbonCapture_technos_dev},
                        CarbonStorage.name: {'type': CCUS_TYPE, 'value': CarbonStorage_technos_dev}}
 
-DEFAULT_TECHNO_DICT_DEV = {Methane.name: {'type': ENERGY_TYPE, 'value': Methane_technos_dev},
-                           GaseousHydrogen.name: {'type': ENERGY_TYPE, 'value': GaseousHydrogen_technos_dev},
-                           BioGas.name: {'type': ENERGY_TYPE, 'value': BioGas_technos_dev},
-                           Syngas.name: {'type': ENERGY_TYPE, 'value': Syngas_technos_dev},
-                           LiquidFuel.name: {'type': ENERGY_TYPE, 'value': LiquidFuel_technos_dev},
-                           hightemperatureheat.name: {'type': ENERGY_TYPE, 'value': hightemperatureheat_technos_dev},
-                           mediumtemperatureheat.name: {'type': ENERGY_TYPE,
-                                                        'value': mediumtemperatureheat_technos_dev},
-                           lowtemperatureheat.name: {'type': ENERGY_TYPE, 'value': lowtemperatureheat_technos_dev},
-                           HydrotreatedOilFuel.name: {'type': ENERGY_TYPE, 'value': HydrotreatedOilFuel_technos_dev},
-                           SolidFuel.name: {'type': ENERGY_TYPE, 'value': SolidFuel_technos_dev},
-                           BiomassDry.name: {'type': AGRI_TYPE, 'value': BiomassDry_technos_dev},
-                           Electricity.name: {'type': ENERGY_TYPE, 'value': Electricity_technos_dev},
-                           BioDiesel.name: {'type': ENERGY_TYPE, 'value': BioDiesel_technos_dev},
-                           Ethanol.name: {'type': ENERGY_TYPE, 'value': Ethanol_technos_dev},
-                           LiquidHydrogen.name: {'type': ENERGY_TYPE, 'value': LiquidHydrogen_technos_dev},
-                           CarbonCapture.name: {'type': CCUS_TYPE, 'value': CarbonCapture_technos_dev},
-                           CarbonStorage.name: {'type': CCUS_TYPE, 'value': CarbonStorage_technos_dev}}
-
-DEFAULT_COARSE_TECHNO_DICT = {'renewable': {'type': ENERGY_TYPE, 'value': ['RenewableSimpleTechno']},
-                              'fossil': {'type': ENERGY_TYPE, 'value': ['FossilSimpleTechno']},
-                              'carbon_capture': {'type': CCUS_TYPE,
-                                                 'value': ['direct_air_capture.DirectAirCaptureTechno',
-                                                           'flue_gas_capture.FlueGasTechno']},
-                              'carbon_storage': {'type': CCUS_TYPE, 'value': ['CarbonStorageTechno']}}
-
-DEFAULT_ENERGY_LIST = [key for key, value in DEFAULT_TECHNO_DICT.items(
-) if value['type'] in ['energy', 'agriculture']]
-DEFAULT_CCS_LIST = [key for key, value in DEFAULT_TECHNO_DICT.items(
-) if value['type'] == 'CCUS']
-=======
-ENERGY_TYPE = "energy"
-CCUS_TYPE = GlossaryEnergy.CCUS
-AGRI_TYPE = "agriculture"
-DEFAULT_TECHNO_DICT = {
+DEFAULT_TECHNO_DICT_DEV = {
     Methane.name: {"type": ENERGY_TYPE, "value": Methane_technos_dev},
     GaseousHydrogen.name: {"type": ENERGY_TYPE, "value": GaseousHydrogen_technos_dev},
     BioGas.name: {"type": ENERGY_TYPE, "value": BioGas_technos_dev},
     Syngas.name: {"type": ENERGY_TYPE, "value": Syngas_technos_dev},
     LiquidFuel.name: {"type": ENERGY_TYPE, "value": LiquidFuel_technos_dev},
-    # hightemperatureheat.name: {'type': ENERGY_TYPE, 'value': hightemperatureheat_technos_dev},
-    # mediumtemperatureheat.name: {'type': ENERGY_TYPE, 'value': mediumtemperatureheat_technos_dev},
-    # lowtemperatureheat.name: {'type': ENERGY_TYPE, 'value': lowtemperatureheat_technos_dev},
+    hightemperatureheat.name: {
+        "type": ENERGY_TYPE,
+        "value": hightemperatureheat_technos_dev,
+    },
+    mediumtemperatureheat.name: {
+        "type": ENERGY_TYPE,
+        "value": mediumtemperatureheat_technos_dev,
+    },
+    lowtemperatureheat.name: {
+        "type": ENERGY_TYPE,
+        "value": lowtemperatureheat_technos_dev,
+    },
     HydrotreatedOilFuel.name: {
         "type": ENERGY_TYPE,
         "value": HydrotreatedOilFuel_technos_dev,
@@ -172,38 +147,6 @@
     CarbonStorage.name: {"type": CCUS_TYPE, "value": CarbonStorage_technos_dev},
 }
 
-DEFAULT_TECHNO_DICT_DEV = {
-    Methane.name: {"type": ENERGY_TYPE, "value": Methane_technos_dev},
-    GaseousHydrogen.name: {"type": ENERGY_TYPE, "value": GaseousHydrogen_technos_dev},
-    BioGas.name: {"type": ENERGY_TYPE, "value": BioGas_technos_dev},
-    Syngas.name: {"type": ENERGY_TYPE, "value": Syngas_technos_dev},
-    LiquidFuel.name: {"type": ENERGY_TYPE, "value": LiquidFuel_technos_dev},
-    hightemperatureheat.name: {
-        "type": ENERGY_TYPE,
-        "value": hightemperatureheat_technos_dev,
-    },
-    mediumtemperatureheat.name: {
-        "type": ENERGY_TYPE,
-        "value": mediumtemperatureheat_technos_dev,
-    },
-    lowtemperatureheat.name: {
-        "type": ENERGY_TYPE,
-        "value": lowtemperatureheat_technos_dev,
-    },
-    HydrotreatedOilFuel.name: {
-        "type": ENERGY_TYPE,
-        "value": HydrotreatedOilFuel_technos_dev,
-    },
-    SolidFuel.name: {"type": ENERGY_TYPE, "value": SolidFuel_technos_dev},
-    BiomassDry.name: {"type": AGRI_TYPE, "value": BiomassDry_technos_dev},
-    Electricity.name: {"type": ENERGY_TYPE, "value": Electricity_technos_dev},
-    BioDiesel.name: {"type": ENERGY_TYPE, "value": BioDiesel_technos_dev},
-    Ethanol.name: {"type": ENERGY_TYPE, "value": Ethanol_technos_dev},
-    LiquidHydrogen.name: {"type": ENERGY_TYPE, "value": LiquidHydrogen_technos_dev},
-    CarbonCapture.name: {"type": CCUS_TYPE, "value": CarbonCapture_technos_dev},
-    CarbonStorage.name: {"type": CCUS_TYPE, "value": CarbonStorage_technos_dev},
-}
-
 DEFAULT_COARSE_TECHNO_DICT = {
     "renewable": {"type": ENERGY_TYPE, "value": [GlossaryEnergy.RenewableSimpleTechno]},
     "fossil": {"type": ENERGY_TYPE, "value": [GlossaryEnergy.FossilSimpleTechno]},
@@ -234,7 +177,6 @@
 DEFAULT_COARSE_CCS_LIST = [
     key for key, value in DEFAULT_COARSE_TECHNO_DICT.items() if value["type"] == GlossaryEnergy.CCUS
 ]
->>>>>>> deccc9f4
 
 
 class EnergyStudyManager(StudyManager):
