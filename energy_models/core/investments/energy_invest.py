'''
Copyright 2022 Airbus SAS
Modifications on 2023/11/07-2023/11/09 Copyright 2023 Capgemini

Licensed under the Apache License, Version 2.0 (the "License");
you may not use this file except in compliance with the License.
You may obtain a copy of the License at

    http://www.apache.org/licenses/LICENSE-2.0

Unless required by applicable law or agreed to in writing, software
distributed under the License is distributed on an "AS IS" BASIS,
WITHOUT WARRANTIES OR CONDITIONS OF ANY KIND, either express or implied.
See the License for the specific language governing permissions and
limitations under the License.
'''
<<<<<<< HEAD
from climateeconomics.glossarycore import GlossaryCore
=======
from energy_models.glossaryenergy import GlossaryEnergy
>>>>>>> 87d775bb
from .base_invest import BaseInvest


class EnergyInvest(BaseInvest):
    def __init__(self, name='Energy'):
        BaseInvest.__init__(self, name)
        #-- default value, can be changed if necessary
        self.energy_list = None
        self.invest_mix = None
        self.rescaling_factor = 1e2

    def set_energy_list(self, energy_list):
        '''
        Set the energy_list of the energy mix 
        '''
        self.energy_list = energy_list

    def set_invest_mix(self, mix_df):
        '''
        Set the invest mix of the energy mix 
        '''
        if not isinstance(self.energy_list, list):
            raise TypeError('energy_list must be defined as a list')
        head_list = list(mix_df.columns)
        try:
<<<<<<< HEAD
            head_list.remove(GlossaryCore.Years)
=======
            head_list.remove(GlossaryEnergy.Years)
>>>>>>> 87d775bb
        except:
            print('years not in dataframe')
        if sorted(head_list) == sorted(self.energy_list):
            BaseInvest.set_invest_mix(self, mix_df)
        else:
            raise ValueError(str(sorted(head_list)) +
                             ' should be equal to ' + str(sorted(self.energy_list)))

<<<<<<< HEAD
    def get_invest_distrib(self, invest_level, invest_mix, input_unit, output_unit, column_name=GlossaryCore.InvestValue):
=======
    def get_invest_distrib(self, invest_level, invest_mix, input_unit, output_unit, column_name=GlossaryEnergy.InvestValue):
>>>>>>> 87d775bb
        self.set_invest_level(invest_level, input_unit, column_name)
        self.set_invest_mix(invest_mix)
        invest_distrib, unit = self.get_distributed_invest(
            self.energy_list, output_unit)
        return invest_distrib, unit

    def get_invest_dict(self, invest_level, invest_mix, input_unit, output_unit):
        invest_distrib, unit = self.get_invest_distrib(
            invest_level, invest_mix, input_unit, output_unit)
        invest_dict = invest_distrib.to_dict('list')
        return invest_dict, unit<|MERGE_RESOLUTION|>--- conflicted
+++ resolved
@@ -14,11 +14,7 @@
 See the License for the specific language governing permissions and
 limitations under the License.
 '''
-<<<<<<< HEAD
-from climateeconomics.glossarycore import GlossaryCore
-=======
 from energy_models.glossaryenergy import GlossaryEnergy
->>>>>>> 87d775bb
 from .base_invest import BaseInvest
 
 
@@ -44,11 +40,7 @@
             raise TypeError('energy_list must be defined as a list')
         head_list = list(mix_df.columns)
         try:
-<<<<<<< HEAD
-            head_list.remove(GlossaryCore.Years)
-=======
             head_list.remove(GlossaryEnergy.Years)
->>>>>>> 87d775bb
         except:
             print('years not in dataframe')
         if sorted(head_list) == sorted(self.energy_list):
@@ -57,11 +49,7 @@
             raise ValueError(str(sorted(head_list)) +
                              ' should be equal to ' + str(sorted(self.energy_list)))
 
-<<<<<<< HEAD
-    def get_invest_distrib(self, invest_level, invest_mix, input_unit, output_unit, column_name=GlossaryCore.InvestValue):
-=======
     def get_invest_distrib(self, invest_level, invest_mix, input_unit, output_unit, column_name=GlossaryEnergy.InvestValue):
->>>>>>> 87d775bb
         self.set_invest_level(invest_level, input_unit, column_name)
         self.set_invest_mix(invest_mix)
         invest_distrib, unit = self.get_distributed_invest(
