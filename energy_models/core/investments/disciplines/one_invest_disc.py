--- conflicted
+++ resolved
@@ -79,16 +79,11 @@
                                                 'heat.hightemperatureheat.HeatPumpHighHeat': ('float', None, True),
                                                 'heat.hightemperatureheat.GeothermalHighHeat': ('float', None, True),
                                                 'heat.hightemperatureheat.CHPHighHeat': ('float', None, True),
-<<<<<<< HEAD
-                                                'heat.hightemperatureheat.HydrogenBoilerHighHeat': ('float', None, True),
-=======
->>>>>>> 2b0571a3
                                                 'heat.lowtemperatureheat.NaturalGasBoilerLowHeat': ('float', None, True),
                                                 'heat.lowtemperatureheat.ElectricBoilerLowHeat': ('float', None, True),
                                                 'heat.lowtemperatureheat.HeatPumpLowHeat': ('float', None, True),
                                                 'heat.lowtemperatureheat.GeothermalLowHeat': ('float', None, True),
                                                 'heat.lowtemperatureheat.CHPLowHeat': ('float', None, True),
-                                                'heat.lowtemperatureheat.HydrogenBoilerLowHeat': ('float', None, True),
                                                 'heat.mediumtemperatureheat.NaturalGasBoilerMediumHeat': ('float', None, True),
                                                 'heat.mediumtemperatureheat.ElectricBoilerMediumHeat': ('float', None, True),
                                                 'heat.mediumtemperatureheat.HeatPumpMediumHeat': ('float', None, True),
