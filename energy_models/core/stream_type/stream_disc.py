--- conflicted
+++ resolved
@@ -92,19 +92,6 @@
                     dynamic_inputs[f'{techno}.{GlossaryEnergy.TechnoConsumptionValue}'] = {
                         'type': 'dataframe', 'unit': 'TWh or Mt',
                         'dataframe_descriptor': {GlossaryEnergy.Years: ('float', None, True),
-<<<<<<< HEAD
-                                                'electricity (TWh)': ('float', None, True),
-                                                'amine (Mt)': ('float', None, True),
-                                                'methane (TWh)': ('float', None, True),
-                                                'calcium (Mt)': ('float', None, True),
-                                                'potassium (Mt)': ('float', None, True),
-                                                'biomass_dry (TWh)': ('float', None, True),
-                                                'carbon_capture (Mt)': ('float', None, True),
-                                                'carbon_resource (Mt)': ('float', None, True),
-                                                'heat.hightemperatureheat (TWh)': ('float', None, True),
-                                                'heat.mediumtemperatureheat (TWh)': ('float', None, True),
-                                                'heat.lowtemperatureheat (TWh)': ('float', None, True)}}
-=======
                                                  f'{GlossaryEnergy.electricity} (TWh)': ('float', None, True),
                                                  'amine (Mt)': ('float', None, True),
                                                  f'{GlossaryEnergy.methane} (TWh)': ('float', None, True),
@@ -112,8 +99,11 @@
                                                  'potassium (Mt)': ('float', None, True),
                                                  f'{GlossaryEnergy.biomass_dry} (TWh)': ('float', None, True),
                                                  f'{GlossaryEnergy.carbon_capture} (Mt)': ('float', None, True),
-                                                 'carbon_resource (Mt)': ('float', None, True), }}
->>>>>>> c1023fdf
+                                                 'carbon_resource (Mt)': ('float', None, True),
+                                                 'heat.hightemperatureheat (TWh)': ('float', None, True),
+                                                 'heat.mediumtemperatureheat (TWh)': ('float', None, True),
+                                                 'heat.lowtemperatureheat (TWh)': ('float', None, True) }}
+
                     dynamic_inputs[f'{techno}.{GlossaryEnergy.TechnoConsumptionWithoutRatioValue}'] = {
                         'type': 'dataframe', 'unit': 'TWh or Mt',
                         'dataframe_descriptor': {GlossaryEnergy.Years: ('float', None, True),
@@ -134,16 +124,12 @@
                         'dataframe_descriptor': {GlossaryEnergy.Years: ('float', None, True),
                                                  f'{GlossaryEnergy.carbon_capture} (Mt)': ('float', None, True),
                                                  'CO2 from Flue Gas (Mt)': ('float', None, True),
-<<<<<<< HEAD
-                                                 'carbon_storage (Mt)': ('float', None, True),
+                                                 f'{GlossaryEnergy.carbon_storage} (Mt)': ('float', None, True),
                                                  'heat.hightemperatureheat (TWh)': ('float', None, True),
                                                  'heat.mediumtemperatureheat (TWh)': ('float', None, True),
                                                  'heat.lowtemperatureheat (TWh)': ('float', None, True),
-                                                }}
-=======
-                                                 f'{GlossaryEnergy.carbon_storage} (Mt)': ('float', None, True),
                                                  }}
->>>>>>> c1023fdf
+
                     dynamic_inputs[f'{techno}.{GlossaryEnergy.TechnoPricesValue}'] = {
                         'type': 'dataframe', 'unit': '$/MWh',
                         'dataframe_descriptor': {GlossaryEnergy.Years: ('float', None, True),
