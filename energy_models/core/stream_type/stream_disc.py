--- conflicted
+++ resolved
@@ -1,5 +1,6 @@
 '''
 Copyright 2022 Airbus SAS
+Modifications on 2023/03/27-2023/11/09 Copyright 2023 Capgemini
 
 Licensed under the Apache License, Version 2.0 (the "License");
 you may not use this file except in compliance with the License.
@@ -18,6 +19,7 @@
 import numpy as np
 
 from climateeconomics.glossarycore import GlossaryCore
+from energy_models.glossaryenergy import GlossaryEnergy
 from sostrades_core.execution_engine.sos_wrapp import SoSWrapp
 from sostrades_core.tools.post_processing.charts.chart_filter import ChartFilter
 from sostrades_core.tools.post_processing.charts.two_axes_instanciated_chart import InstanciatedSeries, \
@@ -178,8 +180,7 @@
         # -- configure class with inputs
         self.energy_model.configure(inputs_dict)
         # -- compute informations
-        cost_details, production, consumption, consumption_woratio, techno_mix = self.energy_model.compute(
-            exp_min=inputs_dict['exp_min'])
+        cost_details, production, consumption, consumption_woratio, techno_mix = self.energy_model.compute(inputs_dict, exp_min=inputs_dict['exp_min'])
 
         cost_details_technos = self.energy_model.sub_prices
 
@@ -316,8 +317,6 @@
             self.set_partial_derivative_for_other_types(
                 (GlossaryCore.LandUseRequiredValue, f'{techno} (Gha)'), (f'{techno}.{GlossaryCore.LandUseRequiredValue}', f'{techno} (Gha)'), np.identity(len(years)))
 
-<<<<<<< HEAD
-=======
         for techno in technos_list:
             self.set_partial_derivative_for_other_types(
                 (GlossaryEnergy.EnergyTypeCapitalDfValue, GlossaryEnergy.Capital),
@@ -325,12 +324,13 @@
                 identity,
             )
 
->>>>>>> 3394dc0b
     def get_chart_filter_list(self):
 
         chart_filters = []
-        chart_list = ['Energy price', 'Technology mix',
-                      'Consumption and production']
+        chart_list = ['Energy price',
+                      'Technology mix',
+                      'Consumption and production',
+                      GlossaryEnergy.Capital]
         chart_filters.append(ChartFilter(
             'Charts', chart_list, chart_list, 'charts'))
 
@@ -387,6 +387,10 @@
             for new_chart in new_charts:
                 if new_chart is not None:
                     instanciated_charts.append(new_chart)
+
+        if GlossaryCore.Capital in charts:
+            chart = self.get_capital_breakdown_by_technos()
+            instanciated_charts.append(chart)
         return instanciated_charts
 
     def get_chart_energy_price_in_dollar_kwh(self):
