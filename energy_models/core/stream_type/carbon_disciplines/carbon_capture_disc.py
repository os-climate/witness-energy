--- conflicted
+++ resolved
@@ -85,21 +85,8 @@
     DESC_OUT = StreamDiscipline.DESC_OUT.copy()
 
     DESC_OUT.update({'carbon_captured_type': {'type': 'dataframe', 'unit': 'Mt'},
-<<<<<<< HEAD
-                     'carbon_captured_type_woratio': {'type': 'dataframe', 'unit': 'Mt'},
-                     'production_fgc': {'type': 'dataframe', 'unit': 'PWh'},
-                     'consumption_fgc': {'type': 'dataframe', 'unit': 'PWh'},
-                     'production_dac': {'type': 'dataframe', 'unit': 'PWh'},
-                     'consumption_dac': {'type': 'dataframe', 'unit': 'PWh'},
-                     })
-
-    # GlossaryEnergy.EnergyConsumptionValue: {'type': 'dataframe', 'unit': 'PWh'}
-    #DESC_OUT.update(StreamDiscipline.DESC_OUT)
-=======
                      'carbon_captured_type_woratio': {'type': 'dataframe', 'unit': 'Mt'}})
 
-    # DESC_OUT.update(StreamDiscipline.DESC_OUT)
->>>>>>> deccc9f4
 
     def init_execution(self):
         inputs_dict = self.get_sosdisc_inputs()
