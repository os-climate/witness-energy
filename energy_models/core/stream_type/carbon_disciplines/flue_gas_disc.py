--- conflicted
+++ resolved
@@ -77,22 +77,11 @@
 
     DESC_IN = {GlossaryEnergy.YearStart: ClimateEcoDiscipline.YEAR_START_DESC_IN,
                GlossaryEnergy.YearEnd: ClimateEcoDiscipline.YEAR_END_DESC_IN,
-<<<<<<< HEAD
+
                GlossaryEnergy.flue_gas_emission_techno_list: {'type': 'list', 'subtype_descriptor': {'list': 'string'},
                                      'possible_values': list(POSSIBLE_FLUE_GAS_TECHNOS.keys()),
                                      'visibility': SoSWrapp.SHARED_VISIBILITY, 'namespace': 'ns_flue_gas',
                                      'structuring': True, 'unit': '-'},
-               'scaling_factor_techno_production': {'type': 'float', 'default': 1e3, 'unit': '-', 'visibility': SoSWrapp.SHARED_VISIBILITY, 'namespace': 'ns_public', 'user_level': 2},
-               GlossaryEnergy.ccs_list: {'type': 'list', 'subtype_descriptor': {'list': 'string'}, 'possible_values': CCUS.ccs_list,
-                            'visibility': SoSWrapp.SHARED_VISIBILITY, 'namespace': 'ns_energy_study',
-                            'editable': False,
-                            'structuring': True,
-                            'unit': '-'},
-=======
-               GlossaryEnergy.techno_list: {'type': 'list', 'subtype_descriptor': {'list': 'string'},
-                                            'possible_values': list(POSSIBLE_FLUE_GAS_TECHNOS.keys()),
-                                            'visibility': SoSWrapp.SHARED_VISIBILITY, 'namespace': 'ns_flue_gas',
-                                            'structuring': True, 'unit': '-'},
                'scaling_factor_techno_consumption': {'type': 'float', 'default': 1e3, 'unit': '-',
                                                      'visibility': SoSWrapp.SHARED_VISIBILITY, 'namespace': 'ns_public',
                                                      'user_level': 2},
@@ -105,7 +94,7 @@
                                          'editable': False,
                                          'structuring': True,
                                          'unit': '-'},
->>>>>>> deccc9f4
+
                }
 
     energy_name = FlueGas.name
