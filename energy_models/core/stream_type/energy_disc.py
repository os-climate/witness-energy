--- conflicted
+++ resolved
@@ -82,7 +82,6 @@
                         "dynamic_dataframe_columns": True}
                     dynamic_inputs[f'{techno}.{GlossaryEnergy.LandUseRequiredValue}'] = {
                         'type': 'dataframe', 'unit': 'Gha',
-<<<<<<< HEAD
                         'dataframe_descriptor': {'years': ('float', None, True),
                                                  'Crop (Gha)': ('float', None, True),
                                                  'HydrogenBoilerHighHeat (Gha)': ('float', None, True),
@@ -138,9 +137,8 @@
                                                  'Pelletizing (Gha)': ('float', None, True),
                                                  'HydrogenLiquefaction (Gha)': ('float', None, True),
                                                  }}
-=======
-                        "dynamic_dataframe_columns": True}
->>>>>>> 9240906a
+
+                        # "dynamic_dataframe_columns": True}
 
         self.add_inputs(dynamic_inputs)
 
