'''
Copyright 2022 Airbus SAS

Licensed under the Apache License, Version 2.0 (the "License");
you may not use this file except in compliance with the License.
You may obtain a copy of the License at

    http://www.apache.org/licenses/LICENSE-2.0

Unless required by applicable law or agreed to in writing, software
distributed under the License is distributed on an "AS IS" BASIS,
WITHOUT WARRANTIES OR CONDITIONS OF ANY KIND, either express or implied.
See the License for the specific language governing permissions and
limitations under the License.
'''
from energy_models.core.stream_type.energy_type import EnergyType



class lowtemperatureheat(EnergyType):
<<<<<<< HEAD
    name = 'heat' + '.' + 'lowtemperatureheat'
=======
    name = 'heat' + '.' + 'lowheattemperature'
>>>>>>> 7043ef32
    short_name = 'low heat'
    default_techno_list = ['NaturalGasBoiler', 'ElectricBoiler', 'HeatPump', 'Geothermal']
    data_energy_dict = {'maturity': 5,
                        'Highest_Temperature': 100,
                        'Temperature_unit': 'c',
                        }


class mediumtemperatureheat(EnergyType):

<<<<<<< HEAD
    name = 'heat' + '.' + 'mediumtemperatureheat'
=======
    name = 'heat' + '.' + 'mediumheattemperature'
>>>>>>> 7043ef32
    short_name = 'medium heat'
    default_techno_list = ['NaturalGasBoiler', 'ElectricBoiler', 'HeatPump', 'Geothermal']
    data_energy_dict = {'maturity': 5,
                        'Highest_Temperature': 400,
                        'Lowest_Temperature': 100,
                        'Temperature_unit': 'c',
                        }


class hightemperatureheat(EnergyType):

<<<<<<< HEAD
    name = 'heat' + '.' + 'hightemperatureheat'
=======
    name = 'heat' + '.' + 'highheattemperature'
>>>>>>> 7043ef32
    short_name = 'high heat'
    default_techno_list = ['NaturalGasBoiler', 'ElectricBoiler', 'HeatPump', 'Geothermal']
    data_energy_dict = {'maturity': 5,
                        'density': 100,
                        'Lowest_Temperature': 400,
                        'Temperature_unit': 'c',
                        }<|MERGE_RESOLUTION|>--- conflicted
+++ resolved
@@ -18,11 +18,7 @@
 
 
 class lowtemperatureheat(EnergyType):
-<<<<<<< HEAD
     name = 'heat' + '.' + 'lowtemperatureheat'
-=======
-    name = 'heat' + '.' + 'lowheattemperature'
->>>>>>> 7043ef32
     short_name = 'low heat'
     default_techno_list = ['NaturalGasBoiler', 'ElectricBoiler', 'HeatPump', 'Geothermal']
     data_energy_dict = {'maturity': 5,
@@ -32,12 +28,7 @@
 
 
 class mediumtemperatureheat(EnergyType):
-
-<<<<<<< HEAD
     name = 'heat' + '.' + 'mediumtemperatureheat'
-=======
-    name = 'heat' + '.' + 'mediumheattemperature'
->>>>>>> 7043ef32
     short_name = 'medium heat'
     default_techno_list = ['NaturalGasBoiler', 'ElectricBoiler', 'HeatPump', 'Geothermal']
     data_energy_dict = {'maturity': 5,
@@ -48,12 +39,7 @@
 
 
 class hightemperatureheat(EnergyType):
-
-<<<<<<< HEAD
     name = 'heat' + '.' + 'hightemperatureheat'
-=======
-    name = 'heat' + '.' + 'highheattemperature'
->>>>>>> 7043ef32
     short_name = 'high heat'
     default_techno_list = ['NaturalGasBoiler', 'ElectricBoiler', 'HeatPump', 'Geothermal']
     data_energy_dict = {'maturity': 5,
