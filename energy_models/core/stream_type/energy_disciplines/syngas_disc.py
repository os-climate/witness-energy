--- conflicted
+++ resolved
@@ -103,11 +103,7 @@
                         'type': 'dataframe', 'unit': 'Gha',
                         "dynamic_dataframe_columns": True}
                     dynamic_inputs[f'{techno}.{GlossaryEnergy.TechnoCapitalValue}'] =\
-<<<<<<< HEAD
-                        GlossaryCore.get_dynamic_variable(GlossaryEnergy.TechnoCapitalDf)
-=======
                         GlossaryEnergy.get_dynamic_variable(GlossaryEnergy.TechnoCapitalDf)
->>>>>>> 87d775bb
 
         self.add_inputs(dynamic_inputs)
 
