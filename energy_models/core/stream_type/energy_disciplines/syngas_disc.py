--- conflicted
+++ resolved
@@ -21,6 +21,7 @@
 from energy_models.core.stream_type.energy_disc import EnergyDiscipline
 from energy_models.core.stream_type.energy_models.syngas import Syngas, \
     compute_calorific_value, compute_molar_mass, compute_high_calorific_value, compute_dcal_val_dsyngas_ratio
+from energy_models.glossaryenergy import GlossaryEnergy
 from sostrades_core.tools.post_processing.charts.two_axes_instanciated_chart import InstanciatedSeries, \
     TwoAxesInstanciatedChart
 from energy_models.core.stream_type.stream_disc import StreamDiscipline
@@ -95,44 +96,14 @@
                         "dynamic_dataframe_columns": True}
                     dynamic_inputs[f'{techno}.{GlossaryCore.CO2EmissionsValue}'] = {
                         'type': 'dataframe', 'unit': 'kg/kWh',
-                        'dataframe_descriptor': {'years': ('float', None, True),
-                                                 'wood': ('float', None, True),
-                                                 'Pyrolysis': ('float', None, True),
-                                                 'methane (TWh)': ('float', None, True),
-                                                 'water (Mt)': ('float', None, True),
-                                                 'syngas (TWh)': ('float', None, True),
-                                                 'SMR': ('float', None, True),
-                                                 'SMR_wotaxes': ('float', None, True),
-                                                 'methane': ('float', None, True),
-                                                 'carbon_capture (Mt)': ('float', None, True),
-                                                 'dioxygen (Mt)': ('float', None, True),
-                                                 'AutothermalReforming': ('float', None, True),
-                                                 'AutothermalReforming_wotaxes': ('float', None, True),
-                                                 'CO2': ('float', None, True),
-                                                 'production': ('float', None, True),
-                                                 'electricity': ('float', None, True),
-                                                 'biomass_dry': ('float', None, True),
-                                                 'BiomassGasification': ('float', None, True),
-                                                 'solid_fuel': ('float', None, True),
-                                                 'CoalGasification': ('float', None, True),
-                                                 'CoElectrolysis': ('float', None, True), }}
+                        "dynamic_dataframe_columns": True}
                     dynamic_inputs[f'{techno}.syngas_ratio'] = {
                         'type': 'array', 'unit': '%'}
                     dynamic_inputs[f'{techno}.{GlossaryCore.LandUseRequiredValue}'] = {
                         'type': 'dataframe', 'unit': 'Gha',
-<<<<<<< HEAD
-                        'dataframe_descriptor': {'years': ('float', None, True),
-                                                 'Pyrolysis (Gha)': ('float', None, True),
-                                                 'SMR (Gha)': ('float', None, True),
-                                                 'AutothermalReforming (Gha)': ('float', None, True),
-                                                 'BiomassGasification (Gha)': ('float', None, True),
-                                                 'CoalGasification (Gha)': ('float', None, True),
-                                                 'CoElectrolysis (Gha)': ('float', None, True), }}
-=======
                         "dynamic_dataframe_columns": True}
                     dynamic_inputs[f'{techno}.{GlossaryEnergy.TechnoCapitalValue}'] =\
                         GlossaryCore.get_dynamic_variable(GlossaryEnergy.TechnoCapitalDf)
->>>>>>> 3394dc0b
 
         self.add_inputs(dynamic_inputs)
 
