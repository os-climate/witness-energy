'''
Copyright 2022 Airbus SAS
Modifications on 2023/04/21-2023/11/16 Copyright 2023 Capgemini

Licensed under the Apache License, Version 2.0 (the "License");
you may not use this file except in compliance with the License.
You may obtain a copy of the License at

    http://www.apache.org/licenses/LICENSE-2.0

Unless required by applicable law or agreed to in writing, software
distributed under the License is distributed on an "AS IS" BASIS,
WITHOUT WARRANTIES OR CONDITIONS OF ANY KIND, either express or implied.
See the License for the specific language governing permissions and
limitations under the License.
'''
import numpy as np
from plotly import graph_objects as go

<<<<<<< HEAD
from climateeconomics.glossarycore import GlossaryCore
from energy_models.core.stream_type.energy_disc import EnergyDiscipline
from energy_models.core.stream_type.energy_models.electricity import Electricity
=======
from energy_models.core.stream_type.energy_disc import EnergyDiscipline
from energy_models.core.stream_type.energy_models.electricity import Electricity
from energy_models.glossaryenergy import GlossaryEnergy
>>>>>>> 87d775bb
from energy_models.sos_processes.energy.MDA.energy_process_v0.usecase import hydropower_name
from sostrades_core.execution_engine.sos_wrapp import SoSWrapp
from sostrades_core.tools.post_processing.charts.chart_filter import ChartFilter
from sostrades_core.tools.post_processing.plotly_native_charts.instantiated_plotly_native_chart import \
    InstantiatedPlotlyNativeChart


class ElectricityDiscipline(EnergyDiscipline):
    # ontology information
    _ontology_data = {
        'label': 'Electricity Energy Model',
        'type': 'Research',
        'source': 'SoSTrades Project',
        'validated': '',
        'validated_by': 'SoSTrades Project',
        'last_modification_date': '',
        'category': '',
        'definition': '',
        'icon': 'fas fa-plug fa-fw',
        'version': '',
    }

    DESC_IN = {GlossaryEnergy.techno_list: {'type': 'list', 'subtype_descriptor': {'list': 'string'},
                                     'possible_values': Electricity.default_techno_list,
                                     'default': Electricity.default_techno_list,
                                     'visibility': EnergyDiscipline.SHARED_VISIBILITY, 'namespace': 'ns_electricity',
                                     'structuring': True, 'unit': '-'},
               'hydropower_production_current': {'type': 'float',
                                                 'default': 6600.0,
                                                 # 4400TWh is total production,
                                                 # we use a 50% higher value
                                                 'unit': 'Twh',
                                                 'user_level': 2,
                                                 'visibility': SoSWrapp.SHARED_VISIBILITY,
                                                 'namespace': 'ns_ref'},
               'hydropower_constraint_ref': {'type': 'float',
                                             'default': 1000.,
                                             'unit': 'Twh',
                                             'user_level': 2,
                                             'visibility': SoSWrapp.SHARED_VISIBILITY,
                                             'namespace': 'ns_ref'},
               'data_fuel_dict': {'type': 'dict',
                                  'visibility': EnergyDiscipline.SHARED_VISIBILITY,
                                  'namespace': 'ns_electricity',
                                  'default': Electricity.data_energy_dict,
                                  'unit': 'defined in dict'},
               }
    DESC_IN.update(EnergyDiscipline.DESC_IN)

    energy_name = Electricity.name
    DESC_OUT = {}
    # -- add specific techno outputs to this
    DESC_OUT.update(EnergyDiscipline.DESC_OUT)

    def setup_sos_disciplines(self):
        super().setup_sos_disciplines()

        dynamic_outputs = {}
        if GlossaryEnergy.techno_list in self.get_data_in():
            techno_list = self.get_sosdisc_inputs(GlossaryEnergy.techno_list)

            if techno_list is not None:
                if hydropower_name in techno_list:
                    dynamic_outputs['prod_hydropower_constraint'] = {'type': 'dataframe', 'user_level': 2,
                                                                     'unit': 'TWh',
                                                                     'visibility': SoSWrapp.SHARED_VISIBILITY,
                                                                     'namespace': 'ns_functions'}
        self.add_outputs(dynamic_outputs)

    def init_execution(self):
        inputs_dict = self.get_sosdisc_inputs()
        self.energy_model = Electricity(self.energy_name)
        self.energy_model.configure_parameters(inputs_dict)

    def run(self):
        '''
        Run for all energy disciplines
        '''

        EnergyDiscipline.run(self)
        # -- get inputs
        if hydropower_name in self.energy_model.subelements_list:
            self.energy_model.compute_hydropower_constraint()

            outputs_dict = {'prod_hydropower_constraint': self.energy_model.hydropower_constraint
                            }
        else:
            outputs_dict = {}
        # -- store outputs
        self.store_sos_outputs_values(outputs_dict)

    def compute_sos_jacobian(self):
        '''
        Overide sos jacobian to compute gradient of hydropower constraint
        '''
        inputs_dict = self.get_sosdisc_inputs()

        years = np.arange(inputs_dict[GlossaryEnergy.YearStart],
                          inputs_dict[GlossaryEnergy.YearEnd] + 1)
        if hydropower_name in self.energy_model.subelements_list:
            self.set_partial_derivative_for_other_types(('prod_hydropower_constraint', 'hydropower_constraint'), (
<<<<<<< HEAD
                f'Hydropower.{GlossaryCore.TechnoProductionValue}', f'{Electricity.name} ({Electricity.unit})'),
=======
                f'Hydropower.{GlossaryEnergy.TechnoProductionValue}', f'{Electricity.name} ({Electricity.unit})'),
>>>>>>> 87d775bb
                                                        - inputs_dict['scaling_factor_techno_production'] * np.identity(
                                                            len(years)) / inputs_dict['hydropower_constraint_ref'])

        EnergyDiscipline.compute_sos_jacobian(self)

    def get_chart_filter_list(self):

        chart_filters = EnergyDiscipline.get_chart_filter_list(self)
        chart_list = ['Energy price', 'Technology mix', 'CO2 emissions',
                      'Consumption and production', 'Constraints']

        chart_filters.append(ChartFilter(
            'Charts', chart_list, chart_list, 'charts'))

        return chart_filters

    def get_post_processing_list(self, filters=None):

        # For the outputs, making a graph for block fuel vs range and blocktime vs
        # range

        instanciated_charts = EnergyDiscipline.get_post_processing_list(
            self, filters)
        charts = []
        if filters is not None:
            for chart_filter in filters:
                if chart_filter.filter_key == 'charts':
                    charts = chart_filter.selected_values
        if 'Constraints' in charts:
            constraints_list = ['prod_hydropower_constraint']
            new_chart = self.get_chart_constraint(
                constraints_list)
            if new_chart is not None:
                instanciated_charts.append(new_chart)
        return instanciated_charts

    def get_chart_constraint(self, constraints_list):
        """
        Function to create post-proc for the constraints of a node
        Input: constraints list (names)
        Output: InstantiatedPlotlyNativeChart
        """
        constraints_dict = {}
        for constraint in constraints_list:
            constraints_dict[constraint] = list(
                self.get_sosdisc_outputs(constraint).values[:, 1])
        years = list(np.arange(self.get_sosdisc_inputs(
            GlossaryEnergy.YearStart), self.get_sosdisc_inputs(GlossaryEnergy.YearEnd) + 1))
        chart_name = 'Constraints'
        fig = go.Figure()
        for key in constraints_dict.keys():
            fig.add_trace(go.Scatter(x=list(years),
                                     y=list(constraints_dict[key]), name=key,
                                     mode='lines', ))
        fig.update_layout(title={'text': chart_name, 'x': 0.5, 'y': 0.95, 'xanchor': 'center', 'yanchor': 'top'},
                          xaxis_title=GlossaryEnergy.Years, yaxis_title=f'value of constraint')
        fig.update_layout(
            updatemenus=[
                dict(
                    buttons=list([
                        dict(
                            args=[{"yaxis.type": "linear"}],
                            label="Linear",
                            method="relayout"
                        ),
                        dict(
                            args=[{"yaxis.type": "log"}],
                            label="Log",
                            method="relayout"
                        ),
                    ]),
                    type="buttons",
                    direction="right",
                    pad={"r": 10, "t": 10},
                    showactive=True,
                    active=0,
                    x=0.0,
                    xanchor="left",
                    y=1.01,
                    yanchor="bottom"
                ),
            ]
        )
        new_chart = InstantiatedPlotlyNativeChart(
            fig, chart_name=chart_name, default_title=True)
        return new_chart<|MERGE_RESOLUTION|>--- conflicted
+++ resolved
@@ -17,15 +17,9 @@
 import numpy as np
 from plotly import graph_objects as go
 
-<<<<<<< HEAD
-from climateeconomics.glossarycore import GlossaryCore
-from energy_models.core.stream_type.energy_disc import EnergyDiscipline
-from energy_models.core.stream_type.energy_models.electricity import Electricity
-=======
 from energy_models.core.stream_type.energy_disc import EnergyDiscipline
 from energy_models.core.stream_type.energy_models.electricity import Electricity
 from energy_models.glossaryenergy import GlossaryEnergy
->>>>>>> 87d775bb
 from energy_models.sos_processes.energy.MDA.energy_process_v0.usecase import hydropower_name
 from sostrades_core.execution_engine.sos_wrapp import SoSWrapp
 from sostrades_core.tools.post_processing.charts.chart_filter import ChartFilter
@@ -127,11 +121,7 @@
                           inputs_dict[GlossaryEnergy.YearEnd] + 1)
         if hydropower_name in self.energy_model.subelements_list:
             self.set_partial_derivative_for_other_types(('prod_hydropower_constraint', 'hydropower_constraint'), (
-<<<<<<< HEAD
-                f'Hydropower.{GlossaryCore.TechnoProductionValue}', f'{Electricity.name} ({Electricity.unit})'),
-=======
                 f'Hydropower.{GlossaryEnergy.TechnoProductionValue}', f'{Electricity.name} ({Electricity.unit})'),
->>>>>>> 87d775bb
                                                         - inputs_dict['scaling_factor_techno_production'] * np.identity(
                                                             len(years)) / inputs_dict['hydropower_constraint_ref'])
 
