--- conflicted
+++ resolved
@@ -55,53 +55,3 @@
         inputs_dict = self.get_sosdisc_inputs()
         self.energy_model = hightemperatureheat(self.energy_name)
         self.energy_model.configure_parameters(inputs_dict)
-
-<<<<<<< HEAD
-
-
-
-
-
-
-=======
-    # def setup_sos_disciplines(self):
-    #     '''
-    #     Overload SoSDiscipline setup_sos_disciplines
-    #     '''
-    #
-    #     dynamic_inputs = {}
-    #     if GlossaryEnergy.techno_list in self.get_data_in():
-    #         self.techno_list = self.get_sosdisc_inputs(GlossaryEnergy.techno_list)
-    #         if self.techno_list is not None:
-    #             for techno in self.techno_list:
-    #                 #print(techno)
-    #                 dynamic_inputs[f'{techno}.heat_flux'] = {'type': 'dataframe',
-    #                                                              'unit': '$/MWh',
-    #                                                              'visibility': SoSWrapp.SHARED_VISIBILITY,
-    #                                                              'namespace': 'ns_heat_high'
-    #                                                              }
-    #     self.add_inputs(dynamic_inputs)
-    #
-    # def run(self):
-    #     '''
-    #     Overload SoSDiscipline run
-    #     '''
-    #
-    #     # init dataframes
-    #     year_start, year_end = self.get_sosdisc_inputs(
-    #         [GlossaryEnergy.YearStart, GlossaryEnergy.YearEnd])
-    #     years = np.arange(year_start, year_end + 1)
-    #     techno_heat_fluxes = pd.DataFrame({GlossaryEnergy.Years: years})
-    #
-    #     for techno in self.techno_list:
-    #         techno_heat_flux = self.get_sosdisc_inputs(f'{techno}.heat_flux')
-    #         techno_heat_flux = techno_heat_flux.copy()
-    #
-    #         techno_heat_flux.rename(columns={'heat_flux': f'{techno}.heat_flux'}, inplace=True)
-    #
-    #         techno_heat_fluxes = pd.concat(
-    #             [techno_heat_fluxes, techno_heat_flux.drop(GlossaryEnergy.Years, axis=1)], axis=1)
-    #     outputs_dict = {'energy_heat_flux_detailed': techno_heat_flux
-    #                     }
-    #     self.store_sos_outputs_values(outputs_dict)
->>>>>>> deccc9f4
