'''
Copyright 2022 Airbus SAS
Modifications on 2023/11/07-2023/11/09 Copyright 2023 Capgemini

Licensed under the Apache License, Version 2.0 (the "License");
you may not use this file except in compliance with the License.
You may obtain a copy of the License at

    http://www.apache.org/licenses/LICENSE-2.0

Unless required by applicable law or agreed to in writing, software
distributed under the License is distributed on an "AS IS" BASIS,
WITHOUT WARRANTIES OR CONDITIONS OF ANY KIND, either express or implied.
See the License for the specific language governing permissions and
limitations under the License.
'''
from energy_models.glossaryenergy import GlossaryEnergy


class ResourceGlossary:
    '''
    Just a glossary to harmonize the resources names and data
    CO2 emissions [kgCO2/kg]
    Prices [$/t]
    '''

    UNITS = {'production': 'Mt', 'consumption': 'Mt', 'price': '$/t', GlossaryEnergy.CO2EmissionsValue: 'kgCO2/kg'}

    ResourceList = ['Uranium', 'Water', 'SeaWater', 'CO2', 'BiomassDry', 'WetBiomass', 'NaturalOil', 'Methanol',
                    'SodiumHydroxide', 'Wood', 'Carbon', 'ManagedWood', 'Oxygen', 'CrudeOil', 'SolidFuel',
                    'Calcium', 'Phosphorus', 'Nitrogen', 'CalciumOxyde', 'Potassium', 'PotassiumHydroxide', 'Dioxygen', 'Amine',
                    'EthanolAmine', 'MonoEthanolAmine', 'Glycerol', 'NaturalGas', 'Coal', 'Oil', 'Copper', 'Platinum', 'BeverageCarbonation', 'CarbonatedWater', 'AlgaeCultivatiob']

    Uranium = {'name': 'uranium_resource',
               GlossaryEnergy.CO2EmissionsValue: 0.474 / 277.78,
               'price': 1390000.0, }
    Water = {'name': 'water_resource',
             GlossaryEnergy.CO2EmissionsValue: 0.0,
             'price': 1.78}
    SeaWater = {'name': 'sea_water_resource',
                GlossaryEnergy.CO2EmissionsValue: 0.0,
                'price': 1.4313}
    CO2 = {'name': 'CO2_resource',
           GlossaryEnergy.CO2EmissionsValue: -1.0,
           'price': 200.0}
    BiomassDry = {'name': 'biomass_dry_resource',
                  GlossaryEnergy.CO2EmissionsValue: - 0.425 * 44.01 / 12.0,
                  'price': 68.12}
    WetBiomass = {'name': 'wet_biomass_resource',
                  GlossaryEnergy.CO2EmissionsValue: - 0.9615,
                  'price': 56.0}
    # - 0.425 * 44.01 / 12.0 (old CO2_emissions value)
    # Calibration to have zero CO2 emissions in biogas.anaerobic_digestion when biogas use

    NaturalOil = {'name': 'natural_oil_resource',
                  GlossaryEnergy.CO2EmissionsValue: -2.95,
                  'price': 1100.0}
    Methanol = {'name': 'methanol_resource',
                GlossaryEnergy.CO2EmissionsValue: 0.54,
                'price': 400.0}
    SodiumHydroxide = {'name': 'sodium_hydroxide_resource',
                       GlossaryEnergy.CO2EmissionsValue: 0.6329,
                       'price': 425.0}
    Wood = {'name': 'wood_resource',
            GlossaryEnergy.CO2EmissionsValue: 1.78,
            'price': 120.0, }
    Carbon = {'name': 'carbon_resource',
              GlossaryEnergy.CO2EmissionsValue: 44.01 / 12.0,
              'price': 25000.0}
    ManagedWood = {'name': 'managed_wood_resource',
                   GlossaryEnergy.CO2EmissionsValue: 0.0,
                   'price': 37.5}
    Oxygen = {'name': 'oxygen_resource',
              GlossaryEnergy.CO2EmissionsValue: 0.0,
              'price': 10.0}
    Dioxygen = {'name': 'dioxygen_resource',
                GlossaryEnergy.CO2EmissionsValue: 0.0,
                'price': 10.0}
    CrudeOil = {'name': 'crude_oil_resource',
                GlossaryEnergy.CO2EmissionsValue: 0.02533,
                'price': 44.0}
    SolidFuel = {'name': 'solid_fuel_resource',
                 GlossaryEnergy.CO2EmissionsValue: 0.64 / 4.86,
                 'price': 250.0}
    Calcium = {'name': 'calcium_resource',
               GlossaryEnergy.CO2EmissionsValue: 0.0,
               'price': 85.0}
    Nitrogen = {'name': 'nitrogen_resource',
               GlossaryEnergy.CO2EmissionsValue: 0.0,
               'price': 85.0}
    Phosphorus = {'name': 'phosphorus_resource',
                GlossaryEnergy.CO2EmissionsValue: 0.0,
                'price': 85.0}
    CalciumOxyde = {'name': 'calcium_oxyde_resource',
                    GlossaryEnergy.CO2EmissionsValue: 0.0,
                    'price': 150.0}
    Potassium = {'name': 'potassium_resource',
                 GlossaryEnergy.CO2EmissionsValue: 0.0,
                 'price': 500.0}
    PotassiumHydroxide = {'name': 'potassium_hydroxide_resource',
                          GlossaryEnergy.CO2EmissionsValue: 0.0,
                          'price': 500.0}
    Amine = {'name': 'amine_resource',
             GlossaryEnergy.CO2EmissionsValue: 0.0,
             'price': 1300.0}
    BeverageCarbonation = {'name': 'beverage_carbonation_resource',
                              GlossaryEnergy.CO2EmissionsValue: 0.0,
                              'price': 1300.0}
    CarbonatedWater = {'name': 'carbonated_water_resource',
                           GlossaryEnergy.CO2EmissionsValue: 0.0,
                           'price': 1300.0}
    AlgaeCultivation = {'name': 'algae_cultivation_resource',
                       GlossaryEnergy.CO2EmissionsValue: 0.0,
                       'price': 1300.0}
    EthanolAmine = {'name': 'ethanol_amine_resource',
                    GlossaryEnergy.CO2EmissionsValue: 0.0,
                    'price': 1700.0}
    MonoEthanolAmine = {'name': 'mono_ethanol_amine_resource',
                        GlossaryEnergy.CO2EmissionsValue: 0.0,
                        'price': 1700.0}
    Glycerol = {'name': 'glycerol_resource',
                GlossaryEnergy.CO2EmissionsValue: 0.0,
                'price': 0.0}
    NaturalGas = {'name': 'natural_gas_resource',
                  GlossaryEnergy.CO2EmissionsValue: 0.0,
                  'price': 0.0}
    Coal = {'name': 'coal_resource',
            GlossaryEnergy.CO2EmissionsValue: 0.0,
            'price': 0.0}
    Oil = {'name': 'oil_resource',
           GlossaryEnergy.CO2EmissionsValue: 0.02533,
           'price': 44.0}

    Copper = {'name': 'copper_resource',
              GlossaryEnergy.CO2EmissionsValue: 0.0,
              'price': 10057.0}

    Platinum = {'name': 'platinum_resource',
                GlossaryEnergy.CO2EmissionsValue: 0.0,
                'price': 32825887.76}

    GlossaryDict = {
        'Uranium': Uranium, 'Water': Water, 'SeaWater': SeaWater, 'CO2': CO2, 'BiomassDry': BiomassDry,
        'WetBiomass': WetBiomass, 'NaturalOil': NaturalOil, 'Methanol': Methanol,
        'SodiumHydroxide': SodiumHydroxide, 'Wood': Wood, 'Carbon': Carbon, 'ManagedWood': ManagedWood,
        'Oxygen': Oxygen, 'Dioxygen': Dioxygen, 'CrudeOil': CrudeOil, 'SolidFuel': SolidFuel,
        'Calcium': Calcium, 'CalciumOxyde': CalciumOxyde, 'Potassium': Potassium, 'Amine': Amine, 'Nitrogen': Nitrogen, 'Phosphorus': Phosphorus,
        'PotassiumHydroxide': PotassiumHydroxide, 'BeverageCarbonation': BeverageCarbonation, 'EthanolAmine': EthanolAmine,
        'MonoEthanolAmine': MonoEthanolAmine, 'Glycerol': Glycerol, 'NaturalGas': NaturalGas,
<<<<<<< HEAD
        'Coal': Coal, 'Oil': Oil, 'Copper' : Copper, 'Platinum': Platinum, 'CarbonatedWater': CarbonatedWater, 'AlgaeCultivation': AlgaeCultivation
=======
        'Coal': Coal, 'Oil': Oil, 'Copper': Copper, 'Platinum': Platinum,
>>>>>>> 7ec0e0a9
    }<|MERGE_RESOLUTION|>--- conflicted
+++ resolved
@@ -147,9 +147,6 @@
         'Calcium': Calcium, 'CalciumOxyde': CalciumOxyde, 'Potassium': Potassium, 'Amine': Amine, 'Nitrogen': Nitrogen, 'Phosphorus': Phosphorus,
         'PotassiumHydroxide': PotassiumHydroxide, 'BeverageCarbonation': BeverageCarbonation, 'EthanolAmine': EthanolAmine,
         'MonoEthanolAmine': MonoEthanolAmine, 'Glycerol': Glycerol, 'NaturalGas': NaturalGas,
-<<<<<<< HEAD
         'Coal': Coal, 'Oil': Oil, 'Copper' : Copper, 'Platinum': Platinum, 'CarbonatedWater': CarbonatedWater, 'AlgaeCultivation': AlgaeCultivation
-=======
-        'Coal': Coal, 'Oil': Oil, 'Copper': Copper, 'Platinum': Platinum,
->>>>>>> 7ec0e0a9
+
     }