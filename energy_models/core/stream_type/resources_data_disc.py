'''
Copyright 2022 Airbus SAS
Modifications on 2023/06/14-2023/11/16 Copyright 2023 Capgemini

Licensed under the Apache License, Version 2.0 (the "License");
you may not use this file except in compliance with the License.
You may obtain a copy of the License at

    http://www.apache.org/licenses/LICENSE-2.0

Unless required by applicable law or agreed to in writing, software
distributed under the License is distributed on an "AS IS" BASIS,
WITHOUT WARRANTIES OR CONDITIONS OF ANY KIND, either express or implied.
See the License for the specific language governing permissions and
limitations under the License.
'''

import numpy as np
import pandas as pd
import scipy.interpolate as sc

from climateeconomics.core.core_witness.climateeco_discipline import ClimateEcoDiscipline
from energy_models.core.stream_type.resources_models.resource_glossary import ResourceGlossary
from energy_models.glossaryenergy import GlossaryEnergy
from sostrades_core.execution_engine.sos_wrapp import SoSWrapp
from sostrades_core.tools.post_processing.charts.chart_filter import ChartFilter
from sostrades_core.tools.post_processing.charts.two_axes_instanciated_chart import InstanciatedSeries, \
    TwoAxesInstanciatedChart

def get_static_CO2_emissions(years):
    resources_CO2_emissions_dict = {GlossaryEnergy.Years: years}

<<<<<<< HEAD
=======
def get_static_CO2_emissions(years):
    resources_CO2_emissions_dict = {GlossaryEnergy.Years: years}

>>>>>>> ccf3f7bd
    resources_CO2_emissions_dict.update({ResourceGlossary.GlossaryDict[resource]['name']:
                                             ResourceGlossary.GlossaryDict[resource][GlossaryEnergy.CO2EmissionsValue]
                                         for resource in ResourceGlossary.GlossaryDict.keys()})
    return pd.DataFrame(resources_CO2_emissions_dict)


def get_static_prices(years):
    year_co2 = [2020, 2025, 2030, 2035, 2040, 2045, 2050]

    # $/t
    price_co2 = [40.0, 45.0, 52.0, 63.0, 74.0, 96.0, 119.0]

    func = sc.interp1d(year_co2, price_co2,
                       kind='linear', fill_value='extrapolate')

    resources_prices_default_dict = {GlossaryEnergy.Years: years,
                                     ResourceGlossary.GlossaryDict['CO2']['name']: func(years)}

    resources_prices_default_dict.update(
        {ResourceGlossary.GlossaryDict[resource]['name']: ResourceGlossary.GlossaryDict[resource]['price'] for resource
         in ResourceGlossary.GlossaryDict.keys()})

    return pd.DataFrame(resources_prices_default_dict)

<<<<<<< HEAD
=======

>>>>>>> ccf3f7bd
class ResourcesDisc(SoSWrapp):
    # ontology information
    _ontology_data = {
        'label': 'Energy Data Resources Model',
        'type': 'Research',
        'source': 'SoSTrades Project',
        'validated': '',
        'validated_by': 'SoSTrades Project',
        'last_modification_date': '',
        'category': '',
        'definition': '',
        'icon': 'fas fa-cubes fa-fw',
        'version': '',
    }
    year_start_default = GlossaryEnergy.YeartStartDefault
    year_end_default = 2050

    years = np.arange(year_start_default, year_end_default + 1)

    DESC_IN = {GlossaryEnergy.YearStart: ClimateEcoDiscipline.YEAR_START_DESC_IN,
               GlossaryEnergy.YearEnd: GlossaryEnergy.YearEndVar,
               GlossaryEnergy.ResourcesPriceValue: {'type': 'dataframe', 'unit': '[$/t]',
                                                    'dataframe_descriptor': {GlossaryEnergy.Years: (
                                                        'int', [1900, 2100], False),
                                                        'uranium_resource': ('float', None, True),
                                                        'water_resource': ('float', None, True),
                                                        'sea_water_resource': (
                                                            'float', None, True),
                                                        'CO2_resource': ('float', None, True),
                                                        'biomass_dry_resource': (
                                                            'float', None, True),
                                                        'wet_biomass_resource': (
                                                            'float', None, True),
                                                        'natural_oil_resource': (
                                                            'float', None, True),
                                                        'nitrogen_resource': ('float', None, True),
                                                        'phosphorus_resource': ('float', None, True),
                                                        'beverage_carbonation_resource': ('float', None, True),
                                                        'carbonated_water_resource': ('float', None, True),
                                                        'algae_cultivation_resource': ('float', None, True),
                                                        'methanol_resource': ('float', None, True),
                                                        'sodium_hydroxide_resource': (
                                                            'float', None, True),
                                                        'wood_resource': ('float', None, True),
                                                        'carbon_resource': ('float', None, True),
                                                        'managed_wood_resource': (
                                                            'float', None, True),
                                                        'oxygen_resource': ('float', None, True),
                                                        'dioxygen_resource': ('float', None, True),
                                                        'crude_oil_resource': (
                                                            'float', None, True),
                                                        'solid_fuel_resource': (
                                                            'float', None, True),
                                                        'calcium_resource': ('float', None, True),
                                                        'calcium_oxyde_resource': (
                                                            'float', None, True),
                                                        'potassium_resource': (
                                                            'float', None, True),
                                                        'potassium_hydroxide_resource': (
                                                            'float', None, True),
                                                        'amine_resource': ('float', None, True),
                                                        'ethanol_amine_resource': (
                                                            'float', None, True),
                                                        'mono_ethanol_amine_resource': (
                                                            'float', None, True),
                                                        'glycerol_resource': ('float', None, True),
                                                        'natural_gas_resource': (
                                                            'float', None, True),
                                                        'coal_resource': ('float', None, True),
                                                        'oil_resource': ('float', None, True),
                                                        'copper_resource': ('float', None, True),
                                                        'platinum_resource': (
                                                            'float', None, True), },
                                                    'dataframe_edition_locked': False,
                                                    'default': get_static_prices(years)},
               GlossaryEnergy.RessourcesCO2EmissionsValue: {'type': 'dataframe', 'unit': '[kgCO2/kg]',
                                                            'dataframe_descriptor': {GlossaryEnergy.Years: (
                                                                'int', [1900, 2100], False),
                                                                'uranium_resource': (
                                                                    'float', None, True),
                                                                'water_resource': (
                                                                    'float', None, True),
                                                                'sea_water_resource': (
                                                                    'float', None, True),
                                                                'CO2_resource': (
                                                                    'float', None, True),
                                                                'biomass_dry_resource': (
                                                                    'float', None, True),
                                                                'wet_biomass_resource': (
                                                                    'float', None, True),
                                                                'natural_oil_resource': (
                                                                    'float', None, True),
                                                                'nitrogen_resource': ('float', None, True),
                                                                'phosphorus_resource': ('float', None, True),
                                                                'beverage_carbonation_resource': ('float', None, True),
                                                                'carbonated_water_resource': ('float', None, True),
                                                                'algae_cultivation_resource': ('float', None, True),
                                                                'methanol_resource': (
                                                                    'float', None, True),
                                                                'sodium_hydroxide_resource': (
                                                                    'float', None, True),
                                                                'wood_resource': (
                                                                    'float', None, True),
                                                                'carbon_resource': (
                                                                    'float', None, True),
                                                                'managed_wood_resource': (
                                                                    'float', None, True),
                                                                'oxygen_resource': (
                                                                    'float', None, True),
                                                                'dioxygen_resource': (
                                                                    'float', None, True),
                                                                'crude_oil_resource': (
                                                                    'float', None, True),
                                                                'solid_fuel_resource': (
                                                                    'float', None, True),
                                                                'calcium_resource': (
                                                                    'float', None, True),
                                                                'calcium_oxyde_resource': (
                                                                    'float', None, True),
                                                                'potassium_resource': (
                                                                    'float', None, True),
                                                                'potassium_hydroxide_resource': (
                                                                    'float', None, True),
                                                                'amine_resource': (
                                                                    'float', None, True),
                                                                'ethanol_amine_resource': (
                                                                    'float', None, True),
                                                                'mono_ethanol_amine_resource': (
                                                                    'float', None, True),
                                                                'glycerol_resource': (
                                                                    'float', None, True),
                                                                'natural_gas_resource': (
                                                                    'float', None, True),
                                                                'coal_resource': (
                                                                    'float', None, True),
                                                                'oil_resource': (
                                                                    'float', None, True),
                                                                'copper_resource': (
                                                                    'float', None, True),
                                                                'platinum_resource': (
                                                                    'float', None, True), },
                                                            'dataframe_edition_locked': False,
                                                            'default': get_static_CO2_emissions(years)}}

    DESC_OUT = {

        GlossaryEnergy.ResourcesPriceValue: {'type': 'dataframe', 'unit': '[$/t]',
                                             'visibility': SoSWrapp.SHARED_VISIBILITY, 'namespace': 'ns_energy_study'},
        GlossaryEnergy.RessourcesCO2EmissionsValue: {'type': 'dataframe', 'unit': '[kgCO2/kg]',
                                                     'visibility': SoSWrapp.SHARED_VISIBILITY,
                                                     'namespace': 'ns_energy_study'}
    }

    def setup_sos_disciplines(self):

        if self.get_data_in() is not None:
            if GlossaryEnergy.YearStart in self.get_data_in():
                year_start, year_end = self.get_sosdisc_inputs([GlossaryEnergy.YearStart, GlossaryEnergy.YearEnd])
                years = np.arange(year_start, year_end + 1)
                resources_price = self.get_sosdisc_inputs(
                    GlossaryEnergy.ResourcesPriceValue)
                new_default_prices = get_static_prices(years)
                new_default_emissions = get_static_CO2_emissions(years)

                # If the value of the df is the default we specified, we need to modify also the value
                # (if the value is different it is a user value do not modify the value)
                if resources_price is None or len(resources_price[GlossaryEnergy.Years].values) != len(years):
                    self.update_default_value(
                        GlossaryEnergy.ResourcesPriceValue, self.IO_TYPE_IN, new_default_prices)
                    self.update_default_value(
                        GlossaryEnergy.RessourcesCO2EmissionsValue, self.IO_TYPE_IN, new_default_emissions)

    def run(self):
        """

        """

        resources_price = self.get_sosdisc_inputs(GlossaryEnergy.ResourcesPriceValue)

        co2_emissions = self.get_sosdisc_inputs(GlossaryEnergy.RessourcesCO2EmissionsValue)

        outputs_dict = {GlossaryEnergy.ResourcesPriceValue: resources_price,
                        GlossaryEnergy.RessourcesCO2EmissionsValue: co2_emissions}

        self.store_sos_outputs_values(outputs_dict)

    def compute_sos_jacobian(self):
        pass

    def get_chart_filter_list(self):

        chart_filters = []
        chart_list = ['Resources prices', 'Resources CO2 emissions']
        chart_filters.append(ChartFilter(
            'Charts', chart_list, chart_list, 'charts'))

        return chart_filters

    def get_post_processing_list(self, filters=None):

        instanciated_charts = []
        charts = []
        # Overload default value with chart filter
        if filters is not None:
            for chart_filter in filters:
                if chart_filter.filter_key == 'charts':
                    charts = chart_filter.selected_values

        if 'Resources prices' in charts:
            new_chart = self.get_chart_prices_in_dollar_kg()
            if new_chart is not None:
                instanciated_charts.append(new_chart)

        if 'Resources CO2 emissions' in charts:
            new_chart = self.get_chart_CO2_emissions()
            if new_chart is not None:
                instanciated_charts.append(new_chart)
        return instanciated_charts

    def get_chart_prices_in_dollar_kg(self):

        resources_price = self.get_sosdisc_outputs(
            GlossaryEnergy.ResourcesPriceValue)
        chart_name = f'Resources prices'

        new_chart = TwoAxesInstanciatedChart('Years', 'Prices [$/t]',
                                             chart_name=chart_name)

        columns = list(resources_price.columns)
        for column in columns:
            if column != GlossaryEnergy.Years:
                values = resources_price[column].values
                serie = InstanciatedSeries(
                    resources_price[GlossaryEnergy.Years].values.tolist(),
                    values.tolist(), f'{column} price', 'lines')
                new_chart.series.append(serie)

        return new_chart

    def get_chart_CO2_emissions(self):

        resources_co2_emissions = self.get_sosdisc_outputs(
            GlossaryEnergy.RessourcesCO2EmissionsValue)
        chart_name = f'Resources CO2 emissions in kgCO2/kg'

        new_chart = TwoAxesInstanciatedChart('Years', 'CO2 emissions [kgCO2/kg]',
                                             chart_name=chart_name)

        columns = list(resources_co2_emissions.columns)
        for column in columns:
            if column != GlossaryEnergy.Years:
                values = resources_co2_emissions[column].values
                serie = InstanciatedSeries(
                    resources_co2_emissions[GlossaryEnergy.Years].values.tolist(),
                    values.tolist(), column, 'lines')
                new_chart.series.append(serie)

        return new_chart<|MERGE_RESOLUTION|>--- conflicted
+++ resolved
@@ -30,12 +30,10 @@
 def get_static_CO2_emissions(years):
     resources_CO2_emissions_dict = {GlossaryEnergy.Years: years}
 
-<<<<<<< HEAD
-=======
+
 def get_static_CO2_emissions(years):
     resources_CO2_emissions_dict = {GlossaryEnergy.Years: years}
 
->>>>>>> ccf3f7bd
     resources_CO2_emissions_dict.update({ResourceGlossary.GlossaryDict[resource]['name']:
                                              ResourceGlossary.GlossaryDict[resource][GlossaryEnergy.CO2EmissionsValue]
                                          for resource in ResourceGlossary.GlossaryDict.keys()})
@@ -60,10 +58,7 @@
 
     return pd.DataFrame(resources_prices_default_dict)
 
-<<<<<<< HEAD
-=======
-
->>>>>>> ccf3f7bd
+
 class ResourcesDisc(SoSWrapp):
     # ontology information
     _ontology_data = {
