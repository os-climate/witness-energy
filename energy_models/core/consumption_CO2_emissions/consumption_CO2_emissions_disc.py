'''
Copyright 2022 Airbus SAS
Modifications on 2023/04/21-2023/11/16 Copyright 2023 Capgemini

Licensed under the Apache License, Version 2.0 (the "License");
you may not use this file except in compliance with the License.
You may obtain a copy of the License at

    http://www.apache.org/licenses/LICENSE-2.0

Unless required by applicable law or agreed to in writing, software
distributed under the License is distributed on an "AS IS" BASIS,
WITHOUT WARRANTIES OR CONDITIONS OF ANY KIND, either express or implied.
See the License for the specific language governing permissions and
limitations under the License.
'''
import numpy as np

from climateeconomics.core.core_witness.climateeco_discipline import ClimateEcoDiscipline
<<<<<<< HEAD
from climateeconomics.glossarycore import GlossaryCore
=======
>>>>>>> 87d775bb
from climateeconomics.sos_wrapping.sos_wrapping_agriculture.agriculture.agriculture_mix_disc import \
    AgricultureMixDiscipline
from energy_models.core.ccus.ccus import CCUS
from energy_models.core.consumption_CO2_emissions.consumption_CO2_emissions import ConsumptionCO2Emissions
from energy_models.core.energy_mix.energy_mix import EnergyMix
from energy_models.core.stream_type.energy_models.biomass_dry import BiomassDry
from energy_models.glossaryenergy import GlossaryEnergy
from sostrades_core.execution_engine.sos_wrapp import SoSWrapp
from sostrades_core.tools.post_processing.charts.chart_filter import ChartFilter
from sostrades_core.tools.post_processing.charts.two_axes_instanciated_chart import InstanciatedSeries, \
    TwoAxesInstanciatedChart


class ConsumptionCO2EmissionsDiscipline(SoSWrapp):
    # ontology information
    _ontology_data = {
        'label': 'CO2 emissions consumption Model',
        'type': 'Research',
        'source': 'SoSTrades Project',
        'validated': '',
        'validated_by': 'SoSTrades Project',
        'last_modification_date': '',
        'category': '',
        'definition': '',
        'icon': 'fas fa-cloud fa-fw',
        'version': '',
    }

    DESC_IN = {
        GlossaryEnergy.YearStart: ClimateEcoDiscipline.YEAR_START_DESC_IN,
        GlossaryEnergy.YearEnd: ClimateEcoDiscipline.YEAR_END_DESC_IN,
        GlossaryEnergy.energy_list: {'type': 'list', 'subtype_descriptor': {'list': 'string'},
                        'possible_values': EnergyMix.energy_list,
                        'visibility': SoSWrapp.SHARED_VISIBILITY, 'namespace': 'ns_energy_study',
                        'editable': False, 'structuring': True},
        GlossaryEnergy.ccs_list: {'type': 'list', 'subtype_descriptor': {'list': 'string'}, 'possible_values': CCUS.ccs_list,
                     'visibility': SoSWrapp.SHARED_VISIBILITY, 'namespace': 'ns_energy_study', 'editable': False,
                     'structuring': True},
        'scaling_factor_energy_production': {'type': 'float', 'default': 1e3, 'unit': '-', 'user_level': 2,
                                             'visibility': SoSWrapp.SHARED_VISIBILITY, 'namespace': 'ns_public'},
        'scaling_factor_energy_consumption': {'type': 'float', 'default': 1e3, 'unit': '-', 'user_level': 2,
                                              'visibility': SoSWrapp.SHARED_VISIBILITY, 'namespace': 'ns_public'},
        GlossaryEnergy.EnergyProductionDetailedValue: {'type': 'dataframe', 'unit': 'TWh', 'visibility': SoSWrapp.SHARED_VISIBILITY,
                                       'namespace': 'ns_energy',
                                       'dataframe_descriptor': {GlossaryEnergy.Years: ('float', None, True),
                                                                'production heat.hightemperatureheat (TWh)': ('float', None, True),
                                                                'production heat.mediumtemperatureheat (TWh)': ('float', None, True),
                                                                'production heat.lowtemperatureheat (TWh)': ('float', None, True),
                                                                'production fuel.ethanol (TWh)': ('float', None, True),
                                                                'production methane (TWh)': ('float', None, True),
                                                                'production hydrogen.gaseous_hydrogen (TWh)': ('float', None, True),
                                                                'production biogas (TWh)': ('float', None, True),
                                                                'production syngas (TWh)': ('float', None, True),
                                                                'production fuel.liquid_fuel (TWh)': ('float', None, True),
                                                                'production fuel.hydrotreated_oil_fuel (TWh)': ('float', None, True),
                                                                'production solid_fuel (TWh)': ('float', None, True),
                                                                'production biomass_dry (TWh)': ('float', None, True),
                                                                'production electricity (TWh)': ('float', None, True),
                                                                'production fuel.biodiesel (TWh)': ('float', None, True),
                                                                'production hydrogen.liquid_hydrogen (TWh)': ('float', None, True),
                                                                'production carbon_capture (Mt)': ('float', None, True),
                                                                'production carbon_storage (Mt)': ('float', None, True),
                                                                'Total production': ('float', None, True),
<<<<<<< HEAD
                                                                'Total production (uncut)': ('float', None, True), }
=======
                                                                'Total production (uncut)': ('float', None, True),
                                                                }
>>>>>>> 87d775bb
                                       },
    }

    DESC_OUT = {
        'CO2_emissions_by_use_sources': {'type': 'dataframe', 'unit': 'Gt',
                                         'visibility': SoSWrapp.SHARED_VISIBILITY,
                                         'namespace': 'ns_ccs'},
        'CO2_emissions_by_use_sinks': {'type': 'dataframe', 'unit': 'Gt',
                                       'visibility': SoSWrapp.SHARED_VISIBILITY,
                                       'namespace': 'ns_ccs'},
    }

    model_name = ConsumptionCO2Emissions.name

    def init_execution(self):
        inputs_dict = self.get_sosdisc_inputs()
        self.model = ConsumptionCO2Emissions(self.model_name)
        self.model.configure_parameters(inputs_dict)

    def setup_sos_disciplines(self):

        dynamic_inputs = {}
        dynamic_outputs = {}

        if GlossaryEnergy.energy_list in self.get_data_in():
            energy_list = self.get_sosdisc_inputs(GlossaryEnergy.energy_list)
            if energy_list is not None:
                for energy in energy_list:
                    if energy == BiomassDry.name:
                        dynamic_inputs[f'{AgricultureMixDiscipline.name}.CO2_per_use'] = {
                            'type': 'dataframe', 'unit': 'kg/kWh', 'namespace': 'ns_witness',
                            'visibility': SoSWrapp.SHARED_VISIBILITY,
                            'dataframe_descriptor': {GlossaryEnergy.Years: ('float', None, True),
                                                     'CO2_per_use': ('float', None, True),}}
                        dynamic_inputs[f'{AgricultureMixDiscipline.name}.{GlossaryEnergy.EnergyConsumptionValue}'] = {
                            'type': 'dataframe', 'unit': 'PWh', 'namespace': 'ns_witness',
                            'visibility': SoSWrapp.SHARED_VISIBILITY,
                            'dataframe_descriptor': {GlossaryEnergy.Years: ('float', None, True),
                                                     'electricity (TWh)': ('float', None, True),
                                                     'CO2_resource (Mt)': ('float', None, True),
                                                     }}
                        dynamic_inputs[f'{AgricultureMixDiscipline.name}.{GlossaryEnergy.EnergyProductionValue}'] = {
                            'type': 'dataframe', 'unit': 'PWh', 'namespace': 'ns_witness',
                            'visibility': SoSWrapp.SHARED_VISIBILITY,
                            'dataframe_descriptor': {GlossaryEnergy.Years: ('float', None, True),
                                                     'biomass_dry': ('float', None, True),
                                                     'CO2_resource (Mt)': ('float', None, True),}}
                    else:
                        dynamic_inputs[f'{energy}.CO2_per_use'] = {
                            'type': 'dataframe', 'unit': 'kg/kWh',
                            'visibility': SoSWrapp.SHARED_VISIBILITY,
                            'namespace': 'ns_energy',
                            'dataframe_descriptor': {GlossaryEnergy.Years: ('float', None, True),
                                                     'CO2_per_use': ('float', None, True),}}
                        dynamic_inputs[f'{energy}.{GlossaryEnergy.EnergyConsumptionValue}'] = {
                            'type': 'dataframe', 'unit': 'PWh',
                            'visibility': SoSWrapp.SHARED_VISIBILITY,
                            'namespace': 'ns_energy',
                            'dataframe_descriptor': {GlossaryEnergy.Years: ('float', None, True),
                                                     'heat.hightemperatureheat (TWh)': ('float', None, True),
                                                     'heat.mediumtemperatureheat (TWh)': ('float', None, True),
                                                     'heat.lowtemperatureheat (TWh)': ('float', None, True),
                                                    'syngas (TWh)': ('float', None, True),
                                                    'platinum_resource (Mt)': ('float', None, True),
                                                    'oil_resource (Mt)': ('float', None, True),
                                                    'copper_resource (Mt)': ('float', None, True),
                                                    'uranium_resource (Mt)': ('float', None, True),
                                                    'fuel.liquid_fuel (TWh)': ('float', None, True),
                                                    'natural_gas_resource (Mt)': ('float', None, True),
                                                    'biogas (TWh)': ('float', None, True),
                                                    'mono_ethanol_amine_resource (Mt)': ('float', None, True),
                                                    'wet_biomass (Mt)': ('float', None, True),
                                                    'sodium_hydroxide_resource (Mt)': ('float', None, True),
                                                    'natural_oil_resource (TWh)': ('float', None, True),
                                                    'methanol_resource (Mt)': ('float', None, True),
                                                    'coal_resource (Mt)': ('float', None, True),
                                                    'biomass_dry (TWh)': ('float', None, True),
                                                     'water_resource (Mt)': ('float', None, True),
                                                    'methane (TWh)': ('float', None, True),
                                                    'solid_fuel (TWh)': ('float', None, True),
                                                    'wood (Mt)': ('float', None, True),
                                                    'carbon_capture (Mt)': ('float', None, True),
                                                    'dioxygen_resource (Mt)': ('float', None, True),
                                                    'electricity (TWh)': ('float', None, True),
                                                    'hydrogen.gaseous_hydrogen (TWh)': ('float', None, True),}}
<<<<<<< HEAD
                        dynamic_inputs[f'{energy}.{GlossaryCore.EnergyProductionValue}'] = {
=======
                        dynamic_inputs[f'{energy}.{GlossaryEnergy.EnergyProductionValue}'] = {
>>>>>>> 87d775bb
                            'type': 'dataframe', 'unit': 'PWh',
                            'visibility': SoSWrapp.SHARED_VISIBILITY,
                            'namespace': 'ns_energy',
                            'dataframe_descriptor': {GlossaryEnergy.Years: ('float', None, True),
                                                     'heat.hightemperatureheat (TWh)': ('float', None, True),
                                                     'heat.mediumtemperatureheat (TWh)': ('float', None, True),
                                                     'heat.lowtemperatureheat (TWh)': ('float', None, True),
                                                     'hydrogen.gaseous_hydrogen': ('float', None, True),
                                                    'O2 (Mt)': ('float', None, True),
                                                    'carbon_resource (Mt)': ('float', None, True),
                                                    'fuel.liquid_fuel': ('float', None, True),
                                                    'kerosene (TWh)': ('float', None, True),
                                                    'gasoline (TWh)': ('float', None, True),
                                                    'liquefied_petroleum_gas (TWh)': ('float', None, True),
                                                    'heating_oil (TWh)': ('float', None, True),
                                                    'ultra_low_sulfur_diesel (TWh)': ('float', None, True),
                                                    'fuel.hydrotreated_oil_fuel': ('float', None, True),
                                                    'electricity': ('float', None, True),
                                                    'N2O (Mt)': ('float', None, True),
                                                    'methane': ('float', None, True),
                                                    'carbon_capture (Mt)': ('float', None, True),
                                                    'biogas': ('float', None, True),
                                                    'fuel.biodiesel': ('float', None, True),
                                                    'glycerol_resource (Mt)': ('float', None, True),
                                                    'solid_fuel': ('float', None, True),
                                                    'CO2_resource (Mt)': ('float', None, True),
                                                    'CH4 (Mt)': ('float', None, True),
                                                    'CO2 from Flue Gas (Mt)': ('float', None, True),
                                                    'syngas': ('float', None, True),
                                                    'char (Mt)': ('float', None, True),
                                                    'bio_oil (Mt)': ('float', None, True),
                                                    'water_resource (Mt)': ('float', None, True),
                                                    'dioxygen_resource (Mt)': ('float', None, True),
                                                    'hydrogen.liquid_hydrogen': ('float', None, True),}}

        if GlossaryEnergy.ccs_list in self.get_data_in():
            ccs_list = self.get_sosdisc_inputs(GlossaryEnergy.ccs_list)
            if ccs_list is not None:
                for ccs in ccs_list:
                    dynamic_inputs[f'{ccs}.{GlossaryEnergy.EnergyProductionValue}'] = {
                        'type': 'dataframe', 'unit': 'PWh',
                        'visibility': SoSWrapp.SHARED_VISIBILITY,
                        'namespace': 'ns_ccs',
                        'dataframe_descriptor': {GlossaryEnergy.Years: ('float', None, True),
                                                 'carbon_capture': ('float', None, True),
                                                 'carbon_storage': ('float', None, True),
                                                 'CO2 from Flue Gas (Mt)': ('float', None, True),

                                                 }
                                                 }


        self.add_inputs(dynamic_inputs)
        self.add_outputs(dynamic_outputs)

    def run(self):
        # -- get inputs
        inputs_dict_orig = self.get_sosdisc_inputs()
        # -- configure class with inputs
        # -- biomass dry values are coming from agriculture mix discipline, but needs to be used in model with biomass dry name
        inputs_dict = {}
        inputs_dict.update(inputs_dict_orig)
        energy_list = self.get_sosdisc_inputs(GlossaryEnergy.energy_list)
        if 'biomass_dry' in energy_list:
            inputs_dict[f'{BiomassDry.name}.{GlossaryEnergy.EnergyConsumptionValue}'] = inputs_dict_orig.pop(
                f'{AgricultureMixDiscipline.name}.{GlossaryEnergy.EnergyConsumptionValue}')
            inputs_dict[f'{BiomassDry.name}.{GlossaryEnergy.EnergyProductionValue}'] = inputs_dict_orig.pop(
                f'{AgricultureMixDiscipline.name}.{GlossaryEnergy.EnergyProductionValue}')
            inputs_dict[f'{BiomassDry.name}.CO2_per_use'] = inputs_dict_orig.pop(
                f'{AgricultureMixDiscipline.name}.CO2_per_use')
        self.model.configure_parameters_update(inputs_dict)
        CO2_sources, CO2_sinks = self.model.compute_CO2_emissions()

        outputs_dict = {
            'CO2_emissions_by_use_sources': CO2_sources,
            'CO2_emissions_by_use_sinks': CO2_sinks,
        }
        self.store_sos_outputs_values(outputs_dict)

    def compute_sos_jacobian(self):
        inputs_dict = self.get_sosdisc_inputs()
        outputs_dict = self.get_sosdisc_outputs()
        years = np.arange(inputs_dict[GlossaryEnergy.YearStart],
                          inputs_dict[GlossaryEnergy.YearEnd] + 1)
        energy_list = inputs_dict[GlossaryEnergy.energy_list]
        ccs_list = inputs_dict[GlossaryEnergy.ccs_list]
        scaling_factor_energy_production = inputs_dict['scaling_factor_energy_production']
        scaling_factor_energy_consumption = inputs_dict['scaling_factor_energy_consumption']
        CO2_emissions_by_use_sources = outputs_dict['CO2_emissions_by_use_sources']
        CO2_emissions_by_use_sinks = outputs_dict['CO2_emissions_by_use_sinks']
        energy_production_detailed = self.get_sosdisc_inputs(
            GlossaryEnergy.EnergyProductionDetailedValue)

        # ------------------------------------#
        # -- CO2 emissions sources gradients--#
        # ------------------------------------#
        dtot_co2_emissions_sources = self.model.compute_grad_CO2_emissions_sources(
            energy_production_detailed)

        for key, value in dtot_co2_emissions_sources.items():
            co2_emission_column = key.split(' vs ')[0]
            energy_prod_info = key.split(' vs ')[1]
            energy = energy_prod_info.split('#')[0]
            last_part_key = energy_prod_info.split('#')[1]
            if co2_emission_column in CO2_emissions_by_use_sources.columns and energy in energy_list:
                ns_energy = energy
                if energy == BiomassDry.name:
                    ns_energy = AgricultureMixDiscipline.name
                if last_part_key == 'prod':
                    if 'Total CO2 by use' in co2_emission_column:
                        self.set_partial_derivative_for_other_types(
                            ('CO2_emissions_by_use_sources',
                             co2_emission_column), (GlossaryEnergy.EnergyProductionDetailedValue, f'production {energy} (TWh)'),
                            np.identity(len(years)) * value / 1e3)
                    else:
                        self.set_partial_derivative_for_other_types(
                            ('CO2_emissions_by_use_sources',
                             co2_emission_column), (f'{ns_energy}.{GlossaryEnergy.EnergyProductionValue}', energy),
                            np.identity(len(years)) * scaling_factor_energy_production * value / 1e3)
                elif last_part_key == 'cons':
                    for energy_df in energy_list:
                        list_columnsenergycons = list(
                            inputs_dict[f'{energy_df}.{GlossaryEnergy.EnergyConsumptionValue}'].columns)
                        if f'{energy} (TWh)' in list_columnsenergycons:
                            self.set_partial_derivative_for_other_types(
                                ('CO2_emissions_by_use_sources', co2_emission_column), (
                                    f'{energy_df}.{GlossaryEnergy.EnergyConsumptionValue}', f'{energy} (TWh)'),
                                np.identity(len(years)) * scaling_factor_energy_consumption * value / 1e3)
                elif last_part_key == 'co2_per_use':
                    self.set_partial_derivative_for_other_types(
                        ('CO2_emissions_by_use_sources',
                         co2_emission_column), (f'{ns_energy}.CO2_per_use', 'CO2_per_use'),
                        np.identity(len(years)) * value / 1e3)

                else:
                    very_last_part_key = energy_prod_info.split('#')[2]
                    if very_last_part_key == 'prod':
                        self.set_partial_derivative_for_other_types(
                            ('CO2_emissions_by_use_sources', co2_emission_column), (
                                f'{ns_energy}.{GlossaryEnergy.EnergyProductionValue}', last_part_key),
                            np.identity(len(years)) * scaling_factor_energy_production * value / 1e3)
                    elif very_last_part_key == 'cons':
                        self.set_partial_derivative_for_other_types(
                            ('CO2_emissions_by_use_sources', co2_emission_column), (
                                f'{ns_energy}.{GlossaryEnergy.EnergyConsumptionValue}', last_part_key),
                            np.identity(len(years)) * scaling_factor_energy_production * value / 1e3)

            # gradient for carbone capture and storage technos producing co2
            elif co2_emission_column in CO2_emissions_by_use_sources.columns and energy in ccs_list:
                ns_energy = energy
                if last_part_key not in ['co2_per_use', 'cons', 'prod']:
                    very_last_part_key = energy_prod_info.split('#')[2]
                    if very_last_part_key == 'prod':
                        self.set_partial_derivative_for_other_types(
                            ('CO2_emissions_by_use_sources', co2_emission_column), (
                                f'{ns_energy}.{GlossaryEnergy.EnergyProductionValue}', last_part_key),
                            np.identity(len(years)) * scaling_factor_energy_production * value / 1e3)

        # ------------------------------------#
        # -- CO2 emissions sinks gradients--#
        # ------------------------------------#
        dtot_co2_emissions_sinks = self.model.compute_grad_CO2_emissions_sinks(
            energy_production_detailed)

        for key, value in dtot_co2_emissions_sinks.items():
            co2_emission_column = key.split(' vs ')[0]
            energy_prod_info = key.split(' vs ')[1]
            energy = energy_prod_info.split('#')[0]
            last_part_key = energy_prod_info.split('#')[1]
            if co2_emission_column in CO2_emissions_by_use_sinks.columns and energy in energy_list:
                ns_energy = energy
                if energy == BiomassDry.name:
                    ns_energy = AgricultureMixDiscipline.name
                if last_part_key == 'prod':
                    self.set_partial_derivative_for_other_types(
                        ('CO2_emissions_by_use_sinks',
                         co2_emission_column), (f'{ns_energy}.{GlossaryEnergy.EnergyProductionValue}', energy),
                        np.identity(len(years)) * scaling_factor_energy_production * value / 1e3)
                elif last_part_key == 'cons':
                    for energy_df in energy_list:
                        list_columnsenergycons = list(
                            inputs_dict[f'{energy_df}.{GlossaryEnergy.EnergyConsumptionValue}'].columns)
                        if f'{energy} (TWh)' in list_columnsenergycons:
                            self.set_partial_derivative_for_other_types(
                                ('CO2_emissions_by_use_sinks', co2_emission_column), (
                                    f'{energy_df}.{GlossaryEnergy.EnergyConsumptionValue}', f'{energy} (TWh)'),
                                np.identity(len(years)) * scaling_factor_energy_consumption * value / 1e3)
                elif last_part_key == 'co2_per_use':
                    self.set_partial_derivative_for_other_types(
                        ('CO2_emissions_by_use_sinks',
                         co2_emission_column), (f'{ns_energy}.CO2_per_use', 'CO2_per_use'),
                        np.identity(len(years)) * value / 1e3)

                else:
                    very_last_part_key = energy_prod_info.split('#')[2]
                    if very_last_part_key == 'prod':
                        self.set_partial_derivative_for_other_types(
                            ('CO2_emissions_by_use_sinks', co2_emission_column), (
                                f'{ns_energy}.{GlossaryEnergy.EnergyProductionValue}', last_part_key),
                            np.identity(len(years)) * scaling_factor_energy_production * value / 1e3)
                    elif very_last_part_key == 'cons':
                        self.set_partial_derivative_for_other_types(
                            ('CO2_emissions_by_use_sinks', co2_emission_column), (
                                f'{ns_energy}.{GlossaryEnergy.EnergyConsumptionValue}', last_part_key),
                            np.identity(len(years)) * scaling_factor_energy_production * value / 1e3)

    def get_chart_filter_list(self):

        chart_filters = []
        chart_list = ['CO2 sources', 'CO2 sinks']

        chart_filters.append(ChartFilter(
            'Charts', chart_list, chart_list, 'charts'))

        return chart_filters

    def get_post_processing_list(self, filters=None):

        # For the outputs, making a graph for block fuel vs range and blocktime vs
        # range

        instanciated_charts = []
        charts = []
        if filters is not None:
            for chart_filter in filters:
                charts = chart_filter.selected_values

        if 'CO2 sources' in charts:

            new_chart = self.get_chart_CO2_sources()
            if new_chart is not None:
                instanciated_charts.append(new_chart)

        if 'CO2 sinks' in charts:
            new_chart = self.get_chart_CO2_sinks()
            if new_chart is not None:
                instanciated_charts.append(new_chart)

        return instanciated_charts

    def get_chart_CO2_sources(self):
        CO2_emissions_by_use_sources = self.get_sosdisc_outputs(
            'CO2_emissions_by_use_sources')

        chart_name = f'CO2 emissions by consumption - Sources'
        new_chart = TwoAxesInstanciatedChart(
            GlossaryEnergy.Years, 'CO2 emissions (Gt)', chart_name=chart_name)

        for col in CO2_emissions_by_use_sources:
            if col != GlossaryEnergy.Years:
                new_serie = InstanciatedSeries(list(CO2_emissions_by_use_sources[GlossaryEnergy.Years].values),
                                               list(CO2_emissions_by_use_sources[col].values),
                                               col, 'lines')

                new_chart.series.append(new_serie)

        return new_chart

    def get_chart_CO2_sinks(self):
        CO2_emissions_by_use_sinks = self.get_sosdisc_outputs(
            'CO2_emissions_by_use_sinks')

        chart_name = f'CO2 emissions by consumption - Sinks'
        new_chart = TwoAxesInstanciatedChart(
            GlossaryEnergy.Years, 'CO2 emissions (Gt)', chart_name=chart_name)

        for col in CO2_emissions_by_use_sinks:
            if col != GlossaryEnergy.Years:
                new_serie = InstanciatedSeries(list(CO2_emissions_by_use_sinks[GlossaryEnergy.Years].values),
                                               list(CO2_emissions_by_use_sinks[col].values),
                                               col, 'lines')

                new_chart.series.append(new_serie)

        return new_chart<|MERGE_RESOLUTION|>--- conflicted
+++ resolved
@@ -17,10 +17,6 @@
 import numpy as np
 
 from climateeconomics.core.core_witness.climateeco_discipline import ClimateEcoDiscipline
-<<<<<<< HEAD
-from climateeconomics.glossarycore import GlossaryCore
-=======
->>>>>>> 87d775bb
 from climateeconomics.sos_wrapping.sos_wrapping_agriculture.agriculture.agriculture_mix_disc import \
     AgricultureMixDiscipline
 from energy_models.core.ccus.ccus import CCUS
@@ -84,12 +80,8 @@
                                                                 'production carbon_capture (Mt)': ('float', None, True),
                                                                 'production carbon_storage (Mt)': ('float', None, True),
                                                                 'Total production': ('float', None, True),
-<<<<<<< HEAD
-                                                                'Total production (uncut)': ('float', None, True), }
-=======
                                                                 'Total production (uncut)': ('float', None, True),
                                                                 }
->>>>>>> 87d775bb
                                        },
     }
 
@@ -175,11 +167,7 @@
                                                     'dioxygen_resource (Mt)': ('float', None, True),
                                                     'electricity (TWh)': ('float', None, True),
                                                     'hydrogen.gaseous_hydrogen (TWh)': ('float', None, True),}}
-<<<<<<< HEAD
-                        dynamic_inputs[f'{energy}.{GlossaryCore.EnergyProductionValue}'] = {
-=======
                         dynamic_inputs[f'{energy}.{GlossaryEnergy.EnergyProductionValue}'] = {
->>>>>>> 87d775bb
                             'type': 'dataframe', 'unit': 'PWh',
                             'visibility': SoSWrapp.SHARED_VISIBILITY,
                             'namespace': 'ns_energy',
