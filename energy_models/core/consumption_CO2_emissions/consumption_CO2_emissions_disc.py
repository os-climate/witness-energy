--- conflicted
+++ resolved
@@ -164,17 +164,13 @@
                                                     'carbon_capture (Mt)': ('float', None, True),
                                                     'dioxygen_resource (Mt)': ('float', None, True),
                                                     'electricity (TWh)': ('float', None, True),
-<<<<<<< HEAD
                                                     'hydrogen.gaseous_hydrogen (TWh)': ('float', None, True),
                                                     'heat.lowtemperatureheat (TWh)': ('float', None, True),
                                                     'heat.mediumtemperatureheat (TWh)': ('float', None, True),
                                                     'heat.hightemperatureheat (TWh)': ('float', None, True),
                                                      }}
-                        dynamic_inputs[f'{energy}.energy_production'] = {
-=======
-                                                    'hydrogen.gaseous_hydrogen (TWh)': ('float', None, True),}}
+
                         dynamic_inputs[f'{energy}.{GlossaryCore.EnergyProductionValue}'] = {
->>>>>>> 19e401e6
                             'type': 'dataframe', 'unit': 'PWh',
                             'visibility': SoSWrapp.SHARED_VISIBILITY,
                             'namespace': 'ns_energy',
