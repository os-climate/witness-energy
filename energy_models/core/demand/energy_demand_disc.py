'''
Copyright 2022 Airbus SAS
Modifications on 2023/06/14-2023/11/09 Copyright 2023 Capgemini

Licensed under the Apache License, Version 2.0 (the "License");
you may not use this file except in compliance with the License.
You may obtain a copy of the License at

    http://www.apache.org/licenses/LICENSE-2.0

Unless required by applicable law or agreed to in writing, software
distributed under the License is distributed on an "AS IS" BASIS,
WITHOUT WARRANTIES OR CONDITIONS OF ANY KIND, either express or implied.
See the License for the specific language governing permissions and
limitations under the License.
'''

import numpy as np

from climateeconomics.core.core_witness.climateeco_discipline import ClimateEcoDiscipline
from energy_models.core.demand.energy_demand import EnergyDemand
from energy_models.core.energy_mix.energy_mix import EnergyMix
from energy_models.core.stream_type.energy_models.electricity import Electricity
from energy_models.glossaryenergy import GlossaryEnergy
from sostrades_core.execution_engine.sos_wrapp import SoSWrapp
from sostrades_core.tools.post_processing.charts.chart_filter import ChartFilter
from sostrades_core.tools.post_processing.charts.two_axes_instanciated_chart import InstanciatedSeries, \
    TwoAxesInstanciatedChart


class EnergyDemandDiscipline(SoSWrapp):
    # ontology information
    _ontology_data = {
        'label': 'Energy Demand Model',
        'type': 'Research',
        'source': 'SoSTrades Project',
        'validated': '',
        'validated_by': 'SoSTrades Project',
        'last_modification_date': '',
        'category': '',
        'definition': '',
        'icon': 'fas fa-battery-full fa-fw',
        'version': '',
    }

    DESC_IN = {GlossaryEnergy.YearStart: ClimateEcoDiscipline.YEAR_START_DESC_IN,
               GlossaryEnergy.YearEnd: ClimateEcoDiscipline.YEAR_END_DESC_IN,
               GlossaryEnergy.EnergyProductionDetailedValue: {'type': 'dataframe', 'unit': 'TWh',
<<<<<<< HEAD
                                              'dataframe_descriptor': {GlossaryEnergy.Years: ('int',  [1900, GlossaryEnergy.YeartEndDefault], False),
                                                                       'demand': ('float',  None, True),
                                                                       'production fuel.ethanol (TWh)': ('float', None, True),
                                                                       'production heat.hightemperatureheat (TWh)': ('float', None, True),
                                                                       'production heat.mediumtemperatureheat (TWh)': ('float', None, True),
                                                                       'production heat.lowtemperatureheat (TWh)': ('float', None, True),
                                                                       'production electricity (TWh)': ('float',  None, True),
                                                                       'production hydrogen.liquid_hydrogen (TWh)': ('float', None, True),
                                                                        'production fuel.liquid_fuel (TWh)': ('float', None, True),
                                                                       'production fuel.biodiesel (TWh)': ('float', None, True),
                                                                        'production methane (TWh)': ('float', None, True),
                                                                        'production biogas (TWh)': ('float', None, True),
                                                                        'production fuel.hydrotreated_oil_fuel (TWh)': ('float', None, True),},

                                              'dataframe_edition_locked': False,
                                              'visibility': SoSWrapp.SHARED_VISIBILITY, 'namespace': GlossaryEnergy.NS_ENERGY_MIX},
=======
                                                              'dataframe_descriptor': {GlossaryEnergy.Years: (
                                                              'int', [1900, GlossaryEnergy.YeartEndDefault], False),
                                                                                       'demand': ('float', None, True),
                                                                                       'production electricity (TWh)': (
                                                                                       'float', None, True),
                                                                                       'production hydrogen.liquid_hydrogen (TWh)': (
                                                                                       'float', None, True),
                                                                                       'production fuel.liquid_fuel (TWh)': (
                                                                                       'float', None, True),
                                                                                       'production fuel.biodiesel (TWh)': (
                                                                                       'float', None, True),
                                                                                       'production methane (TWh)': (
                                                                                       'float', None, True),
                                                                                       'production biogas (TWh)': (
                                                                                       'float', None, True),
                                                                                       'production fuel.hydrotreated_oil_fuel (TWh)': (
                                                                                       'float', None, True), },

                                                              'dataframe_edition_locked': False,
                                                              'visibility': SoSWrapp.SHARED_VISIBILITY,
                                                              'namespace': GlossaryEnergy.NS_ENERGY_MIX},
>>>>>>> deccc9f4
               # 'default': 22847.66
               # old value is 20900TWh
               'initial_electricity_demand': {'type': 'float', 'default': 18000., 'unit': 'TWh'},
               'long_term_elec_machine_efficiency': {'type': 'float', 'default': 0.985, 'unit': '-'},
               'electricity_demand_constraint_ref': {'type': 'float', 'default': 2500.0, 'unit': 'TWh',
                                                     'visibility': SoSWrapp.SHARED_VISIBILITY,
                                                     'namespace': GlossaryEnergy.NS_REFERENCE},
               GlossaryEnergy.PopulationDf['var_name']: GlossaryEnergy.PopulationDf,
               GlossaryEnergy.TransportDemandValue: {'type': 'dataframe', 'dataframe_descriptor': {
                   GlossaryEnergy.Years: ('int', [1900, GlossaryEnergy.YeartEndDefault], False),
                   GlossaryEnergy.TransportDemandValue: ('float', None, True)},
                                                     'dataframe_edition_locked': False, 'unit': 'TWh'},
               'transport_demand_constraint_ref': {'type': 'float', 'default': 6000.0, 'unit': 'TWh',
                                                   'visibility': SoSWrapp.SHARED_VISIBILITY,
                                                   'namespace': GlossaryEnergy.NS_REFERENCE},
               'additional_demand_transport': {'type': 'float', 'default': 10., 'unit': '%'}}

    DESC_OUT = {
        'electricity_demand_constraint': {'type': 'dataframe', 'unit': 'TWh', 'visibility': SoSWrapp.SHARED_VISIBILITY,
                                          'namespace': GlossaryEnergy.NS_FUNCTIONS},
        'electricity_demand': {'type': 'dataframe', 'unit': 'TWh'},
        'transport_demand_constraint': {'type': 'array', 'unit': 'TWh', 'visibility': SoSWrapp.SHARED_VISIBILITY,
                                        'namespace': GlossaryEnergy.NS_FUNCTIONS},
        'net_transport_production': {'type': 'array', 'unit': 'TWh'},
        }
    name = EnergyDemand.name
    # The list of all energy constraints implemented in the discipline
    energy_constraint_list = [Electricity.name] + \
                             EnergyDemand.energy_list_transport
    elec_prod_column = EnergyDemand.elec_prod_column

    def init_execution(self):
        inputs_dict = self.get_sosdisc_inputs()
        self.demand_model = EnergyDemand('EnergyDemand')
        self.demand_model.configure_parameters(inputs_dict)

    def run(self):
        # -- get inputs
        inputs_dict = self.get_sosdisc_inputs()

        # -- configure class with inputs
        self.demand_model.configure_parameters_update(inputs_dict)
        # -- compute informations
        self.demand_model.compute()

        self.store_sos_outputs_values(
            {'electricity_demand_constraint': self.demand_model.get_elec_demand_constraint(),
             'electricity_demand': self.demand_model.get_elec_demand(),
             'transport_demand_constraint': self.demand_model.get_transport_demand_constraint(),
             'net_transport_production': self.demand_model.net_transport_production})

    def compute_sos_jacobian(self):
        '''
        Compute gradient of electricity_demand_constraint
        '''
        delec_demand_cosntraint_delec_prod = self.demand_model.compute_delec_demand_constraint_delec_prod()
        self.set_partial_derivative_for_other_types(
            ('electricity_demand_constraint', 'elec_demand_constraint'),
            (GlossaryEnergy.EnergyProductionDetailedValue, self.elec_prod_column), delec_demand_cosntraint_delec_prod)

        delec_demand_cosntraint_dpop = self.demand_model.compute_delec_demand_constraint_dpop()
        self.set_partial_derivative_for_other_types(
            ('electricity_demand_constraint', 'elec_demand_constraint'),
            (GlossaryEnergy.PopulationDfValue, GlossaryEnergy.PopulationValue), delec_demand_cosntraint_dpop)
        dtransport_demand_denergy_prod = self.demand_model.compute_dtransport_demand_dprod()

        for energy_name in self.demand_model.energy_list_transport:
            self.set_partial_derivative_for_other_types(
                ('transport_demand_constraint',), (GlossaryEnergy.EnergyProductionDetailedValue,
                                                   f"production {energy_name} ({EnergyMix.stream_class_dict[energy_name].unit})"),
                dtransport_demand_denergy_prod)

    def get_chart_filter_list(self):

        chart_filters = []
        chart_list = ['Electricity Demand Constraint',
                      'Electrical Machine Efficiency', 'Transport Demand Constraint']
        chart_filters.append(ChartFilter(
            'Charts', chart_list, chart_list, 'charts'))

        return chart_filters

    def get_post_processing_list(self, filters=None):

        # For the outputs, making a graph for block fuel vs range and blocktime vs
        # range

        instanciated_charts = []
        charts = []

        # Overload default value with chart filter
        if filters is not None:
            for chart_filter in filters:
                if chart_filter.filter_key == 'charts':
                    charts = chart_filter.selected_values

        if 'Electricity Demand Constraint' in charts:
            new_chart = self.get_chart_elec_demand_constraint()
            if new_chart is not None:
                instanciated_charts.append(new_chart)

        if 'Electrical Machine Efficiency' in charts:
            new_chart = self.get_chart_elec_machine_efficiency()
            if new_chart is not None:
                instanciated_charts.append(new_chart)

        if 'Transport Demand Constraint' in charts:
            new_chart = self.get_chart_transport_demand_constraint()

            if new_chart is not None:
                instanciated_charts.append(new_chart)

        return instanciated_charts

    def get_chart_elec_demand_constraint(self):
        chart_name = 'Electricity Demand Constraint'

        new_chart = TwoAxesInstanciatedChart(GlossaryEnergy.Years, 'Energy demand [TWh]',
                                             chart_name=chart_name, stacked_bar=True)

        electricity_demand = self.get_sosdisc_outputs('electricity_demand')

        serie = InstanciatedSeries(
            electricity_demand[GlossaryEnergy.Years].values.tolist(),
            electricity_demand['elec_demand (TWh)'].values.tolist(), 'electricity demand', 'lines')
        new_chart.series.append(serie)

        energy_production_detailed = self.get_sosdisc_inputs(
            GlossaryEnergy.EnergyProductionDetailedValue)
        net_elec_prod = energy_production_detailed
        serie = InstanciatedSeries(
            net_elec_prod[GlossaryEnergy.Years].values.tolist(),
            net_elec_prod[self.elec_prod_column].values.tolist(), 'electricity net production', 'lines')
        new_chart.series.append(serie)

        return new_chart

    def get_chart_transport_demand_constraint(self):
        chart_name = 'Transport Demand Constraint'

        new_chart = TwoAxesInstanciatedChart(GlossaryEnergy.Years, 'Energy demand [TWh]',
                                             chart_name=chart_name, stacked_bar=True)

        note = {
            'Transport energies': 'Liquid hydrogen, liquid fuel, biodiesel, methane, biogas, HEFA'}
        new_chart.annotation_upper_left = note
        transport_demand, energy_production_detailed = self.get_sosdisc_inputs(
            [GlossaryEnergy.TransportDemandValue, GlossaryEnergy.EnergyProductionDetailedValue])

        serie = InstanciatedSeries(
            transport_demand[GlossaryEnergy.Years].values.tolist(),
            transport_demand[GlossaryEnergy.TransportDemandValue].values.tolist(), 'transport demand', 'lines')
        new_chart.series.append(serie)
        net_transport_production = self.get_sosdisc_outputs(
            'net_transport_production')
        serie = InstanciatedSeries(
            transport_demand[GlossaryEnergy.Years].values.tolist(),
            net_transport_production.tolist(), 'transport energies net production', 'lines')
        new_chart.series.append(serie)

        return new_chart

    def get_chart_elec_machine_efficiency(self):
        chart_name = 'Electrical Machine Efficiency'

        new_chart = TwoAxesInstanciatedChart(GlossaryEnergy.Years, 'Electrical efficiency [-]',
                                             chart_name=chart_name, stacked_bar=True)

        years = np.arange(2000, 2050)
        elec_efficiency = self.demand_model.electrical_machine_efficiency(
            years)

        serie = InstanciatedSeries(
            years.tolist(),
            elec_efficiency.tolist(), '', 'lines')
        new_chart.series.append(serie)

        return new_chart<|MERGE_RESOLUTION|>--- conflicted
+++ resolved
@@ -46,7 +46,6 @@
     DESC_IN = {GlossaryEnergy.YearStart: ClimateEcoDiscipline.YEAR_START_DESC_IN,
                GlossaryEnergy.YearEnd: ClimateEcoDiscipline.YEAR_END_DESC_IN,
                GlossaryEnergy.EnergyProductionDetailedValue: {'type': 'dataframe', 'unit': 'TWh',
-<<<<<<< HEAD
                                               'dataframe_descriptor': {GlossaryEnergy.Years: ('int',  [1900, GlossaryEnergy.YeartEndDefault], False),
                                                                        'demand': ('float',  None, True),
                                                                        'production fuel.ethanol (TWh)': ('float', None, True),
@@ -60,32 +59,9 @@
                                                                         'production methane (TWh)': ('float', None, True),
                                                                         'production biogas (TWh)': ('float', None, True),
                                                                         'production fuel.hydrotreated_oil_fuel (TWh)': ('float', None, True),},
-
-                                              'dataframe_edition_locked': False,
-                                              'visibility': SoSWrapp.SHARED_VISIBILITY, 'namespace': GlossaryEnergy.NS_ENERGY_MIX},
-=======
-                                                              'dataframe_descriptor': {GlossaryEnergy.Years: (
-                                                              'int', [1900, GlossaryEnergy.YeartEndDefault], False),
-                                                                                       'demand': ('float', None, True),
-                                                                                       'production electricity (TWh)': (
-                                                                                       'float', None, True),
-                                                                                       'production hydrogen.liquid_hydrogen (TWh)': (
-                                                                                       'float', None, True),
-                                                                                       'production fuel.liquid_fuel (TWh)': (
-                                                                                       'float', None, True),
-                                                                                       'production fuel.biodiesel (TWh)': (
-                                                                                       'float', None, True),
-                                                                                       'production methane (TWh)': (
-                                                                                       'float', None, True),
-                                                                                       'production biogas (TWh)': (
-                                                                                       'float', None, True),
-                                                                                       'production fuel.hydrotreated_oil_fuel (TWh)': (
-                                                                                       'float', None, True), },
-
                                                               'dataframe_edition_locked': False,
                                                               'visibility': SoSWrapp.SHARED_VISIBILITY,
                                                               'namespace': GlossaryEnergy.NS_ENERGY_MIX},
->>>>>>> deccc9f4
                # 'default': 22847.66
                # old value is 20900TWh
                'initial_electricity_demand': {'type': 'float', 'default': 18000., 'unit': 'TWh'},
