--- conflicted
+++ resolved
@@ -14,10 +14,6 @@
 See the License for the specific language governing permissions and
 limitations under the License.
 '''
-<<<<<<< HEAD
-from copy import copy
-=======
->>>>>>> 2b0571a3
 import math as m
 from abc import abstractmethod
 from copy import copy
