--- conflicted
+++ resolved
@@ -22,13 +22,8 @@
 import pandas as pd
 
 from climateeconomics.core.core_resources.resource_mix.resource_mix import ResourceMixModel
-<<<<<<< HEAD
-from climateeconomics.glossarycore import GlossaryCore
-from energy_models.core.energy_mix.energy_mix import EnergyMix
-=======
 from energy_models.core.energy_mix.energy_mix import EnergyMix
 from energy_models.glossaryenergy import GlossaryEnergy
->>>>>>> 87d775bb
 from sostrades_core.tools.base_functions.exp_min import compute_dfunc_with_exp_min, compute_func_with_exp_min
 from sostrades_core.tools.cst_manager.func_manager_common import cons_smooth_maximum_vect, \
     get_dcons_smooth_dvariable_vect
@@ -139,38 +134,22 @@
         Init dataframes with years
         '''
         self.years = np.arange(self.year_start, self.year_end + 1)
-<<<<<<< HEAD
-        self.cost_details = pd.DataFrame({GlossaryCore.Years: self.years})
-        self.production_detailed = pd.DataFrame({GlossaryCore.Years: self.years})
-        self.consumption_detailed = pd.DataFrame({GlossaryCore.Years: self.years})
-=======
         self.cost_details = pd.DataFrame({GlossaryEnergy.Years: self.years})
         self.production_detailed = pd.DataFrame({GlossaryEnergy.Years: self.years})
         self.consumption_detailed = pd.DataFrame({GlossaryEnergy.Years: self.years})
->>>>>>> 87d775bb
 
         self.aging_distribution = pd.DataFrame({GlossaryEnergy.Years: self.years})
 
-<<<<<<< HEAD
-        self.carbon_intensity = pd.DataFrame({GlossaryCore.Years: self.years})
-
-        self.land_use = pd.DataFrame({GlossaryCore.Years: self.years})
-=======
         self.carbon_intensity = pd.DataFrame({GlossaryEnergy.Years: self.years})
 
         self.land_use = pd.DataFrame({GlossaryEnergy.Years: self.years})
->>>>>>> 87d775bb
 
         self.all_streams_demand_ratio = pd.DataFrame({GlossaryEnergy.Years: self.years})
 
         self.non_use_capital = pd.DataFrame({GlossaryEnergy.Years: self.years})
         self.techno_capital = pd.DataFrame({GlossaryEnergy.Years: self.years})
 
-<<<<<<< HEAD
-        self.installed_power = pd.DataFrame({GlossaryCore.Years: self.years})
-=======
         self.installed_power = pd.DataFrame({GlossaryEnergy.Years: self.years})
->>>>>>> 87d775bb
 
     def configure_parameters(self, inputs_dict):
         '''
@@ -220,12 +199,8 @@
         if self.is_apply_resource_ratio:
             self.ratio_available_resource = inputs_dict[ResourceMixModel.RATIO_USABLE_DEMAND]
 
-<<<<<<< HEAD
-        self.utilisation_ratio = inputs_dict[GlossaryCore.UtilisationRatioValue][GlossaryCore.UtilisationRatioValue].values
-=======
         self.utilisation_ratio = inputs_dict[GlossaryEnergy.UtilisationRatioValue][
             GlossaryEnergy.UtilisationRatioValue].values
->>>>>>> 87d775bb
 
     def configure_parameters_update(self, inputs_dict):
         '''
@@ -248,19 +223,11 @@
 
         self.scaling_factor_techno_consumption = inputs_dict['scaling_factor_techno_consumption']
         self.scaling_factor_techno_production = inputs_dict['scaling_factor_techno_production']
-<<<<<<< HEAD
-        self.resources_CO2_emissions = inputs_dict[GlossaryCore.RessourcesCO2EmissionsValue]
-        self.energy_CO2_emissions = inputs_dict[GlossaryCore.EnergyCO2EmissionsValue]
-        self.production_detailed = pd.DataFrame({GlossaryCore.Years: self.years})
-        self.installed_power = pd.DataFrame({GlossaryCore.Years: self.years})
-        self.ratio_df = pd.DataFrame({GlossaryCore.Years: self.years})
-=======
         self.resources_CO2_emissions = inputs_dict[GlossaryEnergy.RessourcesCO2EmissionsValue]
         self.energy_CO2_emissions = inputs_dict[GlossaryEnergy.EnergyCO2EmissionsValue]
         self.production_detailed = pd.DataFrame({GlossaryEnergy.Years: self.years})
         self.installed_power = pd.DataFrame({GlossaryEnergy.Years: self.years})
         self.ratio_df = pd.DataFrame({GlossaryEnergy.Years: self.years})
->>>>>>> 87d775bb
         self.is_stream_demand = inputs_dict['is_stream_demand']
         self.is_apply_resource_ratio = inputs_dict['is_apply_resource_ratio']
         self.smooth_type = inputs_dict['smooth_type']
@@ -271,13 +238,8 @@
         if self.is_apply_resource_ratio:
             self.ratio_available_resource = inputs_dict[ResourceMixModel.RATIO_USABLE_DEMAND]
 
-<<<<<<< HEAD
-        self.utilisation_ratio = inputs_dict[GlossaryCore.UtilisationRatioValue][
-            GlossaryCore.UtilisationRatioValue].values
-=======
         self.utilisation_ratio = inputs_dict[GlossaryEnergy.UtilisationRatioValue][
             GlossaryEnergy.UtilisationRatioValue].values
->>>>>>> 87d775bb
 
     def configure_energy_data(self, inputs_dict):
         '''
@@ -330,11 +292,7 @@
             elements = []
             for element in self.ratio_df.columns:
                 for col in self.consumption_detailed.columns:
-<<<<<<< HEAD
-                    if element in col and element != GlossaryCore.Years:
-=======
                     if element in col and element != GlossaryEnergy.Years:
->>>>>>> 87d775bb
                         # Check for a match between ratio_df and the
                         # consumptions by the techno
                         elements += [element, ]
@@ -366,16 +324,6 @@
         # there may be special cases that need to be handled differently
         # (quadratic correlation or other)
         for col in self.production_detailed.columns:
-<<<<<<< HEAD
-            if col != GlossaryCore.Years:
-                self.production_detailed[col] = self.production_detailed[col].values * \
-                                                ratio_values
-        for col in self.consumption_detailed.columns:
-            if col not in [GlossaryCore.Years] + [f'{resource} (Mt)' for resource in self.construction_resource_list]:
-                self.consumption_detailed[col] = self.consumption_detailed[col].values * \
-                                                 ratio_values
-            elif col in [f'{resource} (Mt)' for resource in self.construction_resource_list] :
-=======
             if col != GlossaryEnergy.Years:
                 self.production_detailed[col] = self.production_detailed[col].values * \
                                                 ratio_values
@@ -384,20 +332,13 @@
                 self.consumption_detailed[col] = self.consumption_detailed[col].values * \
                                                  ratio_values
             elif col in [f'{resource} (Mt)' for resource in self.construction_resource_list]:
->>>>>>> 87d775bb
                 ratio_construction_values = 1
                 self.consumption_detailed[col] = self.consumption_detailed[col].values * \
                                                  ratio_construction_values
         for col in self.land_use.columns:
-<<<<<<< HEAD
-            if col != GlossaryCore.Years:
-                self.land_use[col] = self.land_use[col].values * \
-                    ratio_values
-=======
             if col != GlossaryEnergy.Years:
                 self.land_use[col] = self.land_use[col].values * \
                                      ratio_values
->>>>>>> 87d775bb
         # Pass this dataframe as model variable
         self.applied_ratio = pd.DataFrame({GlossaryEnergy.Years: self.years,
                                            'min_ratio_name': min_ratio_name,
@@ -421,13 +362,8 @@
                                                           f'{self.energy_name} ({self.product_energy_unit})'].values \
                                                       / self.scaling_factor_invest_level
 
-<<<<<<< HEAD
-        self.non_use_capital[self.name] = self.techno_capital[GlossaryCore.Capital].values * (
-            1.0 - self.applied_ratio['applied_ratio'].values * self.utilisation_ratio / 100.)
-=======
         self.non_use_capital[self.name] = self.techno_capital[GlossaryEnergy.Capital].values * (
                 1.0 - self.applied_ratio['applied_ratio'].values * self.utilisation_ratio / 100.)
->>>>>>> 87d775bb
 
     def compute_dnon_usecapital_dinvest(self, dcapex_dinvest, dprod_dinvest):
         '''
@@ -1086,14 +1022,9 @@
         If carbon emissions are negative then no negative CO2 taxes (use a clip on the column)
         '''
         self.compute_carbon_emissions()
-<<<<<<< HEAD
-        CO2_taxes_kwh = self.CO2_taxes[GlossaryCore.CO2Tax].loc[self.CO2_taxes[GlossaryCore.Years]
-                                                                <= self.carbon_intensity[GlossaryCore.Years].max()].values * \
-=======
         CO2_taxes_kwh = self.CO2_taxes[GlossaryEnergy.CO2Tax].loc[self.CO2_taxes[GlossaryEnergy.Years]
                                                                   <= self.carbon_intensity[
                                                                       GlossaryEnergy.Years].max()].values * \
->>>>>>> 87d775bb
                         self.carbon_intensity[self.name].clip(0)
         return CO2_taxes_kwh
 
@@ -1121,15 +1052,6 @@
         # Finally compute the production by summing all aged production for
         # each year
 
-<<<<<<< HEAD
-        age_distrib_prod_sum = self.age_distrib_prod_df.groupby([GlossaryCore.Years], as_index=False).agg({f'distrib_prod ({self.product_energy_unit})': 'sum'}
-                                                                                               )
-        if f'{self.energy_name} ({self.product_energy_unit})' in self.production_detailed:
-            del self.production_detailed[f'{self.energy_name} ({self.product_energy_unit})']
-
-        self.production_detailed = pd.merge(self.production_detailed, age_distrib_prod_sum, how='left', on=GlossaryCore.Years).rename(
-            columns={f'distrib_prod ({self.product_energy_unit})': f'{self.energy_name} ({self.product_energy_unit})'}).fillna(0.0)
-=======
         age_distrib_prod_sum = self.age_distrib_prod_df.groupby([GlossaryEnergy.Years], as_index=False).agg(
             {f'distrib_prod ({self.product_energy_unit})': 'sum'}
             )
@@ -1141,19 +1063,13 @@
             columns={
                 f'distrib_prod ({self.product_energy_unit})': f'{self.energy_name} ({self.product_energy_unit})'}).fillna(
             0.0)
->>>>>>> 87d775bb
 
         self.compute_land_use()
 
     def compute_primary_installed_power(self):
 
-<<<<<<< HEAD
-        if GlossaryCore.ConstructionDelay in self.techno_infos_dict:
-            construction_delay = self.techno_infos_dict[GlossaryCore.ConstructionDelay]
-=======
         if GlossaryEnergy.ConstructionDelay in self.techno_infos_dict:
             construction_delay = self.techno_infos_dict[GlossaryEnergy.ConstructionDelay]
->>>>>>> 87d775bb
         else:
             print(
                 f'The construction_delay data is not set for {self.name} : default = 3 years  ')
@@ -1168,22 +1084,6 @@
 
         production_from_invest = self.compute_prod_from_invest(
             construction_delay=construction_delay)
-<<<<<<< HEAD
-        
-        #Conversion from TWh to MW
-        self.installed_power['new_power_production'] = production_from_invest.loc[production_from_invest[GlossaryCore.Years] == self.years, 'prod_from_invest'].values / full_load_hours * 1000
-        self.installed_power['total_installed_power'] = self.production_detailed[f'{self.energy_name} ({self.product_energy_unit})'] / full_load_hours * 1000
-        self.installed_power['removed_power_production'] = np.zeros(len(self.years))
-
-        power_production_dict = self.installed_power.to_dict()
-
-        for year in self.years[1:]:
-            power_production_dict['removed_power_production'][year- power_production_dict[GlossaryCore.Years][0] ] = \
-                power_production_dict['total_installed_power'][year - 1 - power_production_dict[GlossaryCore.Years][0] ]\
-                    - power_production_dict['total_installed_power'][year - power_production_dict[GlossaryCore.Years][0] ]\
-                        + power_production_dict['new_power_production'][year - power_production_dict[GlossaryCore.Years][0] ]
-        self.installed_power = pd.DataFrame.from_dict(power_production_dict)
-=======
 
         # Conversion from TWh to MW
         self.installed_power['new_power_production'] = production_from_invest.loc[production_from_invest[
@@ -1193,7 +1093,6 @@
         self.installed_power['removed_power_production'] = np.zeros(len(self.years))
 
         power_production_dict = self.installed_power.to_dict()
->>>>>>> 87d775bb
 
         for year in self.years[1:]:
             power_production_dict['removed_power_production'][year - power_production_dict[GlossaryEnergy.Years][0]] = \
@@ -1227,17 +1126,10 @@
             dpprod_dpinvest = compute_dfunc_with_exp_min(np.array([invest_list[i]]), self.min_value_invest)[0][0] / \
                               capex_list[i]
             len_non_zeros = min(max(0, nb_years -
-<<<<<<< HEAD
-                                    techno_dict[GlossaryCore.ConstructionDelay] - i),
-                                techno_dict['lifetime'])
-            first_len_zeros = min(
-                i + techno_dict[GlossaryCore.ConstructionDelay], nb_years)
-=======
                                     techno_dict[GlossaryEnergy.ConstructionDelay] - i),
                                 techno_dict['lifetime'])
             first_len_zeros = min(
                 i + techno_dict[GlossaryEnergy.ConstructionDelay], nb_years)
->>>>>>> 87d775bb
             last_len_zeros = max(0, nb_years -
                                  len_non_zeros - first_len_zeros)
             # For prod in each column there is lifetime times the same value which is dpprod_dpinvest
@@ -1285,17 +1177,10 @@
                 (nb_years, nb_years), dtype='complex128')
         for i in range(nb_years):
             len_non_zeros = min(max(0, nb_years -
-<<<<<<< HEAD
-                                    techno_dict[GlossaryCore.ConstructionDelay] - i),
-                                techno_dict['lifetime'])
-            first_len_zeros = min(
-                i + techno_dict[GlossaryCore.ConstructionDelay], nb_years)
-=======
                                     techno_dict[GlossaryEnergy.ConstructionDelay] - i),
                                 techno_dict['lifetime'])
             first_len_zeros = min(
                 i + techno_dict[GlossaryEnergy.ConstructionDelay], nb_years)
->>>>>>> 87d775bb
             last_len_zeros = max(0, nb_years -
                                  len_non_zeros - first_len_zeros)
             # Same for capex
@@ -1328,11 +1213,7 @@
         dpower_list_dinvest_list = np.zeros(
             (nb_years, nb_years))
 
-<<<<<<< HEAD
-        delay = techno_dict[GlossaryCore.ConstructionDelay]
-=======
         delay = techno_dict[GlossaryEnergy.ConstructionDelay]
->>>>>>> 87d775bb
         # power = cste * invest / capex ie dpower_d_invest = cste * (Id/capex - invest * dcapex_dinvest / capex**2)
         for i in range(delay, nb_years):
             if capex_list[i - delay] != 0:
@@ -1369,15 +1250,9 @@
         if ratio_name:
             # Check that the ratio corresponds to something consumed
             for col in self.consumption_detailed.columns:
-<<<<<<< HEAD
-                if ratio_name in col and ratio_name != GlossaryCore.Years:
-                    dprod_dratio = (np.identity(len(self.years)) * prod.values) *\
-                        dapplied_ratio_dratio[ratio_name]
-=======
                 if ratio_name in col and ratio_name != GlossaryEnergy.Years:
                     dprod_dratio = (np.identity(len(self.years)) * prod.values) * \
                                    dapplied_ratio_dratio[ratio_name]
->>>>>>> 87d775bb
         return dprod_dratio
 
     def compute_dapplied_ratio_dratios(self, is_apply_ratio=True):
@@ -1395,11 +1270,7 @@
             # ratio_df and consumptions
             if is_apply_ratio:
                 for col in self.consumption_detailed.columns:
-<<<<<<< HEAD
-                    if element in col and element != GlossaryCore.Years:
-=======
                     if element in col and element != GlossaryEnergy.Years:
->>>>>>> 87d775bb
                         elements += [element, ]
         if is_apply_ratio:
             if len(elements) > 0:
@@ -1432,13 +1303,8 @@
         aging_distrib_year_df[f'distrib_prod ({self.product_energy_unit})'] = self.initial_age_distrib['distrib'] * \
                                                                               self.initial_production / 100.0
 
-<<<<<<< HEAD
-        if GlossaryCore.ConstructionDelay in self.techno_infos_dict:
-            construction_delay = self.techno_infos_dict[GlossaryCore.ConstructionDelay]
-=======
         if GlossaryEnergy.ConstructionDelay in self.techno_infos_dict:
             construction_delay = self.techno_infos_dict[GlossaryEnergy.ConstructionDelay]
->>>>>>> 87d775bb
         else:
             print(
                 f'The construction_delay data is not set for {self.name} : default = 3 years  ')
@@ -1592,19 +1458,12 @@
 
         if related_to == 'prod':
             self.production_detailed[f'{GHG_type} ({self.mass_unit})'] = emission_factor * \
-<<<<<<< HEAD
-                                                                         self.production_detailed[f'{self.energy_name} ({self.product_energy_unit})'].values
-        else:
-            self.production_detailed[f'{GHG_type} ({self.mass_unit})'] = emission_factor * \
-                                                                         self.consumption_detailed[f'{related_to} ({self.product_energy_unit})'].values
-=======
                                                                          self.production_detailed[
                                                                              f'{self.energy_name} ({self.product_energy_unit})'].values
         else:
             self.production_detailed[f'{GHG_type} ({self.mass_unit})'] = emission_factor * \
                                                                          self.consumption_detailed[
                                                                              f'{related_to} ({self.product_energy_unit})'].values
->>>>>>> 87d775bb
 
     def compute(self, inputs_dict):
         self.configure_parameters_update(inputs_dict)
@@ -1631,32 +1490,15 @@
         self.consumption = copy(self.consumption_detailed)
 
         for column in self.consumption_detailed.columns:
-<<<<<<< HEAD
-            if column == GlossaryCore.Years:
-                continue
-            self.consumption[column] = self.consumption[column].values / self.scaling_factor_techno_consumption
-        for column in self.production_detailed.columns:
-            if column == GlossaryCore.Years:
-=======
             if column == GlossaryEnergy.Years:
                 continue
             self.consumption[column] = self.consumption[column].values / self.scaling_factor_techno_consumption
         for column in self.production_detailed.columns:
             if column == GlossaryEnergy.Years:
->>>>>>> 87d775bb
                 continue
             self.production[column] = self.production[column].values / self.scaling_factor_techno_production
 
         for column in self.consumption_woratio.columns:
-<<<<<<< HEAD
-            if column == GlossaryCore.Years:
-                continue
-            self.consumption_woratio[column] = self.consumption_woratio[column].values / self.scaling_factor_techno_consumption
-        for column in self.production_woratio.columns:
-            if column == GlossaryCore.Years:
-                continue
-            self.production_woratio[column] = self.production_woratio[column].values / self.scaling_factor_techno_production
-=======
             if column == GlossaryEnergy.Years:
                 continue
             self.consumption_woratio[column] = self.consumption_woratio[
@@ -1666,7 +1508,6 @@
                 continue
             self.production_woratio[column] = self.production_woratio[
                                                   column].values / self.scaling_factor_techno_production
->>>>>>> 87d775bb
 
     def apply_utilisation_ratio(self):
         """
@@ -1675,20 +1516,12 @@
         - production
         """
         for column in self.consumption_detailed.columns:
-<<<<<<< HEAD
-            if column == GlossaryCore.Years:
-=======
             if column == GlossaryEnergy.Years:
->>>>>>> 87d775bb
                 continue
             self.consumption_detailed[column] = self.consumption_detailed[column].values * self.utilisation_ratio / 100.
 
         for column in self.production_detailed.columns:
-<<<<<<< HEAD
-            if column == GlossaryCore.Years:
-=======
             if column == GlossaryEnergy.Years:
->>>>>>> 87d775bb
                 continue
             self.production_detailed[column] = self.production_detailed[column].values * self.utilisation_ratio / 100.
 
