'''
Copyright 2022 Airbus SAS

Licensed under the Apache License, Version 2.0 (the "License");
you may not use this file except in compliance with the License.
You may obtain a copy of the License at

    http://www.apache.org/licenses/LICENSE-2.0

Unless required by applicable law or agreed to in writing, software
distributed under the License is distributed on an "AS IS" BASIS,
WITHOUT WARRANTIES OR CONDITIONS OF ANY KIND, either express or implied.
See the License for the specific language governing permissions and
limitations under the License.
'''

import math as m
from abc import abstractmethod

import numpy as np
import pandas as pd

from energy_models.core.energy_mix.energy_mix import EnergyMix
from climateeconomics.core.core_resources.resource_mix.resource_mix import ResourceMixModel
from sostrades_core.tools.cst_manager.func_manager_common import smooth_maximum_vect, get_dsmooth_dvariable_vect
from sostrades_core.tools.cst_manager.func_manager_common import soft_maximum_vect, get_dsoft_maximum_vect
from sostrades_core.tools.cst_manager.func_manager_common import cons_smooth_maximum_vect, get_dcons_smooth_dvariable_vect
from sostrades_core.tools.base_functions.exp_min import compute_dfunc_with_exp_min, compute_func_with_exp_min


class TechnoType:
    """
    Class for energy production technology type
    """

    energy_name = 'energy'
    min_value_invest = 1.e-12

    def __init__(self, name):
        self.name = name

        self.invest_years = None  # Investment per year
        self.prices = None  # Input energy price
        self.energy_CO2_emissions = None
        # -- Outputs attributes computed by run method
        # -- Contains: energy produced, price, CO2 emissions, energy consumption (per energy type)
        self.techno_out_df = None  # Technology outputs dataframe

        self.techno_infos_dict = {}
        self.data_energy_dict = {}
        self.initial_production = None
        self.age_distrib_prod_df = None
        self.initial_age_distrib = None

        self.resources_price = None
        self.resources_CO2_emissions = None
        self.carbon_emissions = None
        self.product_energy_unit = 'TWh'
        self.mass_unit = 'Mt'
        self.crf = None
        self.nb_years_amort_capex = 10
        self.scaling_factor_invest_level = None
        self.scaling_factor_techno_production = None
        self.scaling_factor_techno_consumption = None
        #self.product_energy_unit_billion = 'TWh'
        self.all_streams_demand_ratio = None
        self.is_stream_demand = False
        self.is_resource_ratio = False
        self.smooth_type = None
        self.ratio_df = None
        self.non_use_capital = None
        self.techno_capital = None
        self.applied_ratio = None
        self.construction_resource_list = ['copper_resource']

    def check_outputs_dict(self, biblio_data):
        '''
        Check if outputs are coherent
        Biblio & references at https://docs.google.com/presentation/d/1r4JVNxEEClfjBGt27wdnzil8jaRt_TwnCMCQ76ew8o4/edit#slide=id.gc29c52ae34_0_96
        '''
        # Init price check
        product = biblio_data['sos_name'].item().split('.')[0]
        price = self.cost_details[self.name][0]
        max_price = float(biblio_data['max_price'])
        min_price = float(biblio_data['min_price'])
        price_unit = biblio_data['price_unit'].item()
        # Unit check
        if price_unit == '$/MWh':
            pass
        elif price_unit == '$/kWh':
            price /= 1000
        else:
            raise Exception(
                f'Price unit {price_unit} is not valid for {self.name}')

        if not min_price <= price <= max_price:
            raise Exception(
                f'Price {price} {price_unit} is outside the biblio price range {min_price} - {max_price} for {self.name}')
        # Init prod check
        product = biblio_data['sos_name'].item().split('.')[0]
        production = self.production[f'{product} (TWh)'][0]
        biblio_init_prod = float(biblio_data['init_prod'])
        tolerance = float(biblio_data['prod_tolerance'])
        prod_unit = biblio_data['prod_unit'].item()
        # Unit check
        if prod_unit == 'TWh':
            pass
        elif prod_unit == 'MWh':
            production /= 1000
        else:
            raise Exception(
                f'Production unit {prod_unit} is not valid for {self.name}')
        if tolerance > 1:
            tolerance /= 100

        border_inf = biblio_init_prod - biblio_init_prod * tolerance
        border_sup = biblio_init_prod + biblio_init_prod * tolerance
        if not border_inf < production < border_sup:
            raise Exception(
                f'Initial production {production} {prod_unit} is outside the biblio production {border_inf} - {border_sup} range for {self.name}')

    def init_dataframes(self):
        '''
        Init dataframes with years
        '''
        self.years = np.arange(self.year_start, self.year_end + 1)
        self.cost_details = pd.DataFrame({'years': self.years})
        self.production = pd.DataFrame({'years': self.years})
        self.consumption = pd.DataFrame({'years': self.years})

        self.aging_distribution = pd.DataFrame({'years': self.years})

        self.carbon_emissions = pd.DataFrame({'years': self.years})

        self.techno_land_use = pd.DataFrame({'years': self.years})

        self.all_streams_demand_ratio = pd.DataFrame({'years': self.years})

        self.non_use_capital = pd.DataFrame({'years': self.years})
        self.techno_capital = pd.DataFrame({'years': self.years})

        self.power_production = pd.DataFrame({'years': self.years})

    def configure_parameters(self, inputs_dict):
        '''
        Configure with inputs_dict from the discipline
        '''

        self.year_start = inputs_dict['year_start']  # year start
        self.year_end = inputs_dict['year_end']  # year end

        self.init_dataframes()
        self.techno_infos_dict = inputs_dict['techno_infos_dict']

        if inputs_dict['margin'] is not None:
            self.margin = inputs_dict['margin'].loc[inputs_dict['margin']['years']
                                                    <= self.year_end]

        if 'maturity' in self.techno_infos_dict:
            self.maturity = self.techno_infos_dict['maturity']

        self.initial_production = inputs_dict['initial_production']
        self.initial_age_distrib = inputs_dict['initial_age_distrib']
        if self.initial_age_distrib is not None and self.initial_age_distrib['distrib'].sum() > 100.001 or self.initial_age_distrib[
                'distrib'].sum() < 99.999:
            sum_distrib = self.initial_age_distrib['distrib'].sum()
            raise Exception(
                f'The distribution sum is not equal to 100 % : {sum_distrib}')

        # invest level from G$ to M$
        self.scaling_factor_invest_level = inputs_dict['scaling_factor_invest_level']
        self.invest_before_ystart = inputs_dict['invest_before_ystart'] * \
            self.scaling_factor_invest_level

        self.configure_energy_data(inputs_dict)

        self.configure_transport_data(
            inputs_dict['transport_cost'], inputs_dict['transport_margin'])

        self.scaling_factor_techno_consumption = inputs_dict['scaling_factor_techno_consumption']
        self.scaling_factor_techno_production = inputs_dict['scaling_factor_techno_production']
        self.is_stream_demand = inputs_dict['is_stream_demand']
        self.is_apply_resource_ratio = inputs_dict['is_apply_resource_ratio']
        self.smooth_type = inputs_dict['smooth_type']
        if self.is_stream_demand:
            self.all_streams_demand_ratio = inputs_dict['all_streams_demand_ratio']
        if self.is_apply_resource_ratio:
            self.ratio_available_resource = inputs_dict[ResourceMixModel.RATIO_USABLE_DEMAND]

    def configure_parameters_update(self, inputs_dict):
        '''
        Configure with inputs_dict from the discipline
        '''
        self.CO2_taxes = inputs_dict['CO2_taxes']
        self.configure_energy_data(inputs_dict)
        self.resources_prices = inputs_dict['resources_price'].loc[inputs_dict['resources_price']['years']
                                                                   <= self.year_end]
        self.prices = inputs_dict['energy_prices']

        self.invest_level = inputs_dict['invest_level'].loc[inputs_dict['invest_level']['years']
                                                            <= self.year_end]
        # invest level from G$ to M$
        self.scaling_factor_invest_level = inputs_dict['scaling_factor_invest_level']
        self.invest_level['invest'] = self.invest_level['invest'] * \
            self.scaling_factor_invest_level

        self.scaling_factor_techno_consumption = inputs_dict['scaling_factor_techno_consumption']
        self.scaling_factor_techno_production = inputs_dict['scaling_factor_techno_production']
        self.resources_CO2_emissions = inputs_dict['resources_CO2_emissions']
        self.energy_CO2_emissions = inputs_dict['energy_CO2_emissions']
        self.production = pd.DataFrame({'years': self.years})
        self.power_production = pd.DataFrame({'years': self.years})
        self.ratio_df = pd.DataFrame({'years': self.years})
        self.is_stream_demand = inputs_dict['is_stream_demand']
        self.is_apply_resource_ratio = inputs_dict['is_apply_resource_ratio']
        self.smooth_type = inputs_dict['smooth_type']
        if self.is_stream_demand:
            self.all_streams_demand_ratio = inputs_dict['all_streams_demand_ratio'].loc[inputs_dict['all_streams_demand_ratio']['years']
                                                                                        <= self.year_end]
        if self.is_apply_resource_ratio:
            self.ratio_available_resource = inputs_dict[ResourceMixModel.RATIO_USABLE_DEMAND]

    def configure_energy_data(self, inputs_dict):
        '''
        Configure energy data by reading the data_energy_dict in the right Energy class
        Overloaded for each energy type
        '''
        self.data_energy_dict = inputs_dict['data_fuel_dict']

    def compute_consumption_and_production(self):
        """
        Compute the consumption and the production of the technology for a given investment
        Maybe add efficiency in consumption computation ?
        """
        self.compute_primary_energy_production()

        #self.compute_power_production()

    def compute_consumption_and_power_production(self):
        """
        Compute the power installed (W) of the technology for a given investment
        """
        self.compute_primary_power_production()
        


    def select_ratios(self):
        """! Select the ratios to be added to ratio_df and convert it from % to normal
             This function is to be overloaded in specific techno_models
        """
        ratio_df = pd.DataFrame()
        if self.is_stream_demand:
            ratio_df = pd.concat(
                [ratio_df, self.all_streams_demand_ratio], ignore_index=True)

        if self.is_apply_resource_ratio:
            for resource in EnergyMix.RESOURCE_LIST:
                ratio_df[resource] = self.ratio_available_resource[resource].values
        for col in ratio_df.columns:
            ratio_df[col] = ratio_df[col].values / 100.0
        self.ratio_df = ratio_df

        return ratio_df

    def apply_ratios_on_consumption_and_production(self, is_apply_ratio=True):
        """! Select the most constraining ratio and apply it to production and consumption.
        To avoid clipping effects, the applied ratio is not the minimum value between all the ratios, 
        but the smoothed minimum value between all the ratio (see func_manager documentation for more).
        A model variables is set in this method:
            -self.applied_ratio: the effective ratio applied for each year
        The method "select_ratios" must have been called beforehand to have the self.ratio_df variable
        @param is_apply_ratio: boolean, used to activate(True)/deactivate(False) the application of limiting ratios. Defaults to True.
        """
        ratio_values = np.ones(len(self.years))
        min_ratio_name = ['' for _ in ratio_values]
        if is_apply_ratio:
            elements = []
            for element in self.ratio_df.columns:
                for col in self.consumption.columns:
                    if element in col and element not in ['years']:
                        # Check for a match between ratio_df and the
                        # consumptions by the techno
                        elements += [element, ]
            if len(elements) > 0:
                # If a match is found, calculate the
                # smooth_min(smooth_min(x)=-smooth_max(-x)) between all the
                # matches for each year
                if self.smooth_type == 'smooth_max':
                    ratio_values = - \
                        smooth_maximum_vect(-self.ratio_df[elements].values)
                elif self.smooth_type == 'soft_max':
                    ratio_values = - \
                        soft_maximum_vect(-self.ratio_df[elements].values)
                elif self.smooth_type == 'cons_smooth_max':
                    ratio_values = - \
                        cons_smooth_maximum_vect(-self.ratio_df[elements].values)
                else:
                    raise Exception('Unknown smooth_type')

                min_ratio_name = self.ratio_df[elements].columns[np.argmin(
                    self.ratio_df[elements].values, axis=1)].values

        # Apply the smoothed ratio value
        # ----------
        # WARNING!!!
        # ----------
        # All these application of the ratio_values were made under the
        # assumption that a linear correlation is at work (ratio on prod == ratio on col)
        # there may be special cases that need to be handled differently
        # (quadratic correlation or other)
        self.production_woratio = pd.DataFrame({'years': self.years})
        for col in self.production.columns:
            if col not in ['years']:
                self.production_woratio[col] = self.production[col].values
                self.production[col] = self.production[col].values * \
                    ratio_values
        self.consumption_woratio = pd.DataFrame({'years': self.years})
        for col in self.consumption.columns:
            if col not in ['years'] + [f'{resource} (Mt)' for resource in self.construction_resource_list]:
                self.consumption_woratio[col] = self.consumption[col].values
                self.consumption[col] = self.consumption[col].values * \
                    ratio_values
            elif col in [f'{resource} (Mt)' for resource in self.construction_resource_list] :
                ratio_construction_values = 1
                self.consumption_woratio[col] = self.consumption[col].values
                self.consumption[col] = self.consumption[col].values * \
                    ratio_construction_values
        self.techno_land_use_woratio = pd.DataFrame({'years': self.years})
        for col in self.techno_land_use.columns:
            if col not in ['years']:
                self.techno_land_use_woratio[col] = self.techno_land_use[col].values
                self.techno_land_use[col] = self.techno_land_use[col].values * \
                    ratio_values
        # Pass this dataframe as model variable
        self.applied_ratio = pd.DataFrame({'years': self.years,
                                           'min_ratio_name': min_ratio_name,
                                           'applied_ratio': ratio_values})

    def compute_non_use_capital(self):
        '''
        Compute the loss of capital because of the unusability of the technology. 
        When the applied ratio is below 1, the technology does not produce all the energy possible.
        Investments on this technology is consequently non_use. 
        This method computes the non_use of capital 

        Capex is in $/MWh
        Prod in TWh 
        then capex*prod_wo_ratio is in $/MWh*(1e6MWh)= M$

        We divide by scaling_factor_invest_level to put non_use_capital in G$
        '''
        self.techno_capital[self.name] = self.cost_details[f'Capex_{self.name}'].values \
            * self.production_woratio[f'{self.energy_name} ({self.product_energy_unit})'].values \
            / self.scaling_factor_invest_level

        self.non_use_capital[self.name] = self.techno_capital[self.name].values * (
            1.0 - self.applied_ratio['applied_ratio'].values)

    def compute_dnon_usecapital_dinvest(self, dcapex_dinvest, dprod_dinvest):
        '''
        Compute the gradient of non_use capital by invest_level

        dnon_usecapital_dinvest = dcapex_dinvest*prod(1-ratio) + dprod_dinvest*capex(1-ratio) - dratiodinvest*prod*capex
        dratiodinvest = 0.0
        '''

        dtechnocapital_dinvest = (dcapex_dinvest * self.scaling_factor_techno_production * self.production_woratio[f'{self.energy_name} ({self.product_energy_unit})'].values.reshape((len(self.years), 1)) +
                                  dprod_dinvest * self.cost_details[f'Capex_{self.name}'].values.reshape((len(self.years), 1)))

        dnon_usecapital_dinvest = dtechnocapital_dinvest * (
            1.0 - self.applied_ratio['applied_ratio'].values).reshape((len(self.years), 1))

        # we do not divide by / self.scaling_factor_invest_level because invest
        # and non_use_capital are in G$
        return dnon_usecapital_dinvest, dtechnocapital_dinvest

    def compute_dnon_usecapital_dratio(self, dapplied_ratio_dratio):
        '''
        Compute the non_use_capital gradient vs all_stream_demand_ratio 
        In input we already have the gradient of applied_ratio on stream_demand_ratio
        '''
        mult_vect = self.cost_details[f'Capex_{self.name}'].values * \
            self.production_woratio[f'{self.energy_name} ({self.product_energy_unit})'].values
        dnon_use_capital_dratio = -dapplied_ratio_dratio * mult_vect
        return dnon_use_capital_dratio

    def compute_price(self):
        """
        Compute the detail price of the technology
        """

        invest_inputs = self.invest_level.loc[self.invest_level['years']
                                              <= self.cost_details['years'].max()]['invest'].values
        # Maximize with smooth exponential
        self.cost_details['invest'] = compute_func_with_exp_min(
            invest_inputs, self.min_value_invest)

        self.cost_details[f'Capex_{self.name}'] = self.compute_capex(
            self.cost_details['invest'].values, self.techno_infos_dict)

        self.crf = self.compute_crf(self.techno_infos_dict)

        # Compute efficiency evolving in time or not
        if self.techno_infos_dict['techno_evo_eff'] == 'yes':
            self.cost_details['efficiency'] = self.configure_efficiency()
        else:
            self.cost_details['efficiency'] = self.techno_infos_dict['efficiency']

        self.prices = self.prices.loc[self.prices['years']
                                      <= self.cost_details['years'].max()]
        self.cost_details['energy_costs'] = self.compute_other_primary_energy_costs(
        )

        # Factory cost including CAPEX OPEX
        # self.cost_details['CAPEX_heat_tech'] = self.cost_details[f'Capex_{self.name}'] * self.crf
        # self.cost_details['OPEX_heat_tech'] = self.cost_details[f'Opex_{self.name}'] * self.crf
        # self.cost_details['CO2_taxes'] = self.cost_details[f'Capex_{self.name}'] * self.crf

        self.cost_details[f'{self.name}_factory'] = self.cost_details[f'Capex_{self.name}'] * \
            (self.crf + self.techno_infos_dict['Opex_percentage'])

        if 'decommissioning_percentage' in self.techno_infos_dict:
            self.cost_details[f'{self.name}_factory_decommissioning'] = self.cost_details[f'Capex_{self.name}'] * \
                self.techno_infos_dict[
                'decommissioning_percentage']
            self.cost_details[f'{self.name}_factory'] += self.cost_details[f'{self.name}_factory_decommissioning']

        # Compute and add transport
        self.cost_details['transport'] = self.compute_transport()

        self.cost_details[self.name] = self.cost_details[f'{self.name}_factory'] + self.cost_details['transport'] + \
            self.cost_details['energy_costs']

        # Add margin in %
        self.cost_details[self.name] *= self.margin.loc[self.margin['years']
                                                        <= self.cost_details['years'].max()]['margin'].values / 100.0

        # Compute and add CO2 taxes
        self.cost_details['CO2_taxes_factory'] = self.compute_co2_tax()

        if 'nb_years_amort_capex' in self.techno_infos_dict:
            self.nb_years_amort_capex = self.techno_infos_dict['nb_years_amort_capex']

            # pylint: disable=no-member
            len_y = max(self.cost_details['years']) + \
                1 - min(self.cost_details['years'])
            self.cost_details[f'{self.name}_factory_amort'] = (np.tril(np.triu(np.ones((len_y, len_y)), k=0), k=self.nb_years_amort_capex - 1).transpose() *
                                                               np.array(self.cost_details[f'{self.name}_factory'].values / self.nb_years_amort_capex)).T.sum(axis=0)
            # pylint: enable=no-member
            self.cost_details[f'{self.name}_amort'] = self.cost_details[f'{self.name}_factory_amort'] + self.cost_details['transport'] + \
                self.cost_details['energy_costs']
            self.cost_details[f'{self.name}_amort'] *= self.margin.loc[self.margin['years']
                                                                       <= self.cost_details['years'].max()]['margin'].values / 100.0
            self.cost_details[f'{self.name}_amort'] += self.cost_details['CO2_taxes_factory']

        # Add transport and CO2 taxes
        self.cost_details[self.name] += self.cost_details['CO2_taxes_factory']

        if 'CO2_taxes_factory' in self.cost_details:
            self.cost_details[f'{self.name}_wotaxes'] = self.cost_details[self.name] - \
                self.cost_details['CO2_taxes_factory']
        else:
            self.cost_details[f'{self.name}_wotaxes'] = self.cost_details[self.name]

        # CAPEX in ($/MWh)
        self.cost_details['CAPEX_Part'] = self.cost_details[f'Capex_{self.name}'] * self.crf

        # Running OPEX in ($/MWh)
        self.cost_details['OPEX_Part'] = self.cost_details[f'Capex_{self.name}'] * \
                                         (self.crf + self.techno_infos_dict['Opex_percentage']) + \
                                         self.cost_details['transport']
        # CO2 Tax in ($/MWh)
        self.cost_details['CO2Tax_Part'] = self.cost_details[self.name] - self.cost_details[f'{self.name}_wotaxes']

<<<<<<< HEAD

=======
>>>>>>> 3ff9c3e8
        return self.cost_details

    def add_percentage_to_total(self, part_of_total):
        '''
        Add a percentage to the total price
        (for plasma cracking case we take only a percentage because the techno also creates graphene)
        '''
        techno_prices = self.cost_details[[
            'years', self.name, f'{self.name}_wotaxes']].merge(part_of_total, how='left').fillna(0)
        techno_prices[self.name] *= techno_prices[self.energy_name] / 100.
        techno_prices[f'{self.name}_wotaxes'] *= techno_prices[self.energy_name] / 100.

        return techno_prices[['years', self.name, f'{self.name}_wotaxes']]

    @abstractmethod
    def compute_other_primary_energy_costs(self):
        '''
        Compute other energy costs which will depend on the techno reaction (elec for electrolysis or methane for SMR by example)
        '''

    def is_invest_before_year(self, year):
        '''
        Check if an investment has been made on this technology before the year given in argument
        '''
        is_invest_before_year = False
        if self.initial_production == 0.0:
            if self.invest_before_ystart['invest'].sum() == 0.0:
                if self.invest_level['invest'].loc[self.invest_level['years'] <= year].sum() == 0.0:
                    is_invest_before_year = True
        return is_invest_before_year

    def compute_capex(self, invest_list, data_config):
        """
        Compute Capital expenditures (immobilisations)
        depending on the demand on the technology
        """
        expo_factor = self.compute_expo_factor(data_config)
        capex_init = self.check_capex_unity(data_config)
        if expo_factor != 0.0:
            capacity_factor_list = None
            if 'capacity_factor_at_year_end' in data_config \
                    and 'capacity_factor' in data_config:
                capacity_factor_list = np.linspace(data_config['capacity_factor'],
                                                   data_config['capacity_factor_at_year_end'],
                                                   len(invest_list))

            capex_calc_list = []
            invest_sum = self.initial_production * capex_init
            capex_year = capex_init

            for i, invest in enumerate(invest_list):

                # below 1M$ investments has no influence on learning rate for capex
                # decrease
                if invest_sum.real < 10.0 or i == 0.0:
                    capex_year = capex_init
                    # first capex calculation
                else:
                    np.seterr('raise')
                    if capacity_factor_list is not None:
                        try:
                            ratio_invest = ((invest_sum + invest) / invest_sum *
                                            (capacity_factor_list[i] / data_config['capacity_factor'])) \
                                ** (-expo_factor)

                        except:
                            raise Exception(
                                f'invest is {invest} and invest sum {invest_sum} on techno {self.name}')

                    else:
                        np.seterr('raise')
                        try:
                            # try to calculate capex_year "normally"
                            ratio_invest = ((invest_sum + invest) /
                                            invest_sum) ** (-expo_factor)

                            pass

                        except FloatingPointError:
                            # set invest as a complex to calculate capex_year as a
                            # complex
                            ratio_invest = ((invest_sum + np.complex128(invest)) /
                                            invest_sum) ** (-expo_factor)

                            pass
                        np.seterr('warn')

    # Check that the ratio is always above 0.95 but no strict threshold for
    # optim is equal to 0.92 when tends to zero:
                    if ratio_invest.real < 0.95:
                        ratio_invest = 0.9 +  \
                            0.05 * np.exp(ratio_invest - 0.9)
                    capex_year = capex_year * ratio_invest

                capex_calc_list.append(capex_year)
                invest_sum += invest

            if 'maximum_learning_capex_ratio' in data_config:
                maximum_learning_capex_ratio = data_config['maximum_learning_capex_ratio']
            else:
                # if maximum learning_capex_ratio is not specified, the learning
                # rate on capex ratio cannot decrease the initial capex mor ethan
                # 10%
                maximum_learning_capex_ratio = 0.9

            capex_calc_list = capex_init * (maximum_learning_capex_ratio + (
                1.0 - maximum_learning_capex_ratio) * np.array(capex_calc_list) / capex_init)
        else:
            capex_calc_list = capex_init * np.ones(len(invest_list))

        return capex_calc_list.tolist()

    def compute_dcapex_dinvest(self, invest_list, data_config, initial_production):
        """
        Compute Capital expenditures (immobilisations)
        depending on the demand on the technology
        """
        progress_ratio = 1.0 - data_config['learning_rate']

        capacity_factor_list = None
        if 'capacity_factor_at_year_end' in data_config \
                and 'capacity_factor' in data_config:
            capacity_factor_list = np.linspace(data_config['capacity_factor'],
                                               data_config['capacity_factor_at_year_end'],
                                               len(invest_list))

        expo_factor = -np.log(progress_ratio) / np.log(2.0)

        capex_init = self.check_capex_unity(data_config)

        invest_sum = self.initial_production * capex_init
        dcapex_year_dinvest_list = []
        capex_year = capex_init

        if 'complex128' in [invest_list.dtype]:
            arr_type = 'complex128'
        else:
            arr_type = 'float64'
        dcapex_calc_list_dinvest_list = np.zeros(
            (len(invest_list), len(invest_list)), dtype=arr_type)

        invest_list_2 = compute_func_with_exp_min(
            invest_list, self.min_value_invest)
        dinvest_func = compute_dfunc_with_exp_min(
            invest_list, self.min_value_invest)

        for i, invest in enumerate(invest_list_2):

            # first capex calculation
            if invest_sum.real < 10.0 or i == 0.0:
                capex_year = capex_init
                dcapex_year_dinvest_list = np.zeros(i + 1)
            else:
                if capacity_factor_list is not None:
                    ratio_capa = (
                        capacity_factor_list[i] / data_config['capacity_factor'])
                    ratio_invest = ((invest_sum + invest) / invest_sum *
                                    ratio_capa) \
                        ** (-expo_factor)
                else:

                    ratio_invest = ((invest_sum + invest) /
                                    invest_sum) ** (-expo_factor)

#                     # capexi = capex_i-1 * ratio
                # dcapexi = dcapex_i-1*ratio + dratio*capex

                dratio_invest_i_dinvest_i = -expo_factor * \
                    ratio_invest / (invest_sum + invest)
                # dratioinvesti wrt invest i minus one
                dratio_invest_i_dinvest_i_m1 = expo_factor * invest * \
                    ratio_invest / \
                    (invest_sum * (invest_sum + invest))

                if ratio_invest.real < 0.95:
                    dratio_invest_i_dinvest_i = 0.05 * \
                        np.exp(ratio_invest - 0.9) * dratio_invest_i_dinvest_i

                    dratio_invest_i_dinvest_i_m1 = 0.05 * \
                        np.exp(ratio_invest - 0.9) * \
                        dratio_invest_i_dinvest_i_m1

                    ratio_invest = 0.9 + 0.05 * np.exp(ratio_invest - 0.9)

                capex_i_m1 = capex_year
                dcapex_i_dinvest_i = capex_i_m1 * dratio_invest_i_dinvest_i

                dcapex_i_dinvest_i_m1 = [dcapex_i_dinvest_i_old * ratio_invest +
                                         capex_i_m1 * dratio_invest_i_dinvest_i_m1 for dcapex_i_dinvest_i_old
                                         in dcapex_year_dinvest_list]

                dcapex_year_dinvest_list = np.append(
                    dcapex_i_dinvest_i_m1, [dcapex_i_dinvest_i])

                dcapex_calc_list_dinvest_list[i,
                                              :i + 1] = dcapex_year_dinvest_list

                capex_year = capex_year * ratio_invest
#
            invest_sum += invest

        if 'maximum_learning_capex_ratio' in data_config:
            maximum_learning_capex_ratio = data_config['maximum_learning_capex_ratio']
        else:
            maximum_learning_capex_ratio = 0.9
        # Reshape the gradient to get a multiplication line by column and not
        # line by line
        return (1.0 - maximum_learning_capex_ratio) * dcapex_calc_list_dinvest_list * dinvest_func.reshape(len(invest_list))

    def grad_price_vs_energy_price(self):

        return {}

    def grad_price_vs_resources_price(self):

        return {}

    def compute_expo_factor(self, data_config):

        progress_ratio = 1.0 - data_config['learning_rate']
        expo_factor = -np.log(progress_ratio) / np.log(2.0)

        return expo_factor

    def compute_crf(self, data_config):
        """
        Compute annuity factor with the Weighted averaged cost of capital
        and the lifetime of the selected solution
        """
        crf = (data_config['WACC'] * (1.0 + data_config['WACC']) ** data_config['lifetime']) / \
              ((1.0 + data_config['WACC']) ** data_config['lifetime'] - 1.0)

        return crf

    def check_capex_unity(self, data_tocheck):
        """
        Put all capex in $/MWh
        """

        if data_tocheck['Capex_init_unit'] == '$/kWelectrical':

            if data_tocheck['stack_lifetime_unit'] == 'hours':
                capex_init = data_tocheck['Capex_init'] / \
                    data_tocheck['stack_lifetime']

        elif data_tocheck['Capex_init_unit'] == 'euro':
            # it is a total capital requirement TCR , need to be divided by
            # full_load_hours available power and capacity factor
            if data_tocheck['available_power_unit'] == 'kW':
                capex_init = data_tocheck['Capex_init'] * \
                    data_tocheck['euro_dollar'] / \
                    data_tocheck['full_load_hours'] / \
                    data_tocheck['capacity_factor'] / \
                    data_tocheck['available_power']
            elif data_tocheck['available_power_unit'] == 'm^3/h':
                capex_init = data_tocheck['Capex_init'] * \
                    data_tocheck['euro_dollar'] / \
                    data_tocheck['full_load_hours'] / \
                    data_tocheck['capacity_factor'] / \
                    data_tocheck['available_power'] / \
                    self.data_energy_dict['density'] / \
                    self.data_energy_dict['calorific_value']

            elif data_tocheck['available_power_unit'] == 'm^3':
                capex_init = data_tocheck['Capex_init'] * \
                    data_tocheck['euro_dollar'] / \
                    data_tocheck['available_power'] / \
                    self.data_energy_dict['density'] / \
                    self.data_energy_dict['calorific_value']
            elif data_tocheck['available_power_unit'] == 'kg/h':

                capex_init = data_tocheck['Capex_init'] * \
                    data_tocheck['euro_dollar'] / \
                    data_tocheck['full_load_hours'] / \
                    data_tocheck['capacity_factor'] / \
                    data_tocheck['available_power'] / \
                    self.data_energy_dict['calorific_value']
            elif data_tocheck['available_power_unit'] == 'kg/year':

                capex_init = data_tocheck['Capex_init'] * \
                    data_tocheck['euro_dollar'] / \
                    data_tocheck['available_power'] / \
                    self.data_energy_dict['calorific_value']
            else:
                available_power_unit = data_tocheck['available_power_unit']
                raise Exception(
                    f'The available power unity {available_power_unit} is not handled yet in techno_type')

        elif data_tocheck['Capex_init_unit'] == 'pounds':
            # it is a total capital requirement TCR , need to be divided by
            # full_load_hours available power and capacity factor

            if data_tocheck['available_power_unit'] == 'kg/h':
                if 'capacity_factor' in data_tocheck:
                    capex_init = data_tocheck['Capex_init'] * \
                        data_tocheck['pounds_dollar'] / \
                        data_tocheck['full_load_hours'] / \
                        data_tocheck['capacity_factor'] / \
                        data_tocheck['available_power'] / \
                        self.data_energy_dict['calorific_value']
                else:
                    capex_init = data_tocheck['Capex_init'] * \
                        data_tocheck['pounds_dollar'] / \
                        data_tocheck['full_load_hours'] / \
                        data_tocheck['available_power'] / \
                        self.data_energy_dict['calorific_value']
        elif data_tocheck['Capex_init_unit'] == 'euro/W':
            capex_init = data_tocheck['Capex_init'] * \
                data_tocheck['euro_dollar'] / 1.0e3 / \
                (data_tocheck['full_load_hours'] * data_tocheck['lifetime'])

        elif data_tocheck['Capex_init_unit'] == '$/kW':
            if 'capacity_factor' in data_tocheck:
                capex_init = data_tocheck['Capex_init'] / \
                    data_tocheck['full_load_hours'] / \
                    data_tocheck['capacity_factor']
            else:
                capex_init = data_tocheck['Capex_init'] / \
                    (data_tocheck['full_load_hours'])

        elif data_tocheck['Capex_init_unit'] == '$/kg':

            capex_init = data_tocheck['Capex_init'] / \
                self.data_energy_dict['calorific_value']
        elif data_tocheck['Capex_init_unit'] == 'euro/kW':
            if 'capacity_factor' in data_tocheck:
                capex_init = data_tocheck['Capex_init'] * \
                    data_tocheck['euro_dollar'] / data_tocheck['full_load_hours'] / \
                    data_tocheck['capacity_factor']
            else:
                capex_init = data_tocheck['Capex_init'] * \
                    data_tocheck['euro_dollar'] / \
                    data_tocheck['full_load_hours']

        elif data_tocheck['Capex_init_unit'] == '$/kWh':
            capex_init = data_tocheck['Capex_init']
        elif data_tocheck['Capex_init_unit'] == '$/MWh':
            capex_init = data_tocheck['Capex_init'] / 1.0e3
        elif data_tocheck['Capex_init_unit'] == 'euro/ha':

            density_per_ha = data_tocheck['density_per_ha']

            if data_tocheck['density_per_ha_unit'] == 'm^3/ha':
                capex_init = data_tocheck['Capex_init'] * \
                    data_tocheck['euro_dollar'] / \
                    density_per_ha / \
                    data_tocheck['density'] / \
                    self.data_energy_dict['calorific_value']
            elif data_tocheck['density_per_ha_unit'] == 'kg/ha':
                capex_init = data_tocheck['Capex_init'] * \
                    data_tocheck['euro_dollar'] / \
                    density_per_ha / \
                    self.data_energy_dict['calorific_value']
        else:
            capex_unit = data_tocheck['Capex_init_unit']
            raise Exception(
                f'The CAPEX unity {capex_unit} is not handled yet in techno_type')

        # return capex in $/MWh
        return capex_init * 1.0e3

    def get_electricity_needs(self):
        """
        Get the electricity needs for 1 kwh of the energy producted by the technology
        """
        if self.techno_infos_dict['elec_demand'] != 0.0:
            elec_need = self.check_energy_demand_unit(self.techno_infos_dict['elec_demand_unit'],
                                                      self.techno_infos_dict['elec_demand'])

        else:
            elec_need = 0.0

        return elec_need

    def get_heat_needs(self):
        """
        Get the heat needs for 1 kwh of the energy producted by the technology
        """

        if 'heat_demand' in self.techno_infos_dict:
            heat_need = self.check_energy_demand_unit(self.techno_infos_dict['heat_demand_unit'],
                                                      self.techno_infos_dict['heat_demand'])

        else:
            heat_need = 0.0

        return heat_need

    def check_energy_demand_unit(self, energy_demand_unit, energy_demand):
        """
        Compute energy demand in kWh/kWh or MWh/MWh (equivalent)
        """
        # Based on formula 1 of the Fasihi2016 PtL paper
        # self.data['demand']=self.scenario_demand['elec_demand']

        if energy_demand_unit == 'kWh/kWh':
            pass
        elif energy_demand_unit == 'kWh/m^3':
            energy_demand = energy_demand \
                / self.data_energy_dict['density'] \
                / self.data_energy_dict['calorific_value']
        elif energy_demand_unit == 'kWh/kg':
            energy_demand = energy_demand \
                / self.data_energy_dict['calorific_value']
        else:
            raise Exception(
                f'The unity of the energy demand {energy_demand_unit} is not handled with conversions')

        return energy_demand

    def get_fuel_needs(self):
        """
        Get the fuel needs for 1 kwh of the energy producted by the technology
        """
        if self.techno_infos_dict['fuel_demand'] != 0.0:
            fuel_need = self.check_energy_demand_unit(self.techno_infos_dict['fuel_demand_unit'],
                                                      self.techno_infos_dict['fuel_demand'])

        else:
            fuel_need = 0.0

        return fuel_need

    def configure_efficiency(self):
        if 'techno_evo_time' in self.techno_infos_dict:
            middle_evolution_year = self.techno_infos_dict['techno_evo_time']
            efficiency_max = self.techno_infos_dict['efficiency_max']
            efficiency_ini = self.techno_infos_dict['efficiency']
            efficiency_slope = 1

            if 'efficiency evolution slope' in self.techno_infos_dict:
                efficiency_slope = self.techno_infos_dict['efficiency evolution slope']

            years = self.years - \
                self.years[0]

            eff_list = [self.sigmoid_function(
                i, efficiency_max, efficiency_ini, middle_evolution_year, efficiency_slope) for i in years]
            efficiency = pd.Series(eff_list)

        else:
            efficiency_ini = self.techno_infos_dict['efficiency']
            years = self.years - \
                self.years[0]
            efficiency = efficiency_ini * np.ones(len(years))
        return efficiency

    def sigmoid_function(self, x, eff_max, eff_ini, l, slope):
        x = x - l
        # Logistic function
        return m.exp(slope * x) / (m.exp(slope * x) + 1) * (eff_max - eff_ini) + eff_ini

    def configure_transport_data(self, transport_cost, transport_margin):

        self.transport_cost = transport_cost
        self.transport_margin = transport_margin

    def compute_transport(self):
        '''
        Need a more complex model for hydrogen transport
        Computed in $/kWh
        Transport cost is in $/kg
        Margin is in %
        Result must be in $/MWh
        '''

        # transport_cost = 5.43  # $/kg
        transport_cost = self.transport_cost['transport'] * \
            self.transport_margin['margin'] / 100.0

        # Need to multiply by * 1.0e3 to put it in $/MWh$
        if 'calorific_value' in self.data_energy_dict.keys():
            return transport_cost / \
                self.data_energy_dict['calorific_value']
        else:
            keys = list(self.data_energy_dict.keys())
            calorific_value = self.data_energy_dict[keys[
                0]]['calorific_value']
            return transport_cost / \
                calorific_value

    def compute_carbon_emissions(self):
        '''
        Compute the carbon emissions from the technology taking into account 
        CO2 from production + CO2 from primary resources 
        '''

        if 'CO2_from_production' not in self.techno_infos_dict:
            self.carbon_emissions['production'] = self.get_theoretical_co2_prod(
                unit='kg/kWh')
        elif self.techno_infos_dict['CO2_from_production'] == 0.0:
            self.carbon_emissions['production'] = 0.0
        else:
            if self.techno_infos_dict['CO2_from_production_unit'] == 'kg/kg':
                self.carbon_emissions['production'] = self.techno_infos_dict['CO2_from_production'] / \
                    self.data_energy_dict['high_calorific_value']
            elif self.techno_infos_dict['CO2_from_production_unit'] == 'kg/kWh':
                self.carbon_emissions['production'] = self.techno_infos_dict['CO2_from_production']

        # Add carbon emission from input energies (resources or other
        # energies)

        co2_emissions_frominput_energies = self.compute_CO2_emissions_from_input_resources(
        )

        # Add CO2 from production + C02 from input energies
        self.carbon_emissions[self.name] = self.carbon_emissions['production'] + \
            co2_emissions_frominput_energies

    def compute_CO2_emissions_from_input_resources(self):
        '''
        Need to be overload in some technologies where input energies need to be taken into account for CO2 emissions
        '''
        return 0.0

    def compute_co2_tax(self):
        '''
        CO2 taxes are in $/tCO2
        Need to be computed in $/MWh H2
        Only CO2 emitted from the technology is here taken into account to compute CO2 taxes
        If carbon emissions are negative then no negative CO2 taxes (use a clip on the column)
        '''
        self.compute_carbon_emissions()
        CO2_taxes_kwh = self.CO2_taxes['CO2_tax'].loc[self.CO2_taxes['years']
                                                      <= self.carbon_emissions['years'].max()].values * \
            self.carbon_emissions[self.name].clip(0)
        return CO2_taxes_kwh

    @abstractmethod
    def get_theoretical_co2_prod(self, unit='kg/kWh'):
        ''' 
        Get the theoretical CO2 production for a given technology,
        Need to be overloaded in each technology model (example in SMR)
        '''
        return 0.0

    def compute_primary_energy_production(self):
        '''
        Compute the primary energy production for each technology
        (primary energy is H2 for H2 techno , Kero for Kero techno ...etc) 
        '''
        # First compute the initial aging distribution with the initial
        # production found in the techno discipline
        # self.compute_initial_aging_distribution()

        # Compute the aging distribution over the years of study to determine the total production over the years
        # This function also erase old factories from the distribution
        self.compute_aging_distribution_production()

        # Finally compute the production by summing all aged production for
        # each year

        age_distrib_prod_sum = self.age_distrib_prod_df.groupby(['years'], as_index=False).agg({f'distrib_prod ({self.product_energy_unit})': 'sum'}
                                                                                               )
        if f'{self.energy_name} ({self.product_energy_unit})' in self.production:
            del self.production[f'{self.energy_name} ({self.product_energy_unit})']

        self.production = pd.merge(self.production, age_distrib_prod_sum, how='left', on='years').rename(
            columns={f'distrib_prod ({self.product_energy_unit})': f'{self.energy_name} ({self.product_energy_unit})'}).fillna(0.0)

        self.compute_land_use()

    def compute_primary_power_production(self):

        if 'construction_delay' in self.techno_infos_dict:
            construction_delay = self.techno_infos_dict['construction_delay']
        else:
            print(
                f'The construction_delay data is not set for {self.name} : default = 3 years  ')
            construction_delay = 3
        
        if 'full_load_hours' in self.techno_infos_dict:
            full_load_hours = self.techno_infos_dict['full_load_hours']
        else:
            # print(
            #     f'The full_load_hours data is not set for {self.name} : default = 8760.0 hours, full year hours  ')
            full_load_hours = 8760.0
        

        production_from_invest = self.compute_prod_from_invest(
            construction_delay=construction_delay)
        
        #Conversion from TWh to MW
        self.power_production['new_power_production'] = production_from_invest.loc[production_from_invest['years'] == self.years, 'prod_from_invest'].values / full_load_hours * 1000
        self.power_production['total_installed_power'] = self.production[f'{self.energy_name} ({self.product_energy_unit})'] / full_load_hours * 1000
        self.power_production['removed_power_production'] = np.zeros(len(self.years))

        power_production_dict = self.power_production.to_dict()

        for year in self.years[1:]:
            power_production_dict['removed_power_production'][year- power_production_dict['years'][0] ] = \
                power_production_dict['total_installed_power'][year - 1 - power_production_dict['years'][0] ]\
                    - power_production_dict['total_installed_power'][year - power_production_dict['years'][0] ]\
                        + power_production_dict['new_power_production'][year - power_production_dict['years'][0] ]
        self.power_production = pd.DataFrame.from_dict(power_production_dict) 


    def compute_dprod_dinvest(self, capex_list, invest_list, invest_before_year_start, techno_dict, dcapex_list_dinvest_list):
        '''
        Compute the partial derivative of prod vs invest  and the partial derivative of prod vs capex
        To compute after the total derivative of prod vs invest = dpprod_dpinvest + dpprod_dpcapex*dcapexdinvest
        with dcapexdinvest already computed for detailed prices
        '''
        nb_years = len(capex_list)

        if 'complex128' in [capex_list.dtype, invest_list.dtype, invest_before_year_start.dtype, dcapex_list_dinvest_list.dtype]:
            arr_type = 'complex128'
        else:
            arr_type = 'float64'
        dprod_list_dinvest_list = np.zeros(
            (nb_years, nb_years), dtype=arr_type)
        dprod_list_dcapex_list = np.zeros(
            (nb_years, nb_years), dtype=arr_type)
        # We fill this jacobian column by column because it is the same element
        # in the entire column
        for i in range(nb_years):

            dpprod_dpinvest = compute_dfunc_with_exp_min(np.array([invest_list[i]]), self.min_value_invest)[0][0] / \
                capex_list[i]
            len_non_zeros = min(max(0, nb_years -
                                    techno_dict['construction_delay'] - i),
                                techno_dict['lifetime'])
            first_len_zeros = min(
                i + techno_dict['construction_delay'], nb_years)
            last_len_zeros = max(0, nb_years -
                                 len_non_zeros - first_len_zeros)
            # For prod in each column there is lifetime times the same value which is dpprod_dpinvest
            # This value is delayed in time (means delayed in lines for
            # jacobian by construction _delay)
            # Each column is then composed of [0,0,0... (dp/dx,dp/dx)*lifetime,
            # 0,0,0]
            is_invest_negative = max(
                np.sign(invest_list[i] + np.finfo(float).eps), 0.0)
            dprod_list_dinvest_list[:, i] = np.hstack((np.zeros(first_len_zeros),
                                                       np.ones(
                len_non_zeros) * dpprod_dpinvest * is_invest_negative,
                np.zeros(last_len_zeros)))

        dprod_list_dcapex_list = self.compute_dprod_dcapex(
            capex_list, invest_list, techno_dict, invest_before_year_start)

        dinvest_exp_min = compute_dfunc_with_exp_min(
            invest_list, self.min_value_invest)

        dcapex_list_dinvest_list_withexp = dcapex_list_dinvest_list * dinvest_exp_min
        dprod_dinvest = np.zeros(
            (nb_years, nb_years), dtype=arr_type)
        #dprod_dinvest= dpprod_dpinvest + dprod_dcapex*dcapex_dinvest
        for line in range(nb_years):
            for column in range(nb_years):
                dprod_dinvest[line, column] = dprod_list_dinvest_list[line, column] + \
                    np.matmul(
                        dprod_list_dcapex_list[line, :], dcapex_list_dinvest_list_withexp[:, column])

        self.dprod_dinvest = dprod_dinvest

        return dprod_dinvest

    def compute_dprod_dcapex(self, capex_list, invest_list, techno_dict, invest_before_year_start):
        '''
        Compute the derivative of production over capex 
        '''
        nb_years = len(capex_list)
        dprod_list_dcapex_list = np.zeros(
            (nb_years, nb_years))
        if 'complex128' in [capex_list.dtype, invest_list.dtype, invest_before_year_start.dtype]:
            dprod_list_dcapex_list = np.zeros(
                (nb_years, nb_years), dtype='complex128')
        for i in range(nb_years):

            len_non_zeros = min(max(0, nb_years -
                                    techno_dict['construction_delay'] - i),
                                techno_dict['lifetime'])
            first_len_zeros = min(
                i + techno_dict['construction_delay'], nb_years)
            last_len_zeros = max(0, nb_years -
                                 len_non_zeros - first_len_zeros)
            # Same for capex
            dpprod_dpcapex = - invest_list[i] / capex_list[i]**2

            dprod_list_dcapex_list[:, i] = np.hstack((np.zeros(first_len_zeros),
                                                      np.ones(
                len_non_zeros) * dpprod_dpcapex,
                np.zeros(last_len_zeros)))
        # but the capex[0] is used for invest before
        # year_start then we need to add it to the first column
        dpprod_dpcapex0_list = [- invest / capex_list[0]
                                ** 2 for invest in invest_before_year_start]

        for index, dpprod_dpcapex0 in enumerate(dpprod_dpcapex0_list):
            len_non_zeros = min(
                techno_dict['lifetime'], nb_years - index)
            dprod_list_dcapex_list[:, 0] += np.hstack((np.zeros(index),
                                                       np.ones(
                len_non_zeros) * dpprod_dpcapex0,
                np.zeros(nb_years - index - len_non_zeros)))

        self.dprod_list_dcapex_list = dprod_list_dcapex_list

        return dprod_list_dcapex_list

    def compute_dpower_dinvest(self, capex_list, invest_list, techno_dict, dcapex_dinvest, scaling_factor_techno_consumption) :
        nb_years = len(capex_list)
        dpower_list_dinvest_list = np.zeros(
            (nb_years, nb_years))

        delay = techno_dict['construction_delay']
        # power = cste * invest / capex ie dpower_d_invest = cste * (Id/capex - invest * dcapex_dinvest / capex**2)
        for i in range(delay, nb_years) :
            if capex_list[i - delay] != 0 :
                if 'full_load_hours' not in self.techno_infos_dict :
                    full_load_hours = 8760
                else :
                    full_load_hours = self.techno_infos_dict['full_load_hours']
                # cste * Id / capex
                dpower_list_dinvest_list[i, i - delay] += 1000 / full_load_hours / capex_list[i - delay] * scaling_factor_techno_consumption 
                # cste * invest * dcapex_dinvest / capex ** 2
                dpower_list_dinvest_list[i,:] -=  1000 / full_load_hours * invest_list[i - delay] *\
                     dcapex_dinvest[i - delay,:] / capex_list[i - delay]**2 * scaling_factor_techno_consumption
        self.dpower_list_dinvest_list = np.multiply(dpower_list_dinvest_list, compute_dfunc_with_exp_min(np.array(invest_list), self.min_value_invest).T)

        return self.dpower_list_dinvest_list

    def compute_dprod_dratio(self, prod, ratio_name, dapplied_ratio_dratio):
        '''! Select the most constraining ratio and apply it to production and consumption.
        To avoid clipping effects, the applied ratio is not the minimum value between all the ratios, 
        but the smoothed minimum value between all the ratio (see func_manager documentation for more).
        @param prod: pandas Series, values of the production/consumption for which the gradient is calculated
        @param ratio_name: string, name of the ratio for which the gradient is calculated
        @param is_apply_ratio: boolean, used to activate(True)/deactivate(False) the application of limiting ratios. Defaults to True.

        @return dprod_dratio: numpy array, size=(len(years), len(years))
        '''
        dprod_dratio = np.zeros(
            (len(self.years), len(self.years)))

        if ratio_name:
            # Check that the ratio corresponds to something consumed
            for col in self.consumption.columns:
                if ratio_name in col and ratio_name not in ['years']:
                    dprod_dratio = (np.identity(len(self.years)) * prod.values) *\
                        dapplied_ratio_dratio[ratio_name]
        return dprod_dratio

    def compute_dapplied_ratio_dratios(self, is_apply_ratio=True):
        '''
        Compute the gradient of applied ratio vs all_stream_demand_ratios
        only if is_apply_ratio is True
        '''
        dsmooth_dvariable = {}
        elements = []
        for i, element in enumerate(self.ratio_df.columns):
            # Initialize each dict element with array of zeros
            dsmooth_dvariable[element] = np.zeros(
                (len(self.years), len(self.years)))
            # Same as for the main function, search for matches between
            # ratio_df and consumptions
            if is_apply_ratio:
                for col in self.consumption.columns:
                    if element in col and element not in ['years']:
                        elements += [element, ]
        if is_apply_ratio:
            if len(elements) > 0:
                if self.smooth_type == 'smooth_max':
                    dsmooth_matrix = get_dsmooth_dvariable_vect(
                        -self.ratio_df[elements].values)
                elif self.smooth_type == 'soft_max':
                    dsmooth_matrix = get_dsoft_maximum_vect(
                        -self.ratio_df[elements].values)
                elif self.smooth_type == 'cons_smooth_max':
                    dsmooth_matrix = get_dcons_smooth_dvariable_vect(
                        -self.ratio_df[elements].values)
                else:
                    raise Exception('Unknown smooth_type')
                for i, element in enumerate(self.ratio_df[elements].columns):
                    dsmooth_dvariable[element] = dsmooth_matrix.T[i]

        return dsmooth_dvariable

    def compute_aging_distribution_production(self):
        '''
        Compute the aging distribution production of primary energy for years of study
        Start with the initial distribution and add a year on the age each year 
        Add also the yearly production regarding the investment
        All productions older than the lifetime are removed from the dataframe  
        '''
        # To break the object link with initial distrib
        aging_distrib_year_df = pd.DataFrame(
            {'age': self.initial_age_distrib['age'].values})
        aging_distrib_year_df[f'distrib_prod ({self.product_energy_unit})'] = self.initial_age_distrib['distrib'] * \
            self.initial_production / 100.0

        if 'construction_delay' in self.techno_infos_dict:
            construction_delay = self.techno_infos_dict['construction_delay']
        else:
            print(
                f'The construction_delay data is not set for {self.name} : default = 3 years  ')
            construction_delay = 3

        production_from_invest = self.compute_prod_from_invest(
            construction_delay=construction_delay)

        # get the whole dataframe for new production with one line for each
        # year at each age
        # concatenate tuple to get correct df to mimic the old year loop
        len_years = len(self.years)
        range_years = np.arange(
            self.year_start, self.year_end + len_years)

        year_array = np.concatenate(
            tuple(range_years[i:i + len_years] for i in range(len_years)))
        age_array = np.concatenate(tuple(np.ones(
            len_years) * (len_years - i) for i in range(len_years, 0, -1)))
        prod_array = production_from_invest['prod_from_invest'].values.tolist(
        ) * len_years

        new_prod_aged = pd.DataFrame({'years': year_array, 'age': age_array,
                                      f'distrib_prod ({self.product_energy_unit})': prod_array})

        # get the whole dataframe for old production with one line for each
        # year at each age
        year_array = np.array([[year] * len(aging_distrib_year_df)
                               for year in self.years]).flatten()
        age_values = aging_distrib_year_df['age'].values
        age_array = np.concatenate(tuple(
            age_values + i for i in range(len_years)))
        prod_array = aging_distrib_year_df[f'distrib_prod ({self.product_energy_unit})'].values.tolist(
        ) * len_years

        old_prod_aged = pd.DataFrame({'years': year_array, 'age': age_array,
                                      f'distrib_prod ({self.product_energy_unit})': prod_array})

        # Concat the two created df
        self.age_distrib_prod_df = pd.concat(
            [new_prod_aged, old_prod_aged], ignore_index=True)

        self.age_distrib_prod_df = self.age_distrib_prod_df.loc[
            # Suppress all lines where age is higher than lifetime
            (self.age_distrib_prod_df['age'] <
             self.techno_infos_dict['lifetime'])
            # Suppress all lines where age is higher than lifetime
            & (self.age_distrib_prod_df['years'] < self.year_end + 1)
            # Fill Nan with zeros and suppress all zeros
            & (self.age_distrib_prod_df[f'distrib_prod ({self.product_energy_unit})'] != 0.0)
        ]
        # Fill Nan with zeros
        self.age_distrib_prod_df.fillna(0.0, inplace=True)

    def compute_dlanduse_dinvest(self):
        """
        compute grad d_land_use / d_invest
        """

        dlanduse_dinvest = np.identity(len(self.years)) * 0
        for key in self.techno_land_use:
            if key.startswith(self.name):
                if not (self.techno_land_use[key] == np.array([0] * len(self.years))).all():
                    density_per_ha = self.techno_infos_dict['density_per_ha']
                    if self.techno_infos_dict['density_per_ha_unit'] == 'm^3/ha':
                        density_per_ha = density_per_ha * \
                            self.techno_infos_dict['density'] * \
                            self.data_energy_dict['calorific_value']
                    elif self.techno_infos_dict['density_per_ha_unit'] == 'kg/ha':
                        density_per_ha = density_per_ha * \
                            self.data_energy_dict['calorific_value']

                    dlanduse_dinvest = self.dprod_dinvest / density_per_ha
                    if 'percentage_for_production' in self.techno_infos_dict:
                        dlanduse_dinvest /= self.techno_infos_dict['percentage_for_production']
                    if 'years_between_harvest' in self.techno_infos_dict:
                        dlanduse_dinvest *= self.techno_infos_dict['years_between_harvest']
                    if 'recyle_part' in self.techno_infos_dict:
                        dlanduse_dinvest *= (1 -
                                             self.techno_infos_dict['recyle_part'])

        return dlanduse_dinvest

    def compute_prod_from_invest(self, construction_delay):
        '''
        Compute the energy production of a techno from investment in TWh
        Add a delay for factory construction
        '''
        
        prod_before_ystart = pd.DataFrame({'years': np.arange(self.year_start - construction_delay, self.year_start),
                                           'invest': self.invest_before_ystart['invest'].values[::1],
                                           f'Capex_{self.name}': self.cost_details.loc[self.cost_details['years'] == self.year_start, f'Capex_{self.name}'].values[0]})
    
        production_from_invest = pd.concat(
            [self.cost_details[['years', 'invest', f'Capex_{self.name}']], prod_before_ystart], ignore_index=True)
        production_from_invest.sort_values(by=['years'], inplace=True)
        # Need prod_from invest in TWh we have M$ and $/MWh  M$/($/MWh)= TWh
        #invest_minimized = production_from_invest['invest'].values

        production_from_invest['prod_from_invest'] = production_from_invest['invest'].values / \
            production_from_invest[f'Capex_{self.name}'].values
        production_from_invest['years'] += construction_delay
        production_from_invest = production_from_invest[production_from_invest['years']
                                                        <= self.year_end]

        return production_from_invest

    def get_all_age_distribution(self):
        '''
        Get the concatenation of the initial production distribution and the computed one during years of study
        '''
        return self.age_distrib_prod_df

    def get_mean_age_over_years(self):

        mean_age_df = pd.DataFrame({'years': self.years})

        self.age_distrib_prod_df['age_x_prod'] = self.age_distrib_prod_df['age'] * \
            self.age_distrib_prod_df[f'distrib_prod ({self.product_energy_unit})']

        mean_age_df['mean age'] = self.age_distrib_prod_df.groupby(
            ['years'], as_index=False).agg({'age_x_prod': 'sum'})['age_x_prod'] / self.production_woratio[
            f'{self.energy_name} ({self.product_energy_unit})']
        mean_age_df.replace([np.inf, -np.inf], np.nan, inplace=True)
        mean_age_df.fillna(0.0, inplace=True)

        return mean_age_df

    def compute_land_use(self):
        ''' Set the compute land use dataframe

            to be overloaded in sub class
        '''

        self.techno_land_use[f'{self.name} (Gha)'] = 0.0

    def compute_ghg_emissions(self, GHG_type, related_to='prod'):
        '''
        Method to compute GHG emissions for any techno type and any GHG type
        The proposed V0 only depends on production.
        Equation is taken from the GAINS model
        https://previous.iiasa.ac.at/web/home/research/researchPrograms/air/IR54-GAINS-CH4.pdf

        emission_factor is in Mt/TWh

        If related_to = 'prod' that means that we use main production to compute GHG emissions
        if related_to = other that means that we use the other column in consumption to compute_ghg_emissions
        '''
        if f'{GHG_type}_emission_factor' not in self.techno_infos_dict:
            raise Exception(
                f'The variable {GHG_type}_emission_factor should be in the techno dict to compute {GHG_type} emissions for {self.name}')
        emission_factor = self.techno_infos_dict[f'{GHG_type}_emission_factor']

        if related_to == 'prod':
            self.production[f'{GHG_type} ({self.mass_unit})'] = emission_factor * \
                self.production[f'{self.energy_name} ({self.product_energy_unit})'].values
        else:
            self.production[f'{GHG_type} ({self.mass_unit})'] = emission_factor * \
                self.consumption[f'{related_to} ({self.product_energy_unit})'].values<|MERGE_RESOLUTION|>--- conflicted
+++ resolved
@@ -472,10 +472,7 @@
         # CO2 Tax in ($/MWh)
         self.cost_details['CO2Tax_Part'] = self.cost_details[self.name] - self.cost_details[f'{self.name}_wotaxes']
 
-<<<<<<< HEAD
-
-=======
->>>>>>> 3ff9c3e8
+
         return self.cost_details
 
     def add_percentage_to_total(self, part_of_total):
