--- conflicted
+++ resolved
@@ -108,78 +108,3 @@
             real_ratio = np.ones(len(fg_mean_ratio))
 
         return real_ratio
-<<<<<<< HEAD
-=======
-
-    def compute_delec_dfg_ratio(self, fg_mean_ratio, fg_ratio_effect, energy_name=GlossaryEnergy.electricity):
-
-        if fg_ratio_effect:
-            co2_concentration_list = [0.035, 0.092, 0.13, 0.186, 0.44, 0.99]
-            elec_demand_list = [23.2, 10.5, 8.5, 6.6, 4.5, 8.5]
-
-            slopes = []
-            for fg in fg_mean_ratio:
-                co2_concentration_list_with_fg = co2_concentration_list + [fg]
-                co2_concentration_list_with_fg.sort()
-                position = co2_concentration_list_with_fg.index(fg)
-                if position == 0:
-                    position = 1
-                elif position == len(co2_concentration_list_with_fg):
-                    position = len(co2_concentration_list)
-
-                if fg in co2_concentration_list:
-                    position += 1
-                slope = linregress(
-                    co2_concentration_list[position - 1:position + 1], elec_demand_list[position - 1:position + 1])[0]
-                if np.isnan(slope):
-                    slope = 0.0
-                slopes.append(slope)
-            elec_needs = self.get_electricity_needs()
-
-            grad = np.array(slopes)[:, np.newaxis] \
-                   * elec_needs / 8.5 / self.techno_infos_dict['efficiency'] * \
-                   self.stream_prices[energy_name].values[:, np.newaxis]
-        else:
-            grad = 0.0
-        return np.identity(len(fg_mean_ratio)) * grad
-
-    def compute_dprod_dfluegas(self, capex_list, invest_list, invest_before_year_start, techno_dict, dcapexdfluegas):
-
-        dprod_dcapex = self.compute_dprod_dcapex(
-            capex_list, invest_list, techno_dict, invest_before_year_start)
-
-        # dprod_dfluegas = dpprod_dpfluegas + dprod_dcapex * dcapexdfluegas
-        if 'complex128' in [dcapexdfluegas.dtype, dprod_dcapex.dtype]:
-            arr_type = 'complex128'
-        else:
-            arr_type = 'float64'
-
-        dprod_dfluegas = np.zeros(dprod_dcapex.shape, dtype=arr_type)
-
-        for line in range(dprod_dcapex.shape[0]):
-            for column in range(dprod_dcapex.shape[1]):
-                dprod_dfluegas[line, column] = np.matmul(
-                    dprod_dcapex[line, :], dcapexdfluegas[:, column])
-
-        return dprod_dfluegas
-
-    def compute_dnon_usecapital_dfluegas(self, dcapex_dfluegas, dprod_dfluegas):
-        '''
-        Compute the gradient of non_use capital by invest_level
-
-        dnon_usecapital_dfluegas = dcapex_dfluegas*prod(1-ratio) + dprod_dfluegas*capex(1-ratio) - dratiodfluegas*prod*capex
-        dratiodfluegas = 0.0
-        '''
-
-        dtechnocapital_dfluegas = (dcapex_dfluegas * self.production_woratio[
-            f'{self.energy_name} ({self.product_unit})'].values.reshape((len(self.years), 1)) +
-                                   dprod_dfluegas * self.cost_details[f'Capex_{self.name}'].values.reshape(
-                    (len(self.years), 1)))
-
-        dnon_usecapital_dfluegas = dtechnocapital_dfluegas * (
-                1.0 - self.applied_ratio['applied_ratio'].values * self.utilisation_ratio / 100.).reshape((len(self.years), 1))
-
-        # we do not divide by / self.scaling_factor_invest_level because invest
-        # and non_use_capital are in G$
-        return dnon_usecapital_dfluegas, dtechnocapital_dfluegas
->>>>>>> dd22b0d5
