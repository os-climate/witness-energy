'''
Copyright 2022 Airbus SAS

Licensed under the Apache License, Version 2.0 (the "License");
you may not use this file except in compliance with the License.
You may obtain a copy of the License at

    http://www.apache.org/licenses/LICENSE-2.0

Unless required by applicable law or agreed to in writing, software
distributed under the License is distributed on an "AS IS" BASIS,
WITHOUT WARRANTIES OR CONDITIONS OF ANY KIND, either express or implied.
See the License for the specific language governing permissions and
limitations under the License.
'''
import logging

from energy_models.glossaryenergy import GlossaryEnergy
from energy_models.core.stream_type.resources_models.resource_glossary import ResourceGlossary
import numpy as np
import pandas as pd

from energy_models.core.stream_type.resources_data_disc import get_static_CO2_emissions, get_static_prices
from sostrades_core.execution_engine.sos_wrapp import SoSWrapp
from sostrades_core.tools.post_processing.charts.chart_filter import ChartFilter
from sostrades_core.tools.post_processing.charts.two_axes_instanciated_chart import InstanciatedSeries, \
    TwoAxesInstanciatedChart
from climateeconomics.core.core_resources.resource_mix.resource_mix import ResourceMixModel
from energy_models.core.energy_mix.energy_mix import EnergyMix
from copy import deepcopy
from plotly import graph_objects as go
from sostrades_core.tools.post_processing.plotly_native_charts.instantiated_plotly_native_chart import \
    InstantiatedPlotlyNativeChart
from climateeconomics.core.core_witness.climateeco_discipline import ClimateEcoDiscipline


class TechnoDiscipline(SoSWrapp):
    # ontology information
    _ontology_data = {
        'label': 'Core Technology Type Model',
        'type': 'Research',
        'source': 'SoSTrades Project',
        'validated': '',
        'validated_by': 'SoSTrades Project',
        'last_modification_date': '',
        'category': '',
        'definition': '',
        'icon': '',
        'version': '',
    }

    years_default = np.arange(2020, 2051)

    DESC_IN = {
        GlossaryCore.YearStart: dict({'structuring': True}, **ClimateEcoDiscipline.YEAR_START_DESC_IN),
        GlossaryCore.YearEnd: dict({'structuring': True}, **ClimateEcoDiscipline.YEAR_END_DESC_IN),
        GlossaryCore.InvestLevelValue: {'type': 'dataframe', 'unit': 'G$',
                         'dataframe_descriptor': {GlossaryCore.Years: ('int', [1900, 2100], False),
                                                  GlossaryCore.InvestValue: ('float', None, True)},
                         'dataframe_edition_locked': False
                         },
<<<<<<< HEAD
        'energy_prices': {'type': 'dataframe', 'unit': '$/MWh', 'visibility': SoSWrapp.SHARED_VISIBILITY,
                          'namespace': 'ns_energy',
                          'dataframe_descriptor': {'years': ('int', [1900, 2100], False),
                                                   'CO2_tax': ('float', None, True),
                                                   'electricity': ('float', None, True),
                                                   'biogas': ('float', None, True),
                                                   'carbon_capture': ('float', None, True),
                                                   'biomass_dry': ('float', None, True),
                                                   'solid_fuel': ('float', None, True),
                                                   'syngas': ('float', None, True),
                                                   'hydrogen.gaseous_hydrogen': ('float', None, True),
                                                   'methane': ('float', None, True),
                                                   'fuel.liquid_fuel': ('float', None, True),
                                                   'fuel.ethanol': ('float', None, True),
                                                   'heat.hightemperatureheat': ('float', None, True),
                                                   'heat.lowtemperatureheat': ('float', None, True),
                                                   'heat.mediumtemperatureheat': ('float', None, True),
                                                   'renewable': ('float', None, True),
                                                   'fossil': ('float', None, True),
                                                   'amine': ('float', None, True),
                                                   'potassium': ('float', None, True),
                                                   'calcium': ('float', None, True),
                                                   'carbon_storage': ('float', None, True),
                                                   'crude oil': ('float', None, True),
                                                   'CO2': ('float', None, True),
                                                   'fuel.hydrotreated_oil_fuel': ('float', None, True),
                                                   'fuel.biodiesel': ('float', None, True),
                                                   'hydrogen.liquid_hydrogen': ('float', None, True),
                                                   }
                          },
        'energy_CO2_emissions': {'type': 'dataframe', 'unit': 'kg/kWh', 'visibility': SoSWrapp.SHARED_VISIBILITY,
                                 'namespace': 'ns_energy',
                                 'dataframe_descriptor': {'years': ('int', [1900, 2100], False),
                                                          'CO2_tax': ('float', None, True),
                                                          'electricity': ('float', None, True),
                                                          'biogas': ('float', None, True),
                                                          'water': ('float', None, True),
                                                          'hydrogen.gaseous_hydrogen': ('float', None, True),
                                                          'carbon_capture': ('float', None, True),
                                                          'biomass_dry': ('float', None, True),
                                                          'solid_fuel': ('float', None, True),
                                                          'syngas': ('float', None, True),
                                                          'methane': ('float', None, True),
                                                          'fuel.liquid_fuel': ('float', None, True),
                                                          'heat.hightemperatureheat': ('float', None, True),
                                                          'heat.lowtemperatureheat': ('float', None, True),
                                                          'heat.mediumtemperatureheat': ('float', None, True),
                                                          'renewable': ('float', None, True),
                                                          'fossil': ('float', None, True),
                                                          'CO2': ('float', None, True),
                                                          'amine': ('float', None, True),
                                                          'potassium': ('float', None, True),
                                                          'calcium': ('float', None, True),
                                                          'amine_resource': ('float', None, True),
                                                          'crude oil': ('float', None, True),
                                                          'fuel.hydrotreated_oil_fuel': ('float', None, True),
                                                          'fuel.biodiesel': ('float', None, True),
                                                          'fuel.ethanol': ('float', None, True),
                                                          'hydrogen.liquid_hydrogen': ('float', None, True),
                                                          }
=======
        GlossaryCore.EnergyPricesValue: {'type': 'dataframe', 'unit': '$/MWh', 'visibility': SoSWrapp.SHARED_VISIBILITY, 'namespace': 'ns_energy',
                          "dynamic_dataframe_columns": True
                          },
        GlossaryCore.EnergyCO2EmissionsValue: {'type': 'dataframe', 'unit': 'kg/kWh', 'visibility': SoSWrapp.SHARED_VISIBILITY, 'namespace': 'ns_energy',
                                 "dynamic_dataframe_columns": True
>>>>>>> 19e401e6
                                 },
        GlossaryCore.MarginValue: {'type': 'dataframe', 'unit': '%',
                   'dataframe_descriptor': {GlossaryCore.Years: ('float', None, True),
                                            GlossaryCore.MarginValue: ('float', None, True)}
                   },
        GlossaryEnergy.CO2Taxes['var_name']: GlossaryEnergy.CO2Taxes,
<<<<<<< HEAD
        'resources_price': {'type': 'dataframe', 'unit': '$/t', 'visibility': SoSWrapp.SHARED_VISIBILITY,
                            'namespace': 'ns_resource',
                            'dataframe_descriptor': {'years': ('int', [1900, 2100], False),
                                                     'CO2_tax': ('float', None, True),
                                                     'CO2_resource': ('float', None, True),
                                                     'uranium_resource': ('float', None, True),
                                                     'wet_biomass': ('float', None, True),
                                                     'biomass_dry': ('float', None, True),
                                                     'water_resource': ('float', None, True),
                                                     'sea_water_resource': ('float', None, True),
                                                     'biomass_dry_resource': ('float', None, True),
                                                     'wet_biomass_resource': ('float', None, True),
                                                     'natural_oil_resource': ('float', None, True),
                                                     'methanol_resource': ('float', None, True),
                                                     'sodium_hydroxide_resource': ('float', None, True),
                                                     'wood_resource': ('float', None, True),
                                                     'carbon_resource': ('float', None, True),
                                                     'managed_wood_resource': ('float', None, True),
                                                     'oxygen_resource': ('float', None, True),
                                                     'dioxygen_resource': ('float', None, True),
                                                     'crude_oil_resource': ('float', None, True),
                                                     'solid_fuel_resource': ('float', None, True),
                                                     'heat.hightemperatureheat': ('float', None, True),
                                                     'heat.lowtemperatureheat': ('float', None, True),
                                                     'heat.mediumtemperatureheat': ('float', None, True),
                                                     'calcium_resource': ('float', None, True),
                                                     'calcium_oxyde_resource': ('float', None, True),
                                                     'potassium_resource': ('float', None, True),
                                                     'potassium_hydroxide_resource': ('float', None, True),
                                                     'amine_resource': ('float', None, True),
                                                     'ethanol_amine_resource': ('float', None, True),
                                                     'mono_ethanol_amine_resource': ('float', None, True),
                                                     'glycerol_resource': ('float', None, True),
                                                     'natural_gas_resource': ('float', None, True),
                                                     'coal_resource': ('float', None, True),
                                                     'oil_resource': ('float', None, True),
                                                     'copper_resource': ('float', None, True),
                                                     'platinum_resource': ('float', None, True),
                                                     'water': ('float', None, True),
                                                     'uranium fuel': ('float', None, True),
                                                     'CO2': ('float', None, True),
                                                     }
                            },
        'resources_CO2_emissions': {'type': 'dataframe', 'unit': 'kgCO2/kg', 'visibility': SoSWrapp.SHARED_VISIBILITY,
                                    'namespace': 'ns_resource',
                                    'dataframe_descriptor': {'years': ('int', [1900, 2100], False),
                                                             'CO2_tax': ('float', None, True),
                                                             'CO2_resource': ('float', None, True),
                                                             'uranium_resource': ('float', None, True),
                                                             'water_resource': ('float', None, True),
                                                             'sea_water_resource': ('float', None, True),
                                                             'biomass_dry_resource': ('float', None, True),
                                                             'heat.hightemperatureheat': ('float', None, True),
                                                             'heat.lowtemperatureheat': ('float', None, True),
                                                             'heat.mediumtemperatureheat': ('float', None, True),
                                                             'wet_biomass_resource': ('float', None, True),
                                                             'natural_oil_resource': ('float', None, True),
                                                             'methanol_resource': ('float', None, True),
                                                             'sodium_hydroxide_resource': ('float', None, True),
                                                             'wood_resource': ('float', None, True),
                                                             'carbon_resource': ('float', None, True),
                                                             'managed_wood_resource': ('float', None, True),
                                                             'oxygen_resource': ('float', None, True),
                                                             'dioxygen_resource': ('float', None, True),
                                                             'crude_oil_resource': ('float', None, True),
                                                             'solid_fuel_resource': ('float', None, True),
                                                             'calcium_resource': ('float', None, True),
                                                             'calcium_oxyde_resource': ('float', None, True),
                                                             'potassium_resource': ('float', None, True),
                                                             'potassium_hydroxide_resource': ('float', None, True),
                                                             'amine_resource': ('float', None, True),
                                                             'ethanol_amine_resource': ('float', None, True),
                                                             'mono_ethanol_amine_resource': ('float', None, True),
                                                             'glycerol_resource': ('float', None, True),
                                                             'natural_gas_resource': ('float', None, True),
                                                             'coal_resource': ('float', None, True),
                                                             'oil_resource': ('float', None, True),
                                                             'copper_resource': ('float', None, True),
                                                             'platinum_resource': ('float', None, True),
                                                             'index': ('float', None, True),
                                                             }},
=======
        GlossaryCore.ResourcesPriceValue: {'type': 'dataframe', 'unit': '$/t', 'visibility': SoSWrapp.SHARED_VISIBILITY, 'namespace': 'ns_resource',
                            "dynamic_dataframe_columns": True
                            },
        GlossaryCore.RessourcesCO2EmissionsValue: {'type': 'dataframe', 'unit': 'kgCO2/kg', 'visibility': SoSWrapp.SHARED_VISIBILITY, 'namespace': 'ns_resource',
                                    'dataframe_descriptor': {}, "dynamic_dataframe_columns": True},
>>>>>>> 19e401e6
        'scaling_factor_invest_level': {'type': 'float', 'default': 1e3, 'unit': '-', 'user_level': 2},
        'scaling_factor_techno_consumption': {'type': 'float', 'default': 1e3, 'unit': '-',
                                              'visibility': SoSWrapp.SHARED_VISIBILITY, 'namespace': 'ns_public',
                                              'user_level': 2},
        'scaling_factor_techno_production': {'type': 'float', 'default': 1e3, 'unit': '-',
                                             'visibility': SoSWrapp.SHARED_VISIBILITY, 'namespace': 'ns_public',
                                             'user_level': 2},
        'smooth_type': {'type': 'string', 'default': 'cons_smooth_max',
                        'possible_values': ['smooth_max', 'soft_max', 'cons_smooth_max'],
                        'user_level': 2, 'structuring': False, 'visibility': SoSWrapp.SHARED_VISIBILITY,
                        'namespace': 'ns_public'},
        'is_apply_ratio': {'type': 'bool', 'default': True, 'user_level': 2, 'structuring': True,
                           'visibility': SoSWrapp.SHARED_VISIBILITY, 'namespace': 'ns_public'},
        'is_stream_demand': {'type': 'bool', 'default': True, 'user_level': 2, 'structuring': True,
                             'visibility': SoSWrapp.SHARED_VISIBILITY, 'namespace': 'ns_public'},
        'is_apply_resource_ratio': {'type': 'bool', 'default': False, 'user_level': 2, 'structuring': True,
                                    'visibility': SoSWrapp.SHARED_VISIBILITY, 'namespace': 'ns_public'}}

    # -- Change output that are not clear, transform to dataframe since r_* is price
    DESC_OUT = {
        GlossaryCore.TechnoDetailedPricesValue: {'type': 'dataframe', 'unit': '$/MWh'},
        GlossaryCore.TechnoPricesValue: {'type': 'dataframe', 'unit': '$/MWh'},
        GlossaryCore.TechnoDetailedConsumptionValue: {'type': 'dataframe', 'unit': 'TWh or Mt'},
        GlossaryCore.TechnoConsumptionValue: {'type': 'dataframe', 'unit': 'TWh or Mt'},
        GlossaryCore.TechnoConsumptionWithoutRatioValue: {'type': 'dataframe', 'unit': 'TWh or Mt', },
        GlossaryCore.TechnoDetailedProductionValue: {'type': 'dataframe', 'unit': 'TWh or Mt'},
        GlossaryCore.TechnoProductionValue: {'type': 'dataframe', 'unit': 'TWh or Mt'},
        'age_distrib_production': {'type': 'dataframe', 'unit': 'TWh'},
        'mean_age_production': {'type': 'dataframe', 'unit': GlossaryCore.Years},
        GlossaryCore.CO2EmissionsValue: {'type': 'dataframe', 'unit': 'kg/kWh'},
        'CO2_emissions_detailed': {'type': 'dataframe', 'unit': 'kg/kWh'},
        GlossaryCore.LandUseRequiredValue: {'type': 'dataframe', 'unit': 'Gha'},
        'applied_ratio': {'type': 'dataframe', 'unit': '-'},
        'non_use_capital': {'type': 'dataframe', 'unit': 'G$'},
        'techno_capital': {'type': 'dataframe', 'unit': 'G$'},
        'power_production': {'type': 'dataframe', 'unit': 'MW'}
    }
    _maturity = 'Research'

    techno_name = 'Fill techno name'
    energy_name = 'Fill the energy name for this techno'

    def __init__(self, sos_name, logger: logging.Logger):
        super().__init__(sos_name=sos_name, logger=logger)
        self.techno_model = None

    def setup_sos_disciplines(self):
        dynamic_inputs = {}
        if self.get_data_in() is not None:

            self.update_default_dataframes_with_years()

            if 'is_apply_ratio' in self.get_data_in():
                year_start, year_end = self.get_sosdisc_inputs(
                    [GlossaryCore.YearStart, GlossaryCore.YearEnd])
                years = np.arange(year_start, year_end + 1)
                if self.get_sosdisc_inputs('is_stream_demand'):
                    demand_ratio_dict = dict(
                        zip(EnergyMix.energy_list, np.linspace(1.0, 1.0, len(years)) * 100.0))
                    demand_ratio_dict[GlossaryCore.Years] = years
                    all_streams_demand_ratio_default = pd.DataFrame(
                        demand_ratio_dict)
                    dynamic_inputs[GlossaryCore.AllStreamsDemandRatioValue] = {'type': 'dataframe', 'unit': '-',
                                                                  'default': all_streams_demand_ratio_default,
                                                                  'visibility': SoSWrapp.SHARED_VISIBILITY,
                                                                  'namespace': 'ns_energy',
                                                                  'dataframe_descriptor': {
                                                                      'years': ('float', None, True),
                                                                      'carbon_capture': ('float', None, True),
                                                                      'carbon_storage': ('float', None, True),
                                                                      'hydrogen.gaseous_hydrogen': (
                                                                          'float', None, True),
                                                                      'fuel.liquid_fuel': ('float', None, True),
                                                                      'fuel.hydrotreated_oil_fuel': (
                                                                      'float', None, True),
                                                                      'heat.hightemperatureheat': ('float', None, True),
                                                                      'heat.lowtemperatureheat': ('float', None, True),
                                                                      'heat.mediumtemperatureheat': (
                                                                      'float', None, True),
                                                                      'electricity': ('float', None, True),
                                                                      'methane': ('float', None, True),
                                                                      'biogas': ('float', None, True),
                                                                      'fuel.biodiesel': ('float', None, True),
                                                                      'fuel.ethanol': ('float', None, True),
                                                                      'solid_fuel': ('float', None, True),
                                                                      'syngas': ('float', None, True),
                                                                      'biomass_dry': ('float', None, True),
                                                                      'hydrogen.liquid_hydrogen': ('float', None, True),
                                                                      'renewable': ('float', None, True),
                                                                      'fossil': ('float', None, True)
                                                                  }
                                                                  }
                if self.get_sosdisc_inputs('is_apply_resource_ratio'):
                    resource_ratio_dict = dict(
                        zip(EnergyMix.RESOURCE_LIST, np.ones(len(years)) * 100.0))
                    resource_ratio_dict[GlossaryCore.Years] = years
                    all_resource_ratio_usable_demand_default = pd.DataFrame(
                        resource_ratio_dict)
                    dynamic_inputs[ResourceMixModel.RATIO_USABLE_DEMAND] = {'type': 'dataframe', 'unit': '-',
                                                                            'default': all_resource_ratio_usable_demand_default,
                                                                            'visibility': SoSWrapp.SHARED_VISIBILITY,
                                                                            'namespace': 'ns_resource',
                                                                            'dataframe_descriptor': {
                                                                                'years': ('float', None, True),
                                                                                'oil_resource': ('float', None, True),
                                                                                'natural_gas_resource': (
                                                                                'float', None, True),
                                                                                'uranium_resource': (
                                                                                'float', None, True),
                                                                                'coal_resource': ('float', None, True),
                                                                                'copper_resource': (
                                                                                'float', None, True),
                                                                                'platinum_resource': (
                                                                                'float', None, True), }}
            self.add_inputs(dynamic_inputs)

    def update_default_dataframes_with_years(self):
        '''
        Update all default dataframes with years
        '''
        if GlossaryCore.YearStart in self.get_data_in():
            year_start, year_end = self.get_sosdisc_inputs(
                [GlossaryCore.YearStart, GlossaryCore.YearEnd])
            years = np.arange(year_start, year_end + 1)
            default_margin = pd.DataFrame({GlossaryCore.Years: years,
                                           GlossaryCore.MarginValue: 110.0})

            self.set_dynamic_default_values({GlossaryCore.ResourcesPriceValue: get_static_prices(years),
                                             GlossaryCore.RessourcesCO2EmissionsValue: get_static_CO2_emissions(years),
                                             GlossaryCore.MarginValue: default_margin,
                                             GlossaryCore.TransportCostValue: pd.DataFrame({GlossaryCore.Years: years,
                                                                             'transport': 0.0}),
                                             GlossaryCore.TransportMarginValue: default_margin})

    def run(self):
        '''
        Generic run for all technologies
        '''
        # -- get inputs
        inputs_dict = self.get_sosdisc_inputs()
        # -- configure class with inputs
        self.techno_model.configure_parameters_update(inputs_dict)
        # -- compute informations
        cost_details = self.techno_model.compute_price()

        self.techno_model.compute_consumption_and_production()
        self.techno_model.compute_consumption_and_power_production()

        # Create a datafarame containing all the ratios
        self.techno_model.select_ratios()

        # Apply the ratios, if a relevant one (resource consumed by the techno)
        # is inferior to one
        self.techno_model.apply_ratios_on_consumption_and_production(
            inputs_dict['is_apply_ratio'])

        self.techno_model.compute_non_use_capital()
        age_distribution = self.techno_model.get_all_age_distribution()
        mean_age_production = self.techno_model.get_mean_age_over_years()

        # Scale production and consumption
        consumption_detailed = deepcopy(self.techno_model.consumption)
        production_detailed = deepcopy(self.techno_model.production)
        for column in self.techno_model.consumption.columns:
            if column == GlossaryCore.Years:
                continue
            self.techno_model.consumption[column] = self.techno_model.consumption[column].values / \
                                                    inputs_dict['scaling_factor_techno_consumption']
            self.techno_model.consumption_woratio[column] = self.techno_model.consumption_woratio[column].values / \
                                                            inputs_dict['scaling_factor_techno_consumption']
        for column in self.techno_model.production.columns:
            if column == GlossaryCore.Years:
                continue
            self.techno_model.production[column] = self.techno_model.production[column].values / \
                                                   inputs_dict['scaling_factor_techno_production']
            self.techno_model.production_woratio[column] = self.techno_model.production_woratio[column].values / \
                                                           inputs_dict['scaling_factor_techno_production']

        outputs_dict = {GlossaryCore.TechnoDetailedPricesValue: cost_details,
                        GlossaryCore.TechnoPricesValue: cost_details[[GlossaryCore.Years, self.techno_name, f'{self.techno_name}_wotaxes']],
                        GlossaryCore.TechnoDetailedConsumptionValue: consumption_detailed,
                        GlossaryCore.TechnoConsumptionValue: self.techno_model.consumption,
                        GlossaryCore.TechnoConsumptionWithoutRatioValue: self.techno_model.consumption_woratio,
                        GlossaryCore.TechnoDetailedProductionValue: production_detailed,
                        GlossaryCore.TechnoProductionValue: self.techno_model.production,
                        'age_distrib_production': age_distribution,
                        'mean_age_production': mean_age_production,
                        GlossaryCore.CO2EmissionsValue: self.techno_model.carbon_emissions[[GlossaryCore.Years, self.techno_name]],
                        'CO2_emissions_detailed': self.techno_model.carbon_emissions,
                        GlossaryCore.LandUseRequiredValue: self.techno_model.techno_land_use,
                        'applied_ratio': self.techno_model.applied_ratio,
                        'non_use_capital': self.techno_model.non_use_capital,
                        'techno_capital': self.techno_model.techno_capital,
                        'power_production': self.techno_model.power_production,
                        }
        # -- store outputs
        self.store_sos_outputs_values(outputs_dict)

    def compute_sos_jacobian(self):

        years = self.techno_model.years
        inputs_dict = self.get_sosdisc_inputs()
        outputs_dict = self.get_sosdisc_outputs()
        invest_level = inputs_dict[GlossaryCore.InvestLevelValue]
        scaling_factor_invest_level = inputs_dict['scaling_factor_invest_level']
        scaling_factor_techno_production = inputs_dict['scaling_factor_techno_production']
        production = outputs_dict[GlossaryCore.TechnoProductionValue]
        consumption = outputs_dict[GlossaryCore.TechnoConsumptionValue]
        power_production = outputs_dict['power_production']
        ratio_df = self.techno_model.ratio_df
        dcapex_dinvest = self.techno_model.compute_dcapex_dinvest(
<<<<<<< HEAD
            invest_level.loc[invest_level['years']
                             <= self.techno_model.year_end]['invest'].values * scaling_factor_invest_level,
            self.techno_model.techno_infos_dict, self.techno_model.initial_production)
=======
            invest_level.loc[invest_level[GlossaryCore.Years]
                             <= self.techno_model.year_end][GlossaryCore.InvestValue].values * scaling_factor_invest_level, self.techno_model.techno_infos_dict, self.techno_model.initial_production)
>>>>>>> 19e401e6

        crf = self.techno_model.compute_crf(
            self.techno_model.techno_infos_dict)
        dfactory_dinvest = dcapex_dinvest * \
                           (crf + self.techno_model.techno_infos_dict['Opex_percentage'])

        margin = self.techno_model.margin[GlossaryCore.MarginValue].values
        self.dprice_dinvest = dfactory_dinvest * np.split(margin, len(margin)) / \
                              100.0

        self.set_partial_derivative_for_other_types(
<<<<<<< HEAD
            ('techno_prices', f'{self.techno_name}'), ('invest_level', 'invest'),
            self.dprice_dinvest * scaling_factor_invest_level)
        self.set_partial_derivative_for_other_types(
            ('techno_prices', f'{self.techno_name}_wotaxes'), ('invest_level', 'invest'),
            self.dprice_dinvest * scaling_factor_invest_level)
=======
            (GlossaryCore.TechnoPricesValue, f'{self.techno_name}'), (GlossaryCore.InvestLevelValue, GlossaryCore.InvestValue), self.dprice_dinvest * scaling_factor_invest_level)
        self.set_partial_derivative_for_other_types(
            (GlossaryCore.TechnoPricesValue, f'{self.techno_name}_wotaxes'), (GlossaryCore.InvestLevelValue, GlossaryCore.InvestValue), self.dprice_dinvest * scaling_factor_invest_level)
>>>>>>> 19e401e6

        capex = outputs_dict[GlossaryCore.TechnoDetailedPricesValue][
            f'Capex_{self.techno_name}'].values
        # Compute jacobian for enegy_type production
        self.dprod_dinvest = self.techno_model.compute_dprod_dinvest(
            capex, invest_level[GlossaryCore.InvestValue].values * scaling_factor_invest_level,
            self.techno_model.invest_before_ystart[GlossaryCore.InvestValue].values,
            self.techno_model.techno_infos_dict, dcapex_dinvest)

        self.dpower_dinvest = self.techno_model.compute_dpower_dinvest(
<<<<<<< HEAD
            capex, invest_level['invest'].values * scaling_factor_invest_level,
            self.techno_model.techno_infos_dict, dcapex_dinvest, inputs_dict['scaling_factor_techno_consumption'])
=======
            capex, invest_level[GlossaryCore.InvestValue].values * scaling_factor_invest_level,
            self.techno_model.techno_infos_dict,  dcapex_dinvest, inputs_dict['scaling_factor_techno_consumption'])
>>>>>>> 19e401e6

        applied_ratio = outputs_dict['applied_ratio']['applied_ratio'].values
        dprod_name_dinvest = (
                                     self.dprod_dinvest.T * applied_ratio).T * scaling_factor_invest_level / scaling_factor_techno_production
        self.set_partial_derivative_for_other_types(
            (GlossaryCore.TechnoProductionValue, f'{self.energy_name} ({self.techno_model.product_energy_unit})'), (
                GlossaryCore.InvestLevelValue, GlossaryCore.InvestValue), dprod_name_dinvest)

        # ---Gradient main techno prod vs each ratio
        dapplied_ratio_dratio = self.techno_model.compute_dapplied_ratio_dratios(
            inputs_dict['is_apply_ratio'])
        self.dprod_dratio = {}
        if GlossaryCore.AllStreamsDemandRatioValue in inputs_dict.keys():
            for ratio_name in inputs_dict[GlossaryCore.AllStreamsDemandRatioValue].columns:
                if ratio_name not in [GlossaryCore.Years]:
                    production_woratio = self.techno_model.production_woratio[
                        f'{self.energy_name} ({self.techno_model.product_energy_unit})']
                    self.dprod_dratio[ratio_name] = self.techno_model.compute_dprod_dratio(
                        production_woratio, ratio_name=ratio_name,
                        dapplied_ratio_dratio=dapplied_ratio_dratio)
                    self.set_partial_derivative_for_other_types(
<<<<<<< HEAD
                        ('techno_production',
                         f'{self.energy_name} ({self.techno_model.product_energy_unit})'),
                        ('all_streams_demand_ratio', ratio_name),
=======
                        (GlossaryCore.TechnoProductionValue,
                         f'{self.energy_name} ({self.techno_model.product_energy_unit})'), (GlossaryCore.AllStreamsDemandRatioValue, ratio_name),
>>>>>>> 19e401e6
                        self.dprod_dratio[ratio_name] / 100.)
                    dland_use_dratio = self.techno_model.compute_dprod_dratio(
                        self.techno_model.techno_land_use_woratio[
                            f'{self.techno_model.name} (Gha)'], ratio_name=ratio_name,
                        dapplied_ratio_dratio=dapplied_ratio_dratio)
                    self.set_partial_derivative_for_other_types(
<<<<<<< HEAD
                        ('land_use_required', f'{self.techno_model.name} (Gha)'),
                        ('all_streams_demand_ratio', ratio_name), dland_use_dratio / 100.)
=======
                        (GlossaryCore.LandUseRequiredValue, f'{self.techno_model.name} (Gha)'), (GlossaryCore.AllStreamsDemandRatioValue, ratio_name),  dland_use_dratio / 100.)
>>>>>>> 19e401e6
        if 'all_resource_ratio_usable_demand' in inputs_dict.keys():
            for ratio_name in inputs_dict['all_resource_ratio_usable_demand'].columns:
                if ratio_name not in [GlossaryCore.Years]:
                    production_woratio = self.techno_model.production_woratio[
                        f'{self.energy_name} ({self.techno_model.product_energy_unit})']
                    self.dprod_dratio[ratio_name] = self.techno_model.compute_dprod_dratio(
                        production_woratio, ratio_name=ratio_name,
                        dapplied_ratio_dratio=dapplied_ratio_dratio)
                    self.set_partial_derivative_for_other_types(
<<<<<<< HEAD
                        ('techno_production',
                         f'{self.energy_name} ({self.techno_model.product_energy_unit})'),
                        ('all_resource_ratio_usable_demand', ratio_name),
=======
                        (GlossaryCore.TechnoProductionValue,
                         f'{self.energy_name} ({self.techno_model.product_energy_unit})'), ('all_resource_ratio_usable_demand', ratio_name),
>>>>>>> 19e401e6
                        self.dprod_dratio[ratio_name] / 100.)
                    dland_use_dratio = self.techno_model.compute_dprod_dratio(
                        self.techno_model.techno_land_use_woratio[
                            f'{self.techno_model.name} (Gha)'], ratio_name=ratio_name,
                        dapplied_ratio_dratio=dapplied_ratio_dratio)
                    self.set_partial_derivative_for_other_types(
<<<<<<< HEAD
                        ('land_use_required', f'{self.techno_model.name} (Gha)'),
                        ('all_resource_ratio_usable_demand', ratio_name), dland_use_dratio / 100.)
=======
                        (GlossaryCore.LandUseRequiredValue, f'{self.techno_model.name} (Gha)'), ('all_resource_ratio_usable_demand', ratio_name),  dland_use_dratio / 100.)
>>>>>>> 19e401e6

        # Compute jacobian for other energy production/consumption
        self.dprod_column_dinvest = {}
        self.dprod_column_dratio = {}
        self.techno_production_derivative = {}
        for column in production:
            dprod_column_dinvest = self.dprod_dinvest.copy()
            if column not in [GlossaryCore.Years, f'{self.energy_name} ({self.techno_model.product_energy_unit})']:
                var_prod = (production[column] /
                            production[f'{self.energy_name} ({self.techno_model.product_energy_unit})']).fillna(
                    0)
                for line in range(len(years)):
                    # Problem when invest is zero at the first year and prod
                    # consequently zero (but gradient is not null)
                    if self.techno_model.is_invest_before_year(
                            years[line] - self.techno_model.techno_infos_dict['construction_delay']) \
                            and var_prod[line] == 0.0 and self.dprod_dinvest[line, :].sum() != 0.0 and line != len(
                        years) - 1:
                        var_prod[line] = var_prod[line + 1]
                    dprod_column_dinvest[line, :] = self.dprod_dinvest[line,
                                                    :] * var_prod[line]
                self.dprod_column_dinvest[column] = dprod_column_dinvest
                self.set_partial_derivative_for_other_types(
<<<<<<< HEAD
                    ('techno_production', column), ('invest_level', 'invest'),
                    (
                                dprod_column_dinvest.T * applied_ratio).T * scaling_factor_invest_level / scaling_factor_techno_production)
                self.techno_production_derivative[column] = (
                                                                        dprod_column_dinvest.T * applied_ratio).T * scaling_factor_invest_level / scaling_factor_techno_production
=======
                    (GlossaryCore.TechnoProductionValue, column), (GlossaryCore.InvestLevelValue, GlossaryCore.InvestValue),
                    (dprod_column_dinvest.T * applied_ratio).T * scaling_factor_invest_level / scaling_factor_techno_production)
                self.techno_production_derivative[column] = (dprod_column_dinvest.T * applied_ratio).T * scaling_factor_invest_level / scaling_factor_techno_production
>>>>>>> 19e401e6

                # ---Gradient other techno prods vs each ratio
                self.dprod_column_dratio[column] = {}
                for ratio_name in ratio_df.columns:
<<<<<<< HEAD
                    if 'all_streams_demand_ratio' in inputs_dict.keys():
                        if ratio_name in inputs_dict['all_streams_demand_ratio'].columns and ratio_name not in [
                            'years']:
=======
                    if GlossaryCore.AllStreamsDemandRatioValue in inputs_dict.keys():
                        if ratio_name in inputs_dict[GlossaryCore.AllStreamsDemandRatioValue].columns and ratio_name not in [GlossaryCore.Years]:
>>>>>>> 19e401e6
                            production_woratio = self.techno_model.production_woratio[
                                column]
                            self.dprod_column_dratio[column][ratio_name] = self.techno_model.compute_dprod_dratio(
                                production_woratio, ratio_name=ratio_name,
                                dapplied_ratio_dratio=dapplied_ratio_dratio)
                            self.set_partial_derivative_for_other_types(
                                (GlossaryCore.TechnoProductionValue,
                                 column), (GlossaryCore.AllStreamsDemandRatioValue, ratio_name),
                                self.dprod_column_dratio[column][ratio_name] / 100.)
                    if 'all_resource_ratio_usable_demand' in inputs_dict.keys():
<<<<<<< HEAD
                        if ratio_name in inputs_dict['all_resource_ratio_usable_demand'].columns and ratio_name not in [
                            'years']:
=======
                        if ratio_name in inputs_dict['all_resource_ratio_usable_demand'].columns and ratio_name not in [GlossaryCore.Years]:
>>>>>>> 19e401e6
                            production_woratio = self.techno_model.production_woratio[
                                column]
                            self.dprod_column_dratio[column][ratio_name] = self.techno_model.compute_dprod_dratio(
                                production_woratio, ratio_name=ratio_name,
                                dapplied_ratio_dratio=dapplied_ratio_dratio)
                            self.set_partial_derivative_for_other_types(
                                (GlossaryCore.TechnoProductionValue,
                                 column), ('all_resource_ratio_usable_demand', ratio_name),
                                self.dprod_column_dratio[column][ratio_name] / 100.)
        self.techno_consumption_derivative = {}
        for column in consumption:
<<<<<<< HEAD

            if column not in ['years']:

                if column in [f'{resource} (Mt)' for resource in self.techno_model.construction_resource_list]:
=======
            
            if column not in [GlossaryCore.Years]:
                
                if column in [f'{resource} (Mt)' for resource in self.techno_model.construction_resource_list]: 
>>>>>>> 19e401e6
                    var_cons = (consumption[column] /
                                power_production['new_power_production']).fillna(
                        0)
                    self.dcons_column_dinvest = self.dpower_dinvest.copy()
                else:
                    var_cons = (consumption[column] /
                                production[f'{self.energy_name} ({self.techno_model.product_energy_unit})']).fillna(
                        0)
                    self.dcons_column_dinvest = self.dprod_dinvest.copy()

                for line in range(len(years)):
                    # Problem when invest is zero at the first year and prod
                    # consequently zero (but gradient is not null)
                    if self.techno_model.is_invest_before_year(
                            years[line] - self.techno_model.techno_infos_dict['construction_delay']) \
                            and var_cons[line] == 0.0 and self.dprod_dinvest[line, :].sum() != 0.0 and line != len(
                        years) - 1:
                        var_cons[line] = var_cons[line + 1]
                    self.dcons_column_dinvest[line, :] = self.dprod_dinvest[line,
                                                         :] * var_cons[line]
                    if column in [f'{resource} (Mt)' for resource in self.techno_model.construction_resource_list]:
                        self.dcons_column_dinvest[line, :] = self.dpower_dinvest[line,
                                                             :] * var_cons[line]
                if column in [f'{resource} (Mt)' for resource in self.techno_model.construction_resource_list]:
                    applied_ratio_construction = 1
                    self.set_partial_derivative_for_other_types(
<<<<<<< HEAD
                        ('techno_consumption', column), ('invest_level', 'invest'),
                        (
                                    self.dcons_column_dinvest.T * applied_ratio_construction).T * scaling_factor_invest_level / scaling_factor_techno_production)
                    self.techno_consumption_derivative[column] = (
                                                                             self.dcons_column_dinvest.T * applied_ratio_construction).T * scaling_factor_invest_level / scaling_factor_techno_production
=======
                        (GlossaryCore.TechnoConsumptionValue, column), (GlossaryCore.InvestLevelValue, GlossaryCore.InvestValue),
                        (self.dcons_column_dinvest.T * applied_ratio_construction).T * scaling_factor_invest_level / scaling_factor_techno_production)
                    self.techno_consumption_derivative[column] = (self.dcons_column_dinvest.T * applied_ratio_construction).T * scaling_factor_invest_level / scaling_factor_techno_production
>>>>>>> 19e401e6

                else:
                    self.set_partial_derivative_for_other_types(
<<<<<<< HEAD
                        ('techno_consumption', column), ('invest_level', 'invest'),
                        (
                                    self.dcons_column_dinvest.T * applied_ratio).T * scaling_factor_invest_level / scaling_factor_techno_production)
                    self.techno_consumption_derivative[column] = (
                                                                             self.dcons_column_dinvest.T * applied_ratio).T * scaling_factor_invest_level / scaling_factor_techno_production
=======
                        (GlossaryCore.TechnoConsumptionValue, column), (GlossaryCore.InvestLevelValue, GlossaryCore.InvestValue),
                        (self.dcons_column_dinvest.T * applied_ratio).T * scaling_factor_invest_level / scaling_factor_techno_production)
                    self.techno_consumption_derivative[column] = (self.dcons_column_dinvest.T * applied_ratio).T * scaling_factor_invest_level / scaling_factor_techno_production
>>>>>>> 19e401e6
                self.set_partial_derivative_for_other_types(
                    (GlossaryCore.TechnoConsumptionWithoutRatioValue,
                     column), (GlossaryCore.InvestLevelValue, GlossaryCore.InvestValue),
                    self.dcons_column_dinvest * scaling_factor_invest_level / scaling_factor_techno_production)
                # ---Gradient techno cons vs each ratio
                for ratio_name in ratio_df.columns:
<<<<<<< HEAD
                    if 'all_streams_demand_ratio' in inputs_dict.keys():
                        if ratio_name in inputs_dict['all_streams_demand_ratio'].columns and ratio_name not in [
                            'years']:
=======
                    if GlossaryCore.AllStreamsDemandRatioValue in inputs_dict.keys():
                        if ratio_name in inputs_dict[GlossaryCore.AllStreamsDemandRatioValue].columns and ratio_name not in [GlossaryCore.Years]:
>>>>>>> 19e401e6
                            if column in [f'{resource} (Mt)' for resource in
                                          self.techno_model.construction_resource_list]:
                                pass
                            else:
                                consumption_woratio = self.techno_model.consumption_woratio[
                                    column]
                                dprod_dratio = self.techno_model.compute_dprod_dratio(
                                    consumption_woratio, ratio_name=ratio_name,
                                    dapplied_ratio_dratio=dapplied_ratio_dratio)
                                self.set_partial_derivative_for_other_types(
                                    (GlossaryCore.TechnoConsumptionValue,
                                     column), (GlossaryCore.AllStreamsDemandRatioValue, ratio_name),
                                    dprod_dratio / 100.)
                    if 'all_resource_ratio_usable_demand' in inputs_dict.keys():
<<<<<<< HEAD
                        if ratio_name in inputs_dict['all_resource_ratio_usable_demand'].columns and ratio_name not in [
                            'years']:
=======
                        if ratio_name in inputs_dict['all_resource_ratio_usable_demand'].columns and ratio_name not in [GlossaryCore.Years]:
>>>>>>> 19e401e6
                            if column in [f'{resource} (Mt)' for resource in
                                          self.techno_model.construction_resource_list]:
                                pass
                            else:
                                consumption_woratio = self.techno_model.consumption_woratio[
                                    column]
                                dprod_dratio = self.techno_model.compute_dprod_dratio(
                                    consumption_woratio, ratio_name=ratio_name,
                                    dapplied_ratio_dratio=dapplied_ratio_dratio)
                                self.set_partial_derivative_for_other_types(
                                    (GlossaryCore.TechnoConsumptionValue,
                                     column), ('all_resource_ratio_usable_demand', ratio_name),
                                    dprod_dratio / 100.)

        dland_use_dinvest = self.techno_model.compute_dlanduse_dinvest()
        derivate_land_use = dland_use_dinvest.copy()

        self.set_partial_derivative_for_other_types(
<<<<<<< HEAD
            ('land_use_required', f'{self.techno_model.name} (Gha)'), ('invest_level', 'invest'),
            derivate_land_use * applied_ratio[:, np.newaxis] * scaling_factor_invest_level)
=======
            (GlossaryCore.LandUseRequiredValue, f'{self.techno_model.name} (Gha)'), (GlossaryCore.InvestLevelValue, GlossaryCore.InvestValue), derivate_land_use * applied_ratio[:, np.newaxis] * scaling_factor_invest_level)
>>>>>>> 19e401e6

        '''
        non_use capital gradients vs invest_level and all_stream_demand_ratio
        '''
        dnon_use_capital_dinvest, dtechnocapital_dinvest = self.techno_model.compute_dnon_usecapital_dinvest(
            dcapex_dinvest, self.dprod_dinvest)
        self.set_partial_derivative_for_other_types(
            ('non_use_capital', self.techno_model.name), (GlossaryCore.InvestLevelValue, GlossaryCore.InvestValue), dnon_use_capital_dinvest)

        self.set_partial_derivative_for_other_types(
<<<<<<< HEAD
            ('techno_capital', self.techno_model.name), ('invest_level', 'invest'), dtechnocapital_dinvest)
=======
            (GlossaryEnergy.TechnoCapitalDfValue, GlossaryCore.Capital),
            (GlossaryCore.InvestLevelValue, GlossaryCore.InvestValue), dtechnocapital_dinvest)
>>>>>>> 19e401e6

        dapplied_ratio_dratio = self.techno_model.compute_dapplied_ratio_dratios()
        for ratio_name in ratio_df.columns:
            if GlossaryCore.AllStreamsDemandRatioValue in inputs_dict.keys():
                if ratio_name in inputs_dict[GlossaryCore.AllStreamsDemandRatioValue].columns and ratio_name not in [GlossaryCore.Years]:
                    dnon_use_capital_dratio = self.techno_model.compute_dnon_usecapital_dratio(
                        dapplied_ratio_dratio[ratio_name])
                    self.set_partial_derivative_for_other_types(
                        ('non_use_capital', self.techno_model.name),
<<<<<<< HEAD
                        ('all_streams_demand_ratio', ratio_name),
                        np.identity(len(years)) * dnon_use_capital_dratio / 100.0)
            if 'all_resource_ratio_usable_demand' in inputs_dict.keys():
                if ratio_name in inputs_dict['all_resource_ratio_usable_demand'].columns and ratio_name not in [
                    'years']:
=======
                        (GlossaryCore.AllStreamsDemandRatioValue, ratio_name), np.identity(len(years)) * dnon_use_capital_dratio / 100.0)
            if 'all_resource_ratio_usable_demand' in inputs_dict.keys():
                if ratio_name in inputs_dict['all_resource_ratio_usable_demand'].columns and ratio_name not in [GlossaryCore.Years]:
>>>>>>> 19e401e6
                    dnon_use_capital_dratio = self.techno_model.compute_dnon_usecapital_dratio(
                        dapplied_ratio_dratio[ratio_name])
                    self.set_partial_derivative_for_other_types(
                        ('non_use_capital', self.techno_model.name),
                        ('all_resource_ratio_usable_demand', ratio_name),
                        np.identity(len(years)) * dnon_use_capital_dratio / 100.0)

    def set_partial_derivatives_techno(self, grad_dict, carbon_emissions, grad_dict_resources={}):
        """
        Generic method to set partial derivatives of techno_prices / energy_prices, energy_CO2_emissions and dco2_emissions/denergy_co2_emissions
        """
        self.dprices_demissions = {}
        self.grad_total = {}
        for energy, value in grad_dict.items():
            self.grad_total[energy] = value * \
<<<<<<< HEAD
                                      self.techno_model.margin['margin'].values / 100.0
=======
                self.techno_model.margin[GlossaryCore.MarginValue].values / 100.0
>>>>>>> 19e401e6
            self.set_partial_derivative_for_other_types(
                (GlossaryCore.TechnoPricesValue, self.techno_name), (GlossaryCore.EnergyPricesValue, energy), self.grad_total[energy])
            self.set_partial_derivative_for_other_types(
                (GlossaryCore.TechnoPricesValue, f'{self.techno_name}_wotaxes'), (GlossaryCore.EnergyPricesValue, energy), self.grad_total[energy])
            # Means it has no sense to compute carbon emissions as for CC and
            # CS
            if carbon_emissions is not None:
                self.set_partial_derivative_for_other_types(
                    (GlossaryCore.CO2EmissionsValue, self.techno_name), (GlossaryCore.EnergyCO2EmissionsValue, energy), value)

                # to manage gradient when carbon_emissions is null:
                # sign_carbon_emissions = 1 if carbon_emissions >=0, -1 if
                # carbon_emissions < 0
                sign_carbon_emissions = np.sign(
<<<<<<< HEAD
                    carbon_emissions.loc[carbon_emissions['years'] <= self.techno_model.year_end][
                        self.techno_name]) + 1 - np.sign(
                    carbon_emissions.loc[carbon_emissions['years'] <= self.techno_model.year_end][
                        self.techno_name]) ** 2
                grad_on_co2_tax = value * \
                                  self.techno_model.CO2_taxes.loc[
                                      self.techno_model.CO2_taxes['years'] <= self.techno_model.year_end][
                                      'CO2_tax'].values[:, np.newaxis] * np.maximum(
                    0, sign_carbon_emissions).values

                self.dprices_demissions[energy] = grad_on_co2_tax
                self.set_partial_derivative_for_other_types(
                    ('techno_prices', self.techno_name), ('energy_CO2_emissions', energy),
                    self.dprices_demissions[energy])
        if carbon_emissions is not None:
            dCO2_taxes_factory = (self.techno_model.CO2_taxes['years'] <= self.techno_model.carbon_emissions[
                'years'].max(
=======
                    carbon_emissions.loc[carbon_emissions[GlossaryCore.Years] <= self.techno_model.year_end][self.techno_name]) + 1 - np.sign(carbon_emissions.loc[carbon_emissions[GlossaryCore.Years] <= self.techno_model.year_end][self.techno_name])**2
                grad_on_co2_tax = value * \
                    self.techno_model.CO2_taxes.loc[self.techno_model.CO2_taxes[GlossaryCore.Years] <= self.techno_model.year_end][GlossaryCore.CO2Tax].values[:, np.newaxis] * np.maximum(
                        0, sign_carbon_emissions).values

                self.dprices_demissions[energy] = grad_on_co2_tax
                self.set_partial_derivative_for_other_types(
                    (GlossaryCore.TechnoPricesValue, self.techno_name), (GlossaryCore.EnergyCO2EmissionsValue, energy), self.dprices_demissions[energy])
        if carbon_emissions is not None:
            dCO2_taxes_factory = (self.techno_model.CO2_taxes[GlossaryCore.Years] <= self.techno_model.carbon_emissions[GlossaryCore.Years].max(
>>>>>>> 19e401e6
            )) * self.techno_model.carbon_emissions[self.techno_name].clip(0).values
            dtechno_prices_dCO2_taxes = dCO2_taxes_factory

            self.set_partial_derivative_for_other_types(
<<<<<<< HEAD
                ('techno_prices', self.techno_name), ('CO2_taxes', 'CO2_tax'),
                dtechno_prices_dCO2_taxes.values * np.identity(len(self.techno_model.years)))

        for resource, value in grad_dict_resources.items():
            self.set_partial_derivative_for_other_types(
                ('techno_prices', self.techno_name), ('resources_price', resource), value *
                                                                                    self.techno_model.margin[
                                                                                        'margin'].values / 100.0)
            self.set_partial_derivative_for_other_types(
                ('techno_prices', f'{self.techno_name}_wotaxes'), ('resources_price', resource), value *
                                                                                                 self.techno_model.margin[
                                                                                                     'margin'].values / 100.0)
=======
                (GlossaryCore.TechnoPricesValue, self.techno_name), (GlossaryCore.CO2TaxesValue, GlossaryCore.CO2Tax), dtechno_prices_dCO2_taxes.values * np.identity(len(self.techno_model.years)))

        for resource, value in grad_dict_resources.items():
            self.set_partial_derivative_for_other_types(
                (GlossaryCore.TechnoPricesValue, self.techno_name), (GlossaryCore.ResourcesPriceValue, resource), value *
                self.techno_model.margin[GlossaryCore.MarginValue].values / 100.0)
            self.set_partial_derivative_for_other_types(
                (GlossaryCore.TechnoPricesValue, f'{self.techno_name}_wotaxes'), (GlossaryCore.ResourcesPriceValue, resource), value *
                self.techno_model.margin[GlossaryCore.MarginValue].values / 100.0)
>>>>>>> 19e401e6

            if carbon_emissions is not None:
                # resources carbon emissions
                self.set_partial_derivative_for_other_types(
                    (GlossaryCore.CO2EmissionsValue, self.techno_name), (GlossaryCore.RessourcesCO2EmissionsValue, resource), value)

<<<<<<< HEAD
                sign_carbon_emissions = np.sign(carbon_emissions.loc[carbon_emissions['years'] <=
                                                                     self.techno_model.year_end][
                                                    self.techno_name]) + 1 - np.sign(
                    carbon_emissions.loc[carbon_emissions['years'] <=
                                         self.techno_model.year_end][self.techno_name]) ** 2
                grad_on_co2_tax = value * self.techno_model.CO2_taxes.loc[self.techno_model.CO2_taxes['years'] <=
                                                                          self.techno_model.year_end]['CO2_tax'].values[
                                          :, np.newaxis] * np.maximum(0, sign_carbon_emissions).values

                self.dprices_demissions[resource] = grad_on_co2_tax
                self.set_partial_derivative_for_other_types(
                    ('techno_prices', self.techno_name), ('resources_CO2_emissions', resource),
                    self.dprices_demissions[resource])
=======
                sign_carbon_emissions = np.sign(carbon_emissions.loc[carbon_emissions[GlossaryCore.Years] <=
                                                                     self.techno_model.year_end][self.techno_name]) + 1 - np.sign(carbon_emissions.loc[carbon_emissions[GlossaryCore.Years] <=
                                                                                                                                                       self.techno_model.year_end][self.techno_name]) ** 2
                grad_on_co2_tax = value * self.techno_model.CO2_taxes.loc[self.techno_model.CO2_taxes[GlossaryCore.Years] <=
                                                                          self.techno_model.year_end][GlossaryCore.CO2Tax].values[:, np.newaxis] * np.maximum(0, sign_carbon_emissions).values

                self.dprices_demissions[resource] = grad_on_co2_tax
                self.set_partial_derivative_for_other_types(
                    (GlossaryCore.TechnoPricesValue, self.techno_name), (GlossaryCore.RessourcesCO2EmissionsValue, resource), self.dprices_demissions[resource])
>>>>>>> 19e401e6

    def get_chart_filter_list(self):

        chart_filters = []
        chart_list = ['Detailed prices',
                      'Consumption and production',
                      'Initial Production', 'Factory Mean Age', 'CO2 emissions', 'Non-Use Capital', 'Power production']
        if self.get_sosdisc_inputs('is_apply_ratio'):
            chart_list.extend(['Applied Ratio'])
        chart_filters.append(ChartFilter(
            'Charts', chart_list, chart_list, 'charts'))

        price_unit_list = ['$/MWh', '$/t']
        chart_filters.append(ChartFilter(
            'Price unit', price_unit_list, price_unit_list, 'price_unit'))
        return chart_filters

    def get_post_processing_list(self, filters=None):

        # For the outputs, making a graph for block fuel vs range and blocktime vs
        # range

        instanciated_charts = []
        charts = []
        price_unit_list = ['$/MWh', '$/t']
        inputs_dict = self.get_sosdisc_inputs()
        data_fuel_dict = inputs_dict['data_fuel_dict']
        technos_info_dict = inputs_dict['techno_infos_dict']
        # Overload default value with chart filter
        if filters is not None:
            for chart_filter in filters:
                if chart_filter.filter_key == 'charts':
                    charts = chart_filter.selected_values
                if chart_filter.filter_key == 'price_unit':
                    price_unit_list = chart_filter.selected_values

        if 'Detailed prices' in charts and '$/MWh' in price_unit_list:
            new_chart = self.get_chart_detailed_price_in_dollar_kwh()
            if new_chart is not None:
                instanciated_charts.append(new_chart)

        if 'Detailed prices' in charts \
                and '$/t' in price_unit_list \
                and 'calorific_value' in data_fuel_dict:
            new_chart = self.get_chart_detailed_price_in_dollar_kg()
            if new_chart is not None:
                instanciated_charts.append(new_chart)

        if 'Consumption and production' in charts:
            new_chart = self.get_chart_investments()
            if new_chart is not None:
                instanciated_charts.append(new_chart)

            new_charts = self.get_charts_consumption_and_production()
            for new_chart in new_charts:
                if new_chart is not None:
                    instanciated_charts.append(new_chart)

            new_chart = self.get_chart_required_land()
            if new_chart is not None:
                instanciated_charts.append(new_chart)

        if 'Applied Ratio' in charts:
            new_chart = self.get_chart_applied_ratio()
            if new_chart is not None:
                instanciated_charts.append(new_chart)

        if 'Initial Production' in charts:
            if 'initial_production' in self.get_data_in():
                new_chart = self.get_chart_initial_production()
                if new_chart is not None:
                    instanciated_charts.append(new_chart)

        if 'Factory Mean Age' in charts:
            new_chart = self.get_chart_factory_mean_age()
            if new_chart is not None:
                instanciated_charts.append(new_chart)

        if 'CO2 emissions' in charts:
            new_chart = self.get_chart_co2_emissions_kwh()
            if new_chart is not None:
                instanciated_charts.append(new_chart)
            if 'calorific_value' in data_fuel_dict and 'high_calorific_value' in data_fuel_dict:
                new_chart = self.get_chart_co2_emissions_kg()
                if new_chart is not None:
                    instanciated_charts.append(new_chart)
        if 'Non-Use Capital' in charts:
            new_chart = self.get_chart_non_use_capital()
            if new_chart is not None:
                instanciated_charts.append(new_chart)
        if 'Power production' in charts:
            new_chart = self.get_chart_power_production(technos_info_dict)
            if new_chart is not None:
                instanciated_charts.append(new_chart)
        return instanciated_charts

    def get_chart_detailed_price_in_dollar_kwh(self):

        techno_detailed_prices = self.get_sosdisc_outputs(
            GlossaryCore.TechnoDetailedPricesValue)
        chart_name = f'Detailed prices of {self.techno_name}'

        new_chart = TwoAxesInstanciatedChart(GlossaryCore.Years, 'Prices [$/MWh]',
                                             chart_name=chart_name, stacked_bar=True)

        if 'percentage_resource' in self.get_data_in():
            percentage_resource = self.get_sosdisc_inputs(
                'percentage_resource')
            new_chart.annotation_upper_left = {
                'Percentage of total price at starting year': f'{percentage_resource[self.energy_name][0]} %'}
            tot_price = (techno_detailed_prices[self.techno_name].values) / \
                        (percentage_resource[self.energy_name] / 100.)
            serie = InstanciatedSeries(
                techno_detailed_prices[GlossaryCore.Years].values.tolist(),
                tot_price.tolist(), 'Total price without percentage', 'lines')
            new_chart.series.append(serie)
        # Add total price
        tot_price_mwh = techno_detailed_prices[self.techno_name].values
        serie = InstanciatedSeries(
            techno_detailed_prices[GlossaryCore.Years].values.tolist(),
            tot_price_mwh.tolist(), 'Total price with margin', 'lines')

        new_chart.series.append(serie)

        factory_price_mwh = techno_detailed_prices[f'{self.techno_name}_factory'].values
        # Factory price
        serie = InstanciatedSeries(
            techno_detailed_prices[GlossaryCore.Years].values.tolist(),
            factory_price_mwh.tolist(), 'Factory', 'bar')

        new_chart.series.append(serie)

        if 'energy_costs' in techno_detailed_prices:
            # energy_costs
            ec_price_mwh = techno_detailed_prices['energy_costs'].values
            serie = InstanciatedSeries(
                techno_detailed_prices[GlossaryCore.Years].values.tolist(),
                ec_price_mwh.tolist(), 'Energy costs', 'bar')

            new_chart.series.append(serie)

        transport_price_mwh = techno_detailed_prices['transport'].values
        # Transport price
        serie = InstanciatedSeries(
            techno_detailed_prices[GlossaryCore.Years].values.tolist(),
            transport_price_mwh.tolist(), 'Transport', 'bar')

        new_chart.series.append(serie)
        # CO2 taxes
        co2_price_mwh = techno_detailed_prices['CO2_taxes_factory'].values
        serie = InstanciatedSeries(
            techno_detailed_prices[GlossaryCore.Years].values.tolist(),
            co2_price_mwh.tolist(), 'CO2 taxes due to production', 'bar')
        new_chart.series.append(serie)

        serie = InstanciatedSeries(
            techno_detailed_prices[GlossaryCore.Years].values.tolist(),
            techno_detailed_prices[GlossaryCore.MarginValue].values.tolist(), 'Margin', 'bar')
        new_chart.series.append(serie)

        return new_chart

    def get_chart_detailed_price_in_dollar_kg(self):

        techno_detailed_prices = self.get_sosdisc_outputs(
            GlossaryCore.TechnoDetailedPricesValue)

        chart_name = f'Detailed prices of {self.techno_name}'
        data_fuel_dict = self.get_sosdisc_inputs('data_fuel_dict')

        new_chart = TwoAxesInstanciatedChart(GlossaryCore.Years, 'Prices [$/t]', stacked_bar=True, chart_name=chart_name)

        if 'percentage_resource' in self.get_data_in():
            percentage_resource = self.get_sosdisc_inputs(
                'percentage_resource')
            new_chart.annotation_upper_left = {
                'Percentage of total price at starting year': f'{percentage_resource[self.energy_name][0]} %'}
            tot_price = (techno_detailed_prices[self.techno_name].values) / \
                        (percentage_resource[self.energy_name] / 100.)

            serie = InstanciatedSeries(
                techno_detailed_prices[GlossaryCore.Years].values.tolist(),
                tot_price.tolist(), 'Total price without percentage', 'lines')
            new_chart.series.append(serie)
        # Add total price

        techno_kg_price = techno_detailed_prices[self.techno_name].values * \
                          data_fuel_dict['calorific_value']
        serie = InstanciatedSeries(
            techno_detailed_prices[GlossaryCore.Years].values.tolist(),
            techno_kg_price.tolist(), 'Total price with margin', 'lines')

        new_chart.series.append(serie)

        # Factory price
        techno_kg_price = techno_detailed_prices[f'{self.techno_name}_factory'].values * \
                          data_fuel_dict['calorific_value']
        serie = InstanciatedSeries(
            techno_detailed_prices[GlossaryCore.Years].values.tolist(),
            techno_kg_price.tolist(), 'Factory', 'bar')

        new_chart.series.append(serie)
        if 'energy_costs' in techno_detailed_prices:
            # energy_costs
            techno_kg_price = techno_detailed_prices['energy_costs'].values * \
                              data_fuel_dict['calorific_value']
            serie = InstanciatedSeries(
                techno_detailed_prices[GlossaryCore.Years].values.tolist(),
                techno_kg_price.tolist(), 'Energy costs', 'bar')

            new_chart.series.append(serie)
        # Transport price
        techno_kg_price = techno_detailed_prices['transport'].values * \
                          data_fuel_dict['calorific_value']
        serie = InstanciatedSeries(
            techno_detailed_prices[GlossaryCore.Years].values.tolist(),
            techno_kg_price.tolist(), 'Transport', 'bar')

        new_chart.series.append(serie)
        # CO2 taxes
        techno_kg_price = techno_detailed_prices['CO2_taxes_factory'].values * \
                          data_fuel_dict['calorific_value']
        serie = InstanciatedSeries(
            techno_detailed_prices[GlossaryCore.Years].values.tolist(),
            techno_kg_price.tolist(), 'CO2 taxes due to production', 'bar')
        new_chart.series.append(serie)

        # margin
        techno_kg_price = techno_detailed_prices[GlossaryCore.MarginValue].values * \
                          data_fuel_dict['calorific_value']
        serie = InstanciatedSeries(
            techno_detailed_prices[GlossaryCore.Years].values.tolist(),
            techno_kg_price.tolist(), 'Margin', 'bar')
        new_chart.series.append(serie)

        return new_chart

    def get_chart_investments(self):
        # Chart for input investments
        input_investments = self.get_sosdisc_inputs(GlossaryCore.InvestLevelValue)
        scaling_factor_invest_level = self.get_sosdisc_inputs(
            'scaling_factor_invest_level')

        chart_name = f'Investments in {self.techno_name}'

        new_chart = TwoAxesInstanciatedChart(GlossaryCore.Years, 'Investments [M$]',
                                             chart_name=chart_name, stacked_bar=True)
<<<<<<< HEAD
        invest = input_investments['invest'].values * \
                 scaling_factor_invest_level
=======
        invest = input_investments[GlossaryCore.InvestValue].values * \
            scaling_factor_invest_level
>>>>>>> 19e401e6
        serie = InstanciatedSeries(
            input_investments[GlossaryCore.Years].values.tolist(),
            invest.tolist(), '', 'bar')

        new_chart.series.append(serie)

        return new_chart

    def get_charts_consumption_and_production(self):
        instanciated_charts = []
        # Charts for consumption and prod
        techno_consumption = self.get_sosdisc_outputs(
            GlossaryCore.TechnoDetailedConsumptionValue)
        techno_production = self.get_sosdisc_outputs(
            GlossaryCore.TechnoDetailedProductionValue)
        chart_name = f'{self.techno_name} technology energy Production & consumption<br>with input investments'

        new_chart = TwoAxesInstanciatedChart(GlossaryCore.Years, 'Energy [TWh]',
                                             chart_name=chart_name.capitalize(), stacked_bar=True)

        for reactant in techno_consumption.columns:
            if reactant != GlossaryCore.Years and reactant.endswith('(TWh)'):
                energy_twh = -techno_consumption[reactant].values
                legend_title = f'{reactant} consumption'.replace(
                    "(TWh)", "")
                serie = InstanciatedSeries(
                    techno_consumption[GlossaryCore.Years].values.tolist(),
                    energy_twh.tolist(), legend_title, 'bar')

                new_chart.series.append(serie)

        for products in techno_production.columns:
            if products != GlossaryCore.Years and products.endswith('(TWh)'):
                energy_twh = techno_production[products].values
                legend_title = f'{products} production'.replace(
                    "(TWh)", "")
                serie = InstanciatedSeries(
                    techno_production[GlossaryCore.Years].values.tolist(),
                    energy_twh.tolist(), legend_title, 'bar')

                new_chart.series.append(serie)
        instanciated_charts.append(new_chart)

        # Check if we have kg in the consumption or prod :

        kg_values_consumption = 0
        reactant_found = None
        for reactant in techno_consumption.columns:
            if reactant != GlossaryCore.Years and reactant.endswith('(Mt)'):
                kg_values_consumption += 1
                reactant_found = reactant

        kg_values_production = 0
        product_found = None
        for product in techno_production.columns:
            if product != GlossaryCore.Years and product.endswith('(Mt)'):
                kg_values_production += 1
                product_found = product
        if kg_values_consumption == 1 and kg_values_production == 0:
            legend_title = f'{reactant_found} consumption'.replace(
                "(Mt)", "")
            chart_name = f'{legend_title} of the {self.techno_name} technology<br>with input investments'
        elif kg_values_production == 1 and kg_values_consumption == 0:
            legend_title = f'{product_found} production'.replace(
                "(Mt)", "")
            chart_name = f'{legend_title} of the {self.techno_name} technology<br>with input investments'
        else:
            chart_name = f'{self.techno_name} technology mass Production & consumption<br>with input investments'

        new_chart = TwoAxesInstanciatedChart(GlossaryCore.Years, 'Mass [Mt]',
                                             chart_name=chart_name, stacked_bar=True)

        for reactant in techno_consumption.columns:
            if reactant != GlossaryCore.Years and reactant.endswith('(Mt)'):
                legend_title = f'{reactant} consumption'.replace(
                    "(Mt)", "")
                # 1GT = 1e9T = 1e12 kg
                mass = -techno_consumption[reactant].values
                serie = InstanciatedSeries(
                    techno_consumption[GlossaryCore.Years].values.tolist(),
                    mass.tolist(), legend_title, 'bar')
                new_chart.series.append(serie)
        for product in techno_production.columns:
            if product != GlossaryCore.Years and product.endswith('(Mt)'):
                legend_title = f'{product} production'.replace(
                    "(Mt)", "")
                # 1GT = 1e9T = 1e12 kg
                mass = techno_production[product].values
                serie = InstanciatedSeries(
                    techno_production[GlossaryCore.Years].values.tolist(),
                    mass.tolist(), legend_title, 'bar')
                new_chart.series.append(serie)

        if kg_values_consumption > 0 or kg_values_production > 0:
            instanciated_charts.append(new_chart)

        return instanciated_charts

    def get_chart_applied_ratio(self):
        # Charts for consumption and prod
        applied_ratio = self.get_sosdisc_outputs(
            'applied_ratio')
        chart_name = f'Ratio applied on {self.techno_name} technology energy Production'
        fig = go.Figure()
        fig.add_trace(go.Bar(x=applied_ratio[GlossaryCore.Years].values.tolist(),
                             y=applied_ratio['applied_ratio'].values.tolist(),
                             marker=dict(color=applied_ratio['applied_ratio'].values.tolist(),
                                         colorscale='Emrld'),
                             hovertext=applied_ratio['min_ratio_name'].values.tolist()))
        new_chart = InstantiatedPlotlyNativeChart(
            fig, chart_name=chart_name, default_title=True)
        return new_chart

    def get_chart_initial_production(self):

        year_start = self.get_sosdisc_inputs(
            GlossaryCore.YearStart)
        initial_production = self.get_sosdisc_inputs(
            'initial_production')
        initial_age_distrib = self.get_sosdisc_inputs(
            'initial_age_distrib')
        initial_prod = pd.DataFrame({'age': initial_age_distrib['age'].values,
                                     'distrib': initial_age_distrib['distrib'].values, })
        initial_prod['energy (TWh)'] = initial_prod['distrib'] / \
<<<<<<< HEAD
                                       100.0 * initial_production
        initial_prod['years'] = year_start - initial_prod['age']
        initial_prod.sort_values('years', inplace=True)
=======
            100.0 * initial_production
        initial_prod[GlossaryCore.Years] = year_start - initial_prod['age']
        initial_prod.sort_values(GlossaryCore.Years, inplace=True)
>>>>>>> 19e401e6
        initial_prod['cum energy (TWh)'] = initial_prod['energy (TWh)'].cumsum(
        )
        study_production = self.get_sosdisc_outputs(
            GlossaryCore.TechnoDetailedProductionValue)
        chart_name = f'{self.energy_name} World Production via {self.techno_name}<br>with 2020 factories distribution'

        new_chart = TwoAxesInstanciatedChart(GlossaryCore.Years, f'{self.energy_name} production [TWh]',
                                             chart_name=chart_name.capitalize())

        serie = InstanciatedSeries(
            initial_prod[GlossaryCore.Years].values.tolist(),
            initial_prod[f'cum energy (TWh)'].values.tolist(), 'Initial production by 2020 factories', 'lines')

        study_prod = study_production[f'{self.energy_name} (TWh)'].values
        new_chart.series.append(serie)
        years_study = study_production[GlossaryCore.Years].values.tolist()
        years_study.insert(0, year_start - 1)
        study_prod_l = study_prod.tolist()
        study_prod_l.insert(
            0, initial_prod[f'cum energy (TWh)'].values.tolist()[-1])
        serie = InstanciatedSeries(
            years_study,
            study_prod_l, 'Predicted production', 'lines')
        new_chart.series.append(serie)

        return new_chart

    def get_chart_age_distribution_production(self):
        age_distrib_production = self.get_sosdisc_outputs(
            'age_distrib_production')
        chart_name = f'{self.techno_name} factories age in term of TWh of {self.energy_name} production'

        if GlossaryCore.Years in age_distrib_production.columns:
            new_chart = TwoAxesInstanciatedChart('age', f'{self.energy_name} production [TWh]',
                                                 chart_name=chart_name.capitalize())
            years = age_distrib_production[GlossaryCore.Years].values
            filtered_years = list(
                set([year for year in years if year % 10 == 0]))
            filtered_years.sort()

            for year in filtered_years:
                filtered_df = age_distrib_production.loc[age_distrib_production[GlossaryCore.Years] == year].sort_values(
                    'age')
                serie = InstanciatedSeries(
                    filtered_df['age'].values.tolist(),
                    filtered_df['distrib_prod (TWh)'].values.tolist(), f'{year}', 'lines')

                new_chart.series.append(serie)

            return new_chart

    def get_chart_factory_mean_age(self):
        age_distrib_production = self.get_sosdisc_outputs(
            'mean_age_production')

        if GlossaryCore.Years in age_distrib_production.columns:
            chart_name = f'{self.techno_name} factories average age'

            new_chart = TwoAxesInstanciatedChart(GlossaryCore.Years, 'Mean age',
                                                 chart_name=chart_name.capitalize())

            serie = InstanciatedSeries(
                age_distrib_production[GlossaryCore.Years].values.tolist(),
                age_distrib_production['mean age'].values.tolist(), '', 'lines')

            new_chart.series.append(serie)

            return new_chart

    def get_chart_co2_emissions_kwh(self):

        carbon_emissions = self.get_sosdisc_outputs('CO2_emissions_detailed')
        chart_name = f'CO2 emissions of {self.energy_name} via {self.techno_name}'
        data_fuel_dict = self.get_sosdisc_inputs('data_fuel_dict')

        new_chart = TwoAxesInstanciatedChart(GlossaryCore.Years, 'CO2 emissions [kgCO2/kWh]',
                                             chart_name=chart_name, stacked_bar=True)

        CO2_per_use = np.zeros(
            len(carbon_emissions[GlossaryCore.Years]))
        if 'CO2_per_use' in data_fuel_dict and 'high_calorific_value' in data_fuel_dict:
            if data_fuel_dict['CO2_per_use_unit'] == 'kg/kg':
                CO2_per_use = np.ones(
<<<<<<< HEAD
                    len(carbon_emissions['years'])) * data_fuel_dict['CO2_per_use'] / data_fuel_dict[
                                  'high_calorific_value']
=======
                    len(carbon_emissions[GlossaryCore.Years])) * data_fuel_dict['CO2_per_use'] / data_fuel_dict['high_calorific_value']
>>>>>>> 19e401e6
            elif data_fuel_dict['CO2_per_use_unit'] == 'kg/kWh':
                CO2_per_use = np.ones(
                    len(carbon_emissions[GlossaryCore.Years])) * data_fuel_dict['CO2_per_use']
            serie = InstanciatedSeries(
                carbon_emissions[GlossaryCore.Years].values.tolist(),
                CO2_per_use.tolist(), f'if {self.energy_name} used', 'bar')

            new_chart.series.append(serie)

        for emission_type in carbon_emissions:
            if emission_type == self.techno_name:
                total_carbon_emissions = CO2_per_use + \
                                         carbon_emissions[self.techno_name].values
                serie = InstanciatedSeries(
                    carbon_emissions[GlossaryCore.Years].values.tolist(),
                    carbon_emissions[self.techno_name].values.tolist(), 'Total w/o use', 'lines')
                new_chart.series.append(serie)

                serie = InstanciatedSeries(
                    carbon_emissions[GlossaryCore.Years].values.tolist(),
                    total_carbon_emissions.tolist(), 'Total if used', 'lines')
                new_chart.series.append(serie)
            elif emission_type != GlossaryCore.Years and not (carbon_emissions[emission_type] == 0).all():
                serie = InstanciatedSeries(
                    carbon_emissions[GlossaryCore.Years].values.tolist(),
                    carbon_emissions[emission_type].values.tolist(), emission_type, 'bar')
                new_chart.series.append(serie)

        return new_chart

    def get_chart_co2_emissions_kg(self):

        carbon_emissions = self.get_sosdisc_outputs('CO2_emissions_detailed')

        chart_name = f'CO2 emissions from {self.techno_name} technology'

        new_chart = TwoAxesInstanciatedChart(GlossaryCore.Years, 'CO2 emissions [kgCO2/kg]',
                                             chart_name=chart_name, stacked_bar=True)
        data_fuel_dict = self.get_sosdisc_inputs('data_fuel_dict')

        CO2_per_use = np.zeros(
            len(carbon_emissions[GlossaryCore.Years]))
        if 'CO2_per_use' in data_fuel_dict:
            if data_fuel_dict['CO2_per_use_unit'] == 'kg/kg':
                CO2_per_use = np.ones(
                    len(carbon_emissions[GlossaryCore.Years])) * data_fuel_dict['CO2_per_use']
            elif data_fuel_dict['CO2_per_use_unit'] == 'kg/kWh':
                CO2_per_use = np.ones(
<<<<<<< HEAD
                    len(carbon_emissions['years'])) * data_fuel_dict['CO2_per_use'] * data_fuel_dict[
                                  'high_calorific_value']
=======
                    len(carbon_emissions[GlossaryCore.Years])) * data_fuel_dict['CO2_per_use'] * data_fuel_dict['high_calorific_value']
>>>>>>> 19e401e6
            serie = InstanciatedSeries(
                carbon_emissions[GlossaryCore.Years].values.tolist(),
                CO2_per_use.tolist(), f'if {self.energy_name} used', 'bar')

            new_chart.series.append(serie)

        for emission_type in carbon_emissions:
            if emission_type == self.techno_name:
                total_carbon_emission_wo_use = carbon_emissions[self.techno_name].values * \
                                               data_fuel_dict['high_calorific_value']
                total_carbon_emissions = CO2_per_use + total_carbon_emission_wo_use

                serie = InstanciatedSeries(
                    carbon_emissions[GlossaryCore.Years].values.tolist(),
                    total_carbon_emission_wo_use.tolist(), 'Total w/o use', 'lines')
                new_chart.series.append(serie)

                serie = InstanciatedSeries(
                    carbon_emissions[GlossaryCore.Years].values.tolist(),
                    total_carbon_emissions.tolist(), 'Total if used ', 'lines')
                new_chart.series.append(serie)
            elif emission_type != GlossaryCore.Years and not (carbon_emissions[emission_type] == 0).all():
                emissions_kg_kg = carbon_emissions[emission_type].values * \
                                  data_fuel_dict['high_calorific_value']
                serie = InstanciatedSeries(
                    carbon_emissions[GlossaryCore.Years].values.tolist(),
                    emissions_kg_kg.tolist(), emission_type, 'bar')
                new_chart.series.append(serie)

        return new_chart

    def get_chart_required_land(self):
        '''
        if land use required is filled, the chart giving the land use is shown
        '''
        land_use_required = self.get_sosdisc_outputs(GlossaryCore.LandUseRequiredValue)

        new_chart = None
        if not (land_use_required[f'{self.techno_name} (Gha)'].all() == 0):
            chart_name = f'Land use required of {self.techno_name}'

            new_chart = TwoAxesInstanciatedChart(GlossaryCore.Years, 'Land use required [Gha]',
                                                 chart_name=chart_name)

            serie = InstanciatedSeries(
                land_use_required[GlossaryCore.Years].values.tolist(),
                land_use_required[f'{self.techno_name} (Gha)'].values.tolist(), 'Gha', 'lines')
            new_chart.series.append(serie)

        return new_chart

    def get_chart_non_use_capital(self):
        non_use_capital = self.get_sosdisc_outputs(
            'non_use_capital')
        techno_capital = self.get_sosdisc_outputs(
            'techno_capital')
        chart_name = f'Non-use capital due to unused {self.techno_name} factories vs total capital'

        new_chart = TwoAxesInstanciatedChart(GlossaryCore.Years, 'Capital [G$]',
                                             chart_name=chart_name)

        serie = InstanciatedSeries(
<<<<<<< HEAD
            techno_capital['years'].values.tolist(),
            techno_capital[self.techno_name].values.tolist(), 'Total capital', 'lines')
=======
            techno_capital[GlossaryCore.Years].values.tolist(),
            techno_capital[GlossaryCore.Capital].values.tolist(), 'Total capital', 'lines')
>>>>>>> 19e401e6

        new_chart.series.append(serie)

        serie = InstanciatedSeries(
            non_use_capital[GlossaryCore.Years].values.tolist(),
            non_use_capital[self.techno_name].values.tolist(), 'Non-use Capital', 'bar')

        new_chart.series.append(serie)

        return new_chart

    def get_chart_power_production(self, technos_info_dict):
        power_production = self.get_sosdisc_outputs(
            'power_production')
        chart_name = f'Power installed of {self.techno_name} factories'

<<<<<<< HEAD
        new_chart = TwoAxesInstanciatedChart('years', 'Power [MW]',
=======
        new_chart =  TwoAxesInstanciatedChart(GlossaryCore.Years, 'Power [MW]',
>>>>>>> 19e401e6
                                             chart_name=chart_name)

        if not 'full_load_hours' in technos_info_dict:
            note = {
                f'The full_load_hours data is not set for {self.techno_name}': 'default = 8760.0 hours, full year hours  '}
            new_chart.annotation_upper_left = note

        serie = InstanciatedSeries(
            power_production[GlossaryCore.Years].values.tolist(),
            power_production['total_installed_power'].values.tolist(), 'Total installed power', 'lines')

        new_chart.series.append(serie)

        serie = InstanciatedSeries(
<<<<<<< HEAD
            power_production['years'].values.tolist(),
            power_production['new_power_production'].values.tolist(),
            f'Newly implemented {self.techno_name} factories power ', 'lines')

        new_chart.series.append(serie)

        serie = InstanciatedSeries(
            power_production['years'].values.tolist(),
            power_production['removed_power_production'].values.tolist(),
            f'Newly dismantled {self.techno_name} factories power ', 'lines')

=======
            power_production[GlossaryCore.Years].values.tolist(),
            power_production['new_power_production'].values.tolist(), f'Newly implemented {self.techno_name} factories power ', 'lines')
        
        new_chart.series.append(serie)

        serie = InstanciatedSeries(
            power_production[GlossaryCore.Years].values.tolist(),
            power_production['removed_power_production'].values.tolist(), f'Newly dismantled {self.techno_name} factories power ', 'lines')
        
>>>>>>> 19e401e6
        new_chart.series.append(serie)

        return new_chart<|MERGE_RESOLUTION|>--- conflicted
+++ resolved
@@ -32,7 +32,7 @@
 from sostrades_core.tools.post_processing.plotly_native_charts.instantiated_plotly_native_chart import \
     InstantiatedPlotlyNativeChart
 from climateeconomics.core.core_witness.climateeco_discipline import ClimateEcoDiscipline
-
+from climateeconomics.glossarycore import GlossaryCore
 
 class TechnoDiscipline(SoSWrapp):
     # ontology information
@@ -59,169 +59,25 @@
                                                   GlossaryCore.InvestValue: ('float', None, True)},
                          'dataframe_edition_locked': False
                          },
-<<<<<<< HEAD
-        'energy_prices': {'type': 'dataframe', 'unit': '$/MWh', 'visibility': SoSWrapp.SHARED_VISIBILITY,
-                          'namespace': 'ns_energy',
-                          'dataframe_descriptor': {'years': ('int', [1900, 2100], False),
-                                                   'CO2_tax': ('float', None, True),
-                                                   'electricity': ('float', None, True),
-                                                   'biogas': ('float', None, True),
-                                                   'carbon_capture': ('float', None, True),
-                                                   'biomass_dry': ('float', None, True),
-                                                   'solid_fuel': ('float', None, True),
-                                                   'syngas': ('float', None, True),
-                                                   'hydrogen.gaseous_hydrogen': ('float', None, True),
-                                                   'methane': ('float', None, True),
-                                                   'fuel.liquid_fuel': ('float', None, True),
-                                                   'fuel.ethanol': ('float', None, True),
-                                                   'heat.hightemperatureheat': ('float', None, True),
-                                                   'heat.lowtemperatureheat': ('float', None, True),
-                                                   'heat.mediumtemperatureheat': ('float', None, True),
-                                                   'renewable': ('float', None, True),
-                                                   'fossil': ('float', None, True),
-                                                   'amine': ('float', None, True),
-                                                   'potassium': ('float', None, True),
-                                                   'calcium': ('float', None, True),
-                                                   'carbon_storage': ('float', None, True),
-                                                   'crude oil': ('float', None, True),
-                                                   'CO2': ('float', None, True),
-                                                   'fuel.hydrotreated_oil_fuel': ('float', None, True),
-                                                   'fuel.biodiesel': ('float', None, True),
-                                                   'hydrogen.liquid_hydrogen': ('float', None, True),
-                                                   }
-                          },
-        'energy_CO2_emissions': {'type': 'dataframe', 'unit': 'kg/kWh', 'visibility': SoSWrapp.SHARED_VISIBILITY,
-                                 'namespace': 'ns_energy',
-                                 'dataframe_descriptor': {'years': ('int', [1900, 2100], False),
-                                                          'CO2_tax': ('float', None, True),
-                                                          'electricity': ('float', None, True),
-                                                          'biogas': ('float', None, True),
-                                                          'water': ('float', None, True),
-                                                          'hydrogen.gaseous_hydrogen': ('float', None, True),
-                                                          'carbon_capture': ('float', None, True),
-                                                          'biomass_dry': ('float', None, True),
-                                                          'solid_fuel': ('float', None, True),
-                                                          'syngas': ('float', None, True),
-                                                          'methane': ('float', None, True),
-                                                          'fuel.liquid_fuel': ('float', None, True),
-                                                          'heat.hightemperatureheat': ('float', None, True),
-                                                          'heat.lowtemperatureheat': ('float', None, True),
-                                                          'heat.mediumtemperatureheat': ('float', None, True),
-                                                          'renewable': ('float', None, True),
-                                                          'fossil': ('float', None, True),
-                                                          'CO2': ('float', None, True),
-                                                          'amine': ('float', None, True),
-                                                          'potassium': ('float', None, True),
-                                                          'calcium': ('float', None, True),
-                                                          'amine_resource': ('float', None, True),
-                                                          'crude oil': ('float', None, True),
-                                                          'fuel.hydrotreated_oil_fuel': ('float', None, True),
-                                                          'fuel.biodiesel': ('float', None, True),
-                                                          'fuel.ethanol': ('float', None, True),
-                                                          'hydrogen.liquid_hydrogen': ('float', None, True),
-                                                          }
-=======
         GlossaryCore.EnergyPricesValue: {'type': 'dataframe', 'unit': '$/MWh', 'visibility': SoSWrapp.SHARED_VISIBILITY, 'namespace': 'ns_energy',
                           "dynamic_dataframe_columns": True
                           },
         GlossaryCore.EnergyCO2EmissionsValue: {'type': 'dataframe', 'unit': 'kg/kWh', 'visibility': SoSWrapp.SHARED_VISIBILITY, 'namespace': 'ns_energy',
                                  "dynamic_dataframe_columns": True
->>>>>>> 19e401e6
+
                                  },
         GlossaryCore.MarginValue: {'type': 'dataframe', 'unit': '%',
                    'dataframe_descriptor': {GlossaryCore.Years: ('float', None, True),
                                             GlossaryCore.MarginValue: ('float', None, True)}
                    },
         GlossaryEnergy.CO2Taxes['var_name']: GlossaryEnergy.CO2Taxes,
-<<<<<<< HEAD
-        'resources_price': {'type': 'dataframe', 'unit': '$/t', 'visibility': SoSWrapp.SHARED_VISIBILITY,
-                            'namespace': 'ns_resource',
-                            'dataframe_descriptor': {'years': ('int', [1900, 2100], False),
-                                                     'CO2_tax': ('float', None, True),
-                                                     'CO2_resource': ('float', None, True),
-                                                     'uranium_resource': ('float', None, True),
-                                                     'wet_biomass': ('float', None, True),
-                                                     'biomass_dry': ('float', None, True),
-                                                     'water_resource': ('float', None, True),
-                                                     'sea_water_resource': ('float', None, True),
-                                                     'biomass_dry_resource': ('float', None, True),
-                                                     'wet_biomass_resource': ('float', None, True),
-                                                     'natural_oil_resource': ('float', None, True),
-                                                     'methanol_resource': ('float', None, True),
-                                                     'sodium_hydroxide_resource': ('float', None, True),
-                                                     'wood_resource': ('float', None, True),
-                                                     'carbon_resource': ('float', None, True),
-                                                     'managed_wood_resource': ('float', None, True),
-                                                     'oxygen_resource': ('float', None, True),
-                                                     'dioxygen_resource': ('float', None, True),
-                                                     'crude_oil_resource': ('float', None, True),
-                                                     'solid_fuel_resource': ('float', None, True),
-                                                     'heat.hightemperatureheat': ('float', None, True),
-                                                     'heat.lowtemperatureheat': ('float', None, True),
-                                                     'heat.mediumtemperatureheat': ('float', None, True),
-                                                     'calcium_resource': ('float', None, True),
-                                                     'calcium_oxyde_resource': ('float', None, True),
-                                                     'potassium_resource': ('float', None, True),
-                                                     'potassium_hydroxide_resource': ('float', None, True),
-                                                     'amine_resource': ('float', None, True),
-                                                     'ethanol_amine_resource': ('float', None, True),
-                                                     'mono_ethanol_amine_resource': ('float', None, True),
-                                                     'glycerol_resource': ('float', None, True),
-                                                     'natural_gas_resource': ('float', None, True),
-                                                     'coal_resource': ('float', None, True),
-                                                     'oil_resource': ('float', None, True),
-                                                     'copper_resource': ('float', None, True),
-                                                     'platinum_resource': ('float', None, True),
-                                                     'water': ('float', None, True),
-                                                     'uranium fuel': ('float', None, True),
-                                                     'CO2': ('float', None, True),
-                                                     }
-                            },
-        'resources_CO2_emissions': {'type': 'dataframe', 'unit': 'kgCO2/kg', 'visibility': SoSWrapp.SHARED_VISIBILITY,
-                                    'namespace': 'ns_resource',
-                                    'dataframe_descriptor': {'years': ('int', [1900, 2100], False),
-                                                             'CO2_tax': ('float', None, True),
-                                                             'CO2_resource': ('float', None, True),
-                                                             'uranium_resource': ('float', None, True),
-                                                             'water_resource': ('float', None, True),
-                                                             'sea_water_resource': ('float', None, True),
-                                                             'biomass_dry_resource': ('float', None, True),
-                                                             'heat.hightemperatureheat': ('float', None, True),
-                                                             'heat.lowtemperatureheat': ('float', None, True),
-                                                             'heat.mediumtemperatureheat': ('float', None, True),
-                                                             'wet_biomass_resource': ('float', None, True),
-                                                             'natural_oil_resource': ('float', None, True),
-                                                             'methanol_resource': ('float', None, True),
-                                                             'sodium_hydroxide_resource': ('float', None, True),
-                                                             'wood_resource': ('float', None, True),
-                                                             'carbon_resource': ('float', None, True),
-                                                             'managed_wood_resource': ('float', None, True),
-                                                             'oxygen_resource': ('float', None, True),
-                                                             'dioxygen_resource': ('float', None, True),
-                                                             'crude_oil_resource': ('float', None, True),
-                                                             'solid_fuel_resource': ('float', None, True),
-                                                             'calcium_resource': ('float', None, True),
-                                                             'calcium_oxyde_resource': ('float', None, True),
-                                                             'potassium_resource': ('float', None, True),
-                                                             'potassium_hydroxide_resource': ('float', None, True),
-                                                             'amine_resource': ('float', None, True),
-                                                             'ethanol_amine_resource': ('float', None, True),
-                                                             'mono_ethanol_amine_resource': ('float', None, True),
-                                                             'glycerol_resource': ('float', None, True),
-                                                             'natural_gas_resource': ('float', None, True),
-                                                             'coal_resource': ('float', None, True),
-                                                             'oil_resource': ('float', None, True),
-                                                             'copper_resource': ('float', None, True),
-                                                             'platinum_resource': ('float', None, True),
-                                                             'index': ('float', None, True),
-                                                             }},
-=======
+
         GlossaryCore.ResourcesPriceValue: {'type': 'dataframe', 'unit': '$/t', 'visibility': SoSWrapp.SHARED_VISIBILITY, 'namespace': 'ns_resource',
                             "dynamic_dataframe_columns": True
                             },
         GlossaryCore.RessourcesCO2EmissionsValue: {'type': 'dataframe', 'unit': 'kgCO2/kg', 'visibility': SoSWrapp.SHARED_VISIBILITY, 'namespace': 'ns_resource',
                                     'dataframe_descriptor': {}, "dynamic_dataframe_columns": True},
->>>>>>> 19e401e6
+
         'scaling_factor_invest_level': {'type': 'float', 'default': 1e3, 'unit': '-', 'user_level': 2},
         'scaling_factor_techno_consumption': {'type': 'float', 'default': 1e3, 'unit': '-',
                                               'visibility': SoSWrapp.SHARED_VISIBILITY, 'namespace': 'ns_public',
@@ -433,14 +289,9 @@
         power_production = outputs_dict['power_production']
         ratio_df = self.techno_model.ratio_df
         dcapex_dinvest = self.techno_model.compute_dcapex_dinvest(
-<<<<<<< HEAD
-            invest_level.loc[invest_level['years']
-                             <= self.techno_model.year_end]['invest'].values * scaling_factor_invest_level,
-            self.techno_model.techno_infos_dict, self.techno_model.initial_production)
-=======
+
             invest_level.loc[invest_level[GlossaryCore.Years]
                              <= self.techno_model.year_end][GlossaryCore.InvestValue].values * scaling_factor_invest_level, self.techno_model.techno_infos_dict, self.techno_model.initial_production)
->>>>>>> 19e401e6
 
         crf = self.techno_model.compute_crf(
             self.techno_model.techno_infos_dict)
@@ -452,17 +303,9 @@
                               100.0
 
         self.set_partial_derivative_for_other_types(
-<<<<<<< HEAD
-            ('techno_prices', f'{self.techno_name}'), ('invest_level', 'invest'),
-            self.dprice_dinvest * scaling_factor_invest_level)
-        self.set_partial_derivative_for_other_types(
-            ('techno_prices', f'{self.techno_name}_wotaxes'), ('invest_level', 'invest'),
-            self.dprice_dinvest * scaling_factor_invest_level)
-=======
             (GlossaryCore.TechnoPricesValue, f'{self.techno_name}'), (GlossaryCore.InvestLevelValue, GlossaryCore.InvestValue), self.dprice_dinvest * scaling_factor_invest_level)
         self.set_partial_derivative_for_other_types(
             (GlossaryCore.TechnoPricesValue, f'{self.techno_name}_wotaxes'), (GlossaryCore.InvestLevelValue, GlossaryCore.InvestValue), self.dprice_dinvest * scaling_factor_invest_level)
->>>>>>> 19e401e6
 
         capex = outputs_dict[GlossaryCore.TechnoDetailedPricesValue][
             f'Capex_{self.techno_name}'].values
@@ -473,13 +316,9 @@
             self.techno_model.techno_infos_dict, dcapex_dinvest)
 
         self.dpower_dinvest = self.techno_model.compute_dpower_dinvest(
-<<<<<<< HEAD
-            capex, invest_level['invest'].values * scaling_factor_invest_level,
-            self.techno_model.techno_infos_dict, dcapex_dinvest, inputs_dict['scaling_factor_techno_consumption'])
-=======
+
             capex, invest_level[GlossaryCore.InvestValue].values * scaling_factor_invest_level,
             self.techno_model.techno_infos_dict,  dcapex_dinvest, inputs_dict['scaling_factor_techno_consumption'])
->>>>>>> 19e401e6
 
         applied_ratio = outputs_dict['applied_ratio']['applied_ratio'].values
         dprod_name_dinvest = (
@@ -501,26 +340,18 @@
                         production_woratio, ratio_name=ratio_name,
                         dapplied_ratio_dratio=dapplied_ratio_dratio)
                     self.set_partial_derivative_for_other_types(
-<<<<<<< HEAD
-                        ('techno_production',
-                         f'{self.energy_name} ({self.techno_model.product_energy_unit})'),
-                        ('all_streams_demand_ratio', ratio_name),
-=======
+
                         (GlossaryCore.TechnoProductionValue,
                          f'{self.energy_name} ({self.techno_model.product_energy_unit})'), (GlossaryCore.AllStreamsDemandRatioValue, ratio_name),
->>>>>>> 19e401e6
+
                         self.dprod_dratio[ratio_name] / 100.)
                     dland_use_dratio = self.techno_model.compute_dprod_dratio(
                         self.techno_model.techno_land_use_woratio[
                             f'{self.techno_model.name} (Gha)'], ratio_name=ratio_name,
                         dapplied_ratio_dratio=dapplied_ratio_dratio)
                     self.set_partial_derivative_for_other_types(
-<<<<<<< HEAD
-                        ('land_use_required', f'{self.techno_model.name} (Gha)'),
-                        ('all_streams_demand_ratio', ratio_name), dland_use_dratio / 100.)
-=======
                         (GlossaryCore.LandUseRequiredValue, f'{self.techno_model.name} (Gha)'), (GlossaryCore.AllStreamsDemandRatioValue, ratio_name),  dland_use_dratio / 100.)
->>>>>>> 19e401e6
+
         if 'all_resource_ratio_usable_demand' in inputs_dict.keys():
             for ratio_name in inputs_dict['all_resource_ratio_usable_demand'].columns:
                 if ratio_name not in [GlossaryCore.Years]:
@@ -530,26 +361,18 @@
                         production_woratio, ratio_name=ratio_name,
                         dapplied_ratio_dratio=dapplied_ratio_dratio)
                     self.set_partial_derivative_for_other_types(
-<<<<<<< HEAD
-                        ('techno_production',
-                         f'{self.energy_name} ({self.techno_model.product_energy_unit})'),
-                        ('all_resource_ratio_usable_demand', ratio_name),
-=======
+
                         (GlossaryCore.TechnoProductionValue,
                          f'{self.energy_name} ({self.techno_model.product_energy_unit})'), ('all_resource_ratio_usable_demand', ratio_name),
->>>>>>> 19e401e6
+
                         self.dprod_dratio[ratio_name] / 100.)
                     dland_use_dratio = self.techno_model.compute_dprod_dratio(
                         self.techno_model.techno_land_use_woratio[
                             f'{self.techno_model.name} (Gha)'], ratio_name=ratio_name,
                         dapplied_ratio_dratio=dapplied_ratio_dratio)
                     self.set_partial_derivative_for_other_types(
-<<<<<<< HEAD
-                        ('land_use_required', f'{self.techno_model.name} (Gha)'),
-                        ('all_resource_ratio_usable_demand', ratio_name), dland_use_dratio / 100.)
-=======
+
                         (GlossaryCore.LandUseRequiredValue, f'{self.techno_model.name} (Gha)'), ('all_resource_ratio_usable_demand', ratio_name),  dland_use_dratio / 100.)
->>>>>>> 19e401e6
 
         # Compute jacobian for other energy production/consumption
         self.dprod_column_dinvest = {}
@@ -573,29 +396,16 @@
                                                     :] * var_prod[line]
                 self.dprod_column_dinvest[column] = dprod_column_dinvest
                 self.set_partial_derivative_for_other_types(
-<<<<<<< HEAD
-                    ('techno_production', column), ('invest_level', 'invest'),
-                    (
-                                dprod_column_dinvest.T * applied_ratio).T * scaling_factor_invest_level / scaling_factor_techno_production)
-                self.techno_production_derivative[column] = (
-                                                                        dprod_column_dinvest.T * applied_ratio).T * scaling_factor_invest_level / scaling_factor_techno_production
-=======
+
                     (GlossaryCore.TechnoProductionValue, column), (GlossaryCore.InvestLevelValue, GlossaryCore.InvestValue),
                     (dprod_column_dinvest.T * applied_ratio).T * scaling_factor_invest_level / scaling_factor_techno_production)
                 self.techno_production_derivative[column] = (dprod_column_dinvest.T * applied_ratio).T * scaling_factor_invest_level / scaling_factor_techno_production
->>>>>>> 19e401e6
 
                 # ---Gradient other techno prods vs each ratio
                 self.dprod_column_dratio[column] = {}
                 for ratio_name in ratio_df.columns:
-<<<<<<< HEAD
-                    if 'all_streams_demand_ratio' in inputs_dict.keys():
-                        if ratio_name in inputs_dict['all_streams_demand_ratio'].columns and ratio_name not in [
-                            'years']:
-=======
                     if GlossaryCore.AllStreamsDemandRatioValue in inputs_dict.keys():
                         if ratio_name in inputs_dict[GlossaryCore.AllStreamsDemandRatioValue].columns and ratio_name not in [GlossaryCore.Years]:
->>>>>>> 19e401e6
                             production_woratio = self.techno_model.production_woratio[
                                 column]
                             self.dprod_column_dratio[column][ratio_name] = self.techno_model.compute_dprod_dratio(
@@ -606,12 +416,8 @@
                                  column), (GlossaryCore.AllStreamsDemandRatioValue, ratio_name),
                                 self.dprod_column_dratio[column][ratio_name] / 100.)
                     if 'all_resource_ratio_usable_demand' in inputs_dict.keys():
-<<<<<<< HEAD
-                        if ratio_name in inputs_dict['all_resource_ratio_usable_demand'].columns and ratio_name not in [
-                            'years']:
-=======
+
                         if ratio_name in inputs_dict['all_resource_ratio_usable_demand'].columns and ratio_name not in [GlossaryCore.Years]:
->>>>>>> 19e401e6
                             production_woratio = self.techno_model.production_woratio[
                                 column]
                             self.dprod_column_dratio[column][ratio_name] = self.techno_model.compute_dprod_dratio(
@@ -623,17 +429,10 @@
                                 self.dprod_column_dratio[column][ratio_name] / 100.)
         self.techno_consumption_derivative = {}
         for column in consumption:
-<<<<<<< HEAD
-
-            if column not in ['years']:
-
-                if column in [f'{resource} (Mt)' for resource in self.techno_model.construction_resource_list]:
-=======
-            
+
             if column not in [GlossaryCore.Years]:
                 
                 if column in [f'{resource} (Mt)' for resource in self.techno_model.construction_resource_list]: 
->>>>>>> 19e401e6
                     var_cons = (consumption[column] /
                                 power_production['new_power_production']).fillna(
                         0)
@@ -660,45 +459,25 @@
                 if column in [f'{resource} (Mt)' for resource in self.techno_model.construction_resource_list]:
                     applied_ratio_construction = 1
                     self.set_partial_derivative_for_other_types(
-<<<<<<< HEAD
-                        ('techno_consumption', column), ('invest_level', 'invest'),
-                        (
-                                    self.dcons_column_dinvest.T * applied_ratio_construction).T * scaling_factor_invest_level / scaling_factor_techno_production)
-                    self.techno_consumption_derivative[column] = (
-                                                                             self.dcons_column_dinvest.T * applied_ratio_construction).T * scaling_factor_invest_level / scaling_factor_techno_production
-=======
                         (GlossaryCore.TechnoConsumptionValue, column), (GlossaryCore.InvestLevelValue, GlossaryCore.InvestValue),
                         (self.dcons_column_dinvest.T * applied_ratio_construction).T * scaling_factor_invest_level / scaling_factor_techno_production)
                     self.techno_consumption_derivative[column] = (self.dcons_column_dinvest.T * applied_ratio_construction).T * scaling_factor_invest_level / scaling_factor_techno_production
->>>>>>> 19e401e6
 
                 else:
                     self.set_partial_derivative_for_other_types(
-<<<<<<< HEAD
-                        ('techno_consumption', column), ('invest_level', 'invest'),
-                        (
-                                    self.dcons_column_dinvest.T * applied_ratio).T * scaling_factor_invest_level / scaling_factor_techno_production)
-                    self.techno_consumption_derivative[column] = (
-                                                                             self.dcons_column_dinvest.T * applied_ratio).T * scaling_factor_invest_level / scaling_factor_techno_production
-=======
                         (GlossaryCore.TechnoConsumptionValue, column), (GlossaryCore.InvestLevelValue, GlossaryCore.InvestValue),
                         (self.dcons_column_dinvest.T * applied_ratio).T * scaling_factor_invest_level / scaling_factor_techno_production)
                     self.techno_consumption_derivative[column] = (self.dcons_column_dinvest.T * applied_ratio).T * scaling_factor_invest_level / scaling_factor_techno_production
->>>>>>> 19e401e6
+
                 self.set_partial_derivative_for_other_types(
                     (GlossaryCore.TechnoConsumptionWithoutRatioValue,
                      column), (GlossaryCore.InvestLevelValue, GlossaryCore.InvestValue),
                     self.dcons_column_dinvest * scaling_factor_invest_level / scaling_factor_techno_production)
                 # ---Gradient techno cons vs each ratio
                 for ratio_name in ratio_df.columns:
-<<<<<<< HEAD
-                    if 'all_streams_demand_ratio' in inputs_dict.keys():
-                        if ratio_name in inputs_dict['all_streams_demand_ratio'].columns and ratio_name not in [
-                            'years']:
-=======
                     if GlossaryCore.AllStreamsDemandRatioValue in inputs_dict.keys():
                         if ratio_name in inputs_dict[GlossaryCore.AllStreamsDemandRatioValue].columns and ratio_name not in [GlossaryCore.Years]:
->>>>>>> 19e401e6
+
                             if column in [f'{resource} (Mt)' for resource in
                                           self.techno_model.construction_resource_list]:
                                 pass
@@ -713,12 +492,7 @@
                                      column), (GlossaryCore.AllStreamsDemandRatioValue, ratio_name),
                                     dprod_dratio / 100.)
                     if 'all_resource_ratio_usable_demand' in inputs_dict.keys():
-<<<<<<< HEAD
-                        if ratio_name in inputs_dict['all_resource_ratio_usable_demand'].columns and ratio_name not in [
-                            'years']:
-=======
                         if ratio_name in inputs_dict['all_resource_ratio_usable_demand'].columns and ratio_name not in [GlossaryCore.Years]:
->>>>>>> 19e401e6
                             if column in [f'{resource} (Mt)' for resource in
                                           self.techno_model.construction_resource_list]:
                                 pass
@@ -737,12 +511,7 @@
         derivate_land_use = dland_use_dinvest.copy()
 
         self.set_partial_derivative_for_other_types(
-<<<<<<< HEAD
-            ('land_use_required', f'{self.techno_model.name} (Gha)'), ('invest_level', 'invest'),
-            derivate_land_use * applied_ratio[:, np.newaxis] * scaling_factor_invest_level)
-=======
             (GlossaryCore.LandUseRequiredValue, f'{self.techno_model.name} (Gha)'), (GlossaryCore.InvestLevelValue, GlossaryCore.InvestValue), derivate_land_use * applied_ratio[:, np.newaxis] * scaling_factor_invest_level)
->>>>>>> 19e401e6
 
         '''
         non_use capital gradients vs invest_level and all_stream_demand_ratio
@@ -753,12 +522,8 @@
             ('non_use_capital', self.techno_model.name), (GlossaryCore.InvestLevelValue, GlossaryCore.InvestValue), dnon_use_capital_dinvest)
 
         self.set_partial_derivative_for_other_types(
-<<<<<<< HEAD
-            ('techno_capital', self.techno_model.name), ('invest_level', 'invest'), dtechnocapital_dinvest)
-=======
             (GlossaryEnergy.TechnoCapitalDfValue, GlossaryCore.Capital),
             (GlossaryCore.InvestLevelValue, GlossaryCore.InvestValue), dtechnocapital_dinvest)
->>>>>>> 19e401e6
 
         dapplied_ratio_dratio = self.techno_model.compute_dapplied_ratio_dratios()
         for ratio_name in ratio_df.columns:
@@ -768,17 +533,9 @@
                         dapplied_ratio_dratio[ratio_name])
                     self.set_partial_derivative_for_other_types(
                         ('non_use_capital', self.techno_model.name),
-<<<<<<< HEAD
-                        ('all_streams_demand_ratio', ratio_name),
-                        np.identity(len(years)) * dnon_use_capital_dratio / 100.0)
-            if 'all_resource_ratio_usable_demand' in inputs_dict.keys():
-                if ratio_name in inputs_dict['all_resource_ratio_usable_demand'].columns and ratio_name not in [
-                    'years']:
-=======
                         (GlossaryCore.AllStreamsDemandRatioValue, ratio_name), np.identity(len(years)) * dnon_use_capital_dratio / 100.0)
             if 'all_resource_ratio_usable_demand' in inputs_dict.keys():
                 if ratio_name in inputs_dict['all_resource_ratio_usable_demand'].columns and ratio_name not in [GlossaryCore.Years]:
->>>>>>> 19e401e6
                     dnon_use_capital_dratio = self.techno_model.compute_dnon_usecapital_dratio(
                         dapplied_ratio_dratio[ratio_name])
                     self.set_partial_derivative_for_other_types(
@@ -794,11 +551,7 @@
         self.grad_total = {}
         for energy, value in grad_dict.items():
             self.grad_total[energy] = value * \
-<<<<<<< HEAD
-                                      self.techno_model.margin['margin'].values / 100.0
-=======
                 self.techno_model.margin[GlossaryCore.MarginValue].values / 100.0
->>>>>>> 19e401e6
             self.set_partial_derivative_for_other_types(
                 (GlossaryCore.TechnoPricesValue, self.techno_name), (GlossaryCore.EnergyPricesValue, energy), self.grad_total[energy])
             self.set_partial_derivative_for_other_types(
@@ -813,25 +566,6 @@
                 # sign_carbon_emissions = 1 if carbon_emissions >=0, -1 if
                 # carbon_emissions < 0
                 sign_carbon_emissions = np.sign(
-<<<<<<< HEAD
-                    carbon_emissions.loc[carbon_emissions['years'] <= self.techno_model.year_end][
-                        self.techno_name]) + 1 - np.sign(
-                    carbon_emissions.loc[carbon_emissions['years'] <= self.techno_model.year_end][
-                        self.techno_name]) ** 2
-                grad_on_co2_tax = value * \
-                                  self.techno_model.CO2_taxes.loc[
-                                      self.techno_model.CO2_taxes['years'] <= self.techno_model.year_end][
-                                      'CO2_tax'].values[:, np.newaxis] * np.maximum(
-                    0, sign_carbon_emissions).values
-
-                self.dprices_demissions[energy] = grad_on_co2_tax
-                self.set_partial_derivative_for_other_types(
-                    ('techno_prices', self.techno_name), ('energy_CO2_emissions', energy),
-                    self.dprices_demissions[energy])
-        if carbon_emissions is not None:
-            dCO2_taxes_factory = (self.techno_model.CO2_taxes['years'] <= self.techno_model.carbon_emissions[
-                'years'].max(
-=======
                     carbon_emissions.loc[carbon_emissions[GlossaryCore.Years] <= self.techno_model.year_end][self.techno_name]) + 1 - np.sign(carbon_emissions.loc[carbon_emissions[GlossaryCore.Years] <= self.techno_model.year_end][self.techno_name])**2
                 grad_on_co2_tax = value * \
                     self.techno_model.CO2_taxes.loc[self.techno_model.CO2_taxes[GlossaryCore.Years] <= self.techno_model.year_end][GlossaryCore.CO2Tax].values[:, np.newaxis] * np.maximum(
@@ -842,25 +576,10 @@
                     (GlossaryCore.TechnoPricesValue, self.techno_name), (GlossaryCore.EnergyCO2EmissionsValue, energy), self.dprices_demissions[energy])
         if carbon_emissions is not None:
             dCO2_taxes_factory = (self.techno_model.CO2_taxes[GlossaryCore.Years] <= self.techno_model.carbon_emissions[GlossaryCore.Years].max(
->>>>>>> 19e401e6
             )) * self.techno_model.carbon_emissions[self.techno_name].clip(0).values
             dtechno_prices_dCO2_taxes = dCO2_taxes_factory
 
             self.set_partial_derivative_for_other_types(
-<<<<<<< HEAD
-                ('techno_prices', self.techno_name), ('CO2_taxes', 'CO2_tax'),
-                dtechno_prices_dCO2_taxes.values * np.identity(len(self.techno_model.years)))
-
-        for resource, value in grad_dict_resources.items():
-            self.set_partial_derivative_for_other_types(
-                ('techno_prices', self.techno_name), ('resources_price', resource), value *
-                                                                                    self.techno_model.margin[
-                                                                                        'margin'].values / 100.0)
-            self.set_partial_derivative_for_other_types(
-                ('techno_prices', f'{self.techno_name}_wotaxes'), ('resources_price', resource), value *
-                                                                                                 self.techno_model.margin[
-                                                                                                     'margin'].values / 100.0)
-=======
                 (GlossaryCore.TechnoPricesValue, self.techno_name), (GlossaryCore.CO2TaxesValue, GlossaryCore.CO2Tax), dtechno_prices_dCO2_taxes.values * np.identity(len(self.techno_model.years)))
 
         for resource, value in grad_dict_resources.items():
@@ -870,28 +589,12 @@
             self.set_partial_derivative_for_other_types(
                 (GlossaryCore.TechnoPricesValue, f'{self.techno_name}_wotaxes'), (GlossaryCore.ResourcesPriceValue, resource), value *
                 self.techno_model.margin[GlossaryCore.MarginValue].values / 100.0)
->>>>>>> 19e401e6
 
             if carbon_emissions is not None:
                 # resources carbon emissions
                 self.set_partial_derivative_for_other_types(
                     (GlossaryCore.CO2EmissionsValue, self.techno_name), (GlossaryCore.RessourcesCO2EmissionsValue, resource), value)
 
-<<<<<<< HEAD
-                sign_carbon_emissions = np.sign(carbon_emissions.loc[carbon_emissions['years'] <=
-                                                                     self.techno_model.year_end][
-                                                    self.techno_name]) + 1 - np.sign(
-                    carbon_emissions.loc[carbon_emissions['years'] <=
-                                         self.techno_model.year_end][self.techno_name]) ** 2
-                grad_on_co2_tax = value * self.techno_model.CO2_taxes.loc[self.techno_model.CO2_taxes['years'] <=
-                                                                          self.techno_model.year_end]['CO2_tax'].values[
-                                          :, np.newaxis] * np.maximum(0, sign_carbon_emissions).values
-
-                self.dprices_demissions[resource] = grad_on_co2_tax
-                self.set_partial_derivative_for_other_types(
-                    ('techno_prices', self.techno_name), ('resources_CO2_emissions', resource),
-                    self.dprices_demissions[resource])
-=======
                 sign_carbon_emissions = np.sign(carbon_emissions.loc[carbon_emissions[GlossaryCore.Years] <=
                                                                      self.techno_model.year_end][self.techno_name]) + 1 - np.sign(carbon_emissions.loc[carbon_emissions[GlossaryCore.Years] <=
                                                                                                                                                        self.techno_model.year_end][self.techno_name]) ** 2
@@ -901,7 +604,6 @@
                 self.dprices_demissions[resource] = grad_on_co2_tax
                 self.set_partial_derivative_for_other_types(
                     (GlossaryCore.TechnoPricesValue, self.techno_name), (GlossaryCore.RessourcesCO2EmissionsValue, resource), self.dprices_demissions[resource])
->>>>>>> 19e401e6
 
     def get_chart_filter_list(self):
 
@@ -1149,13 +851,8 @@
 
         new_chart = TwoAxesInstanciatedChart(GlossaryCore.Years, 'Investments [M$]',
                                              chart_name=chart_name, stacked_bar=True)
-<<<<<<< HEAD
-        invest = input_investments['invest'].values * \
-                 scaling_factor_invest_level
-=======
         invest = input_investments[GlossaryCore.InvestValue].values * \
             scaling_factor_invest_level
->>>>>>> 19e401e6
         serie = InstanciatedSeries(
             input_investments[GlossaryCore.Years].values.tolist(),
             invest.tolist(), '', 'bar')
@@ -1280,15 +977,9 @@
         initial_prod = pd.DataFrame({'age': initial_age_distrib['age'].values,
                                      'distrib': initial_age_distrib['distrib'].values, })
         initial_prod['energy (TWh)'] = initial_prod['distrib'] / \
-<<<<<<< HEAD
-                                       100.0 * initial_production
-        initial_prod['years'] = year_start - initial_prod['age']
-        initial_prod.sort_values('years', inplace=True)
-=======
             100.0 * initial_production
         initial_prod[GlossaryCore.Years] = year_start - initial_prod['age']
         initial_prod.sort_values(GlossaryCore.Years, inplace=True)
->>>>>>> 19e401e6
         initial_prod['cum energy (TWh)'] = initial_prod['energy (TWh)'].cumsum(
         )
         study_production = self.get_sosdisc_outputs(
@@ -1372,12 +1063,8 @@
         if 'CO2_per_use' in data_fuel_dict and 'high_calorific_value' in data_fuel_dict:
             if data_fuel_dict['CO2_per_use_unit'] == 'kg/kg':
                 CO2_per_use = np.ones(
-<<<<<<< HEAD
-                    len(carbon_emissions['years'])) * data_fuel_dict['CO2_per_use'] / data_fuel_dict[
-                                  'high_calorific_value']
-=======
                     len(carbon_emissions[GlossaryCore.Years])) * data_fuel_dict['CO2_per_use'] / data_fuel_dict['high_calorific_value']
->>>>>>> 19e401e6
+
             elif data_fuel_dict['CO2_per_use_unit'] == 'kg/kWh':
                 CO2_per_use = np.ones(
                     len(carbon_emissions[GlossaryCore.Years])) * data_fuel_dict['CO2_per_use']
@@ -1426,12 +1113,8 @@
                     len(carbon_emissions[GlossaryCore.Years])) * data_fuel_dict['CO2_per_use']
             elif data_fuel_dict['CO2_per_use_unit'] == 'kg/kWh':
                 CO2_per_use = np.ones(
-<<<<<<< HEAD
-                    len(carbon_emissions['years'])) * data_fuel_dict['CO2_per_use'] * data_fuel_dict[
-                                  'high_calorific_value']
-=======
                     len(carbon_emissions[GlossaryCore.Years])) * data_fuel_dict['CO2_per_use'] * data_fuel_dict['high_calorific_value']
->>>>>>> 19e401e6
+
             serie = InstanciatedSeries(
                 carbon_emissions[GlossaryCore.Years].values.tolist(),
                 CO2_per_use.tolist(), f'if {self.energy_name} used', 'bar')
@@ -1494,13 +1177,8 @@
                                              chart_name=chart_name)
 
         serie = InstanciatedSeries(
-<<<<<<< HEAD
-            techno_capital['years'].values.tolist(),
-            techno_capital[self.techno_name].values.tolist(), 'Total capital', 'lines')
-=======
             techno_capital[GlossaryCore.Years].values.tolist(),
             techno_capital[GlossaryCore.Capital].values.tolist(), 'Total capital', 'lines')
->>>>>>> 19e401e6
 
         new_chart.series.append(serie)
 
@@ -1517,11 +1195,7 @@
             'power_production')
         chart_name = f'Power installed of {self.techno_name} factories'
 
-<<<<<<< HEAD
-        new_chart = TwoAxesInstanciatedChart('years', 'Power [MW]',
-=======
         new_chart =  TwoAxesInstanciatedChart(GlossaryCore.Years, 'Power [MW]',
->>>>>>> 19e401e6
                                              chart_name=chart_name)
 
         if not 'full_load_hours' in technos_info_dict:
@@ -1536,19 +1210,6 @@
         new_chart.series.append(serie)
 
         serie = InstanciatedSeries(
-<<<<<<< HEAD
-            power_production['years'].values.tolist(),
-            power_production['new_power_production'].values.tolist(),
-            f'Newly implemented {self.techno_name} factories power ', 'lines')
-
-        new_chart.series.append(serie)
-
-        serie = InstanciatedSeries(
-            power_production['years'].values.tolist(),
-            power_production['removed_power_production'].values.tolist(),
-            f'Newly dismantled {self.techno_name} factories power ', 'lines')
-
-=======
             power_production[GlossaryCore.Years].values.tolist(),
             power_production['new_power_production'].values.tolist(), f'Newly implemented {self.techno_name} factories power ', 'lines')
         
@@ -1557,8 +1218,7 @@
         serie = InstanciatedSeries(
             power_production[GlossaryCore.Years].values.tolist(),
             power_production['removed_power_production'].values.tolist(), f'Newly dismantled {self.techno_name} factories power ', 'lines')
-        
->>>>>>> 19e401e6
+
         new_chart.series.append(serie)
 
         return new_chart