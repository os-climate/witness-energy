--- conflicted
+++ resolved
@@ -62,7 +62,6 @@
                          'dataframe_edition_locked': False
                          },
         'energy_prices': {'type': 'dataframe', 'unit': '$/MWh', 'visibility': SoSWrapp.SHARED_VISIBILITY, 'namespace': 'ns_energy',
-<<<<<<< HEAD
                           'dataframe_descriptor': {'years': ('int', [1900, 2100], False),
                                                    'CO2_tax': ('float', None, True),
                                                    'electricity': ('float', None, True),
@@ -119,13 +118,12 @@
                                                           'fuel.biodiesel': ('float', None, True),
                                                           'fuel.ethanol': ('float', None, True),
                                                           'hydrogen.liquid_hydrogen': ('float', None, True),
-                                                          }
-=======
+                                                          },
                           "dynamic_dataframe_columns": True
                           },
         'energy_CO2_emissions': {'type': 'dataframe', 'unit': 'kg/kWh', 'visibility': SoSWrapp.SHARED_VISIBILITY, 'namespace': 'ns_energy',
                                  "dynamic_dataframe_columns": True
->>>>>>> d7e787fd
+
                                  },
         'margin': {'type': 'dataframe', 'unit': '%',
                    'dataframe_descriptor': {'years': ('float', None, True),
@@ -133,7 +131,7 @@
                    },
         GlossaryEnergy.CO2Taxes['var_name']: GlossaryEnergy.CO2Taxes,
         'resources_price': {'type': 'dataframe', 'unit': '$/t', 'visibility': SoSWrapp.SHARED_VISIBILITY, 'namespace': 'ns_resource',
-<<<<<<< HEAD
+
                             'dataframe_descriptor': {'years': ('int', [1900, 2100], False),
                                                      'CO2_tax': ('float', None, True),
                                                      'CO2_resource': ('float', None, True),
@@ -212,12 +210,12 @@
                                                              'platinum_resource': ('float', None, True),
                                                              'index': ('float', None, True),
                                                              }},
-=======
-                            "dynamic_dataframe_columns": True
-                            },
+                            #
+                            # "dynamic_dataframe_columns": True
+                            # },
         'resources_CO2_emissions': {'type': 'dataframe', 'unit': 'kgCO2/kg', 'visibility': SoSWrapp.SHARED_VISIBILITY, 'namespace': 'ns_resource',
                                     'dataframe_descriptor': {}, "dynamic_dataframe_columns": True},
->>>>>>> d7e787fd
+
         'scaling_factor_invest_level': {'type': 'float', 'default': 1e3, 'unit': '-', 'user_level': 2},
         'scaling_factor_techno_consumption': {'type': 'float', 'default': 1e3, 'unit': '-', 'visibility': SoSWrapp.SHARED_VISIBILITY, 'namespace': 'ns_public', 'user_level': 2},
         'scaling_factor_techno_production': {'type': 'float', 'default': 1e3, 'unit': '-', 'visibility': SoSWrapp.SHARED_VISIBILITY, 'namespace': 'ns_public', 'user_level': 2},
