--- conflicted
+++ resolved
@@ -59,13 +59,8 @@
         TechnoDiscipline.compute_sos_jacobian(self)
 
         grad_dict = self.techno_model.grad_price_vs_energy_price()
-<<<<<<< HEAD
-        carbon_emissions = self.get_sosdisc_outputs('CO2_emissions')
-        grad_dict_resources = self.techno_model.grad_price_vs_energy_price_calc()
-=======
         carbon_emissions = self.get_sosdisc_outputs(GlossaryCore.CO2EmissionsValue)
         grad_dict_resources = self.techno_model.grad_price_vs_resources_price()
->>>>>>> 19e401e6
 
         self.set_partial_derivatives_techno(
             grad_dict, carbon_emissions, grad_dict_resources)
@@ -110,13 +105,8 @@
         TechnoDiscipline.compute_sos_jacobian(self)
 
         grad_dict = self.techno_model.grad_price_vs_energy_price()
-<<<<<<< HEAD
-        carbon_emissions = self.get_sosdisc_outputs('CO2_emissions')
-        grad_dict_resources = self.techno_model.grad_price_vs_energy_price_calc()
-=======
         carbon_emissions = self.get_sosdisc_outputs(GlossaryCore.CO2EmissionsValue)
         grad_dict_resources = self.techno_model.grad_price_vs_resources_price()
->>>>>>> 19e401e6
 
         self.set_partial_derivatives_techno(
             grad_dict, carbon_emissions, grad_dict_resources)
@@ -163,13 +153,8 @@
 
         TechnoDiscipline.compute_sos_jacobian(self)
         grad_dict = self.techno_model.grad_price_vs_energy_price()
-<<<<<<< HEAD
-        carbon_emissions = self.get_sosdisc_outputs('CO2_emissions')
-        grad_dict_resources = self.techno_model.grad_price_vs_energy_price_calc()
-=======
         carbon_emissions = self.get_sosdisc_outputs(GlossaryCore.CO2EmissionsValue)
         grad_dict_resources = self.techno_model.grad_price_vs_resources_price()
 
->>>>>>> 19e401e6
         self.set_partial_derivatives_techno(
             grad_dict, carbon_emissions, grad_dict_resources)