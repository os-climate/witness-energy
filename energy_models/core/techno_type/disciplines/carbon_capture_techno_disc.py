'''
Copyright 2022 Airbus SAS
Modifications on 2023/10/23-2023/11/16 Copyright 2023 Capgemini

Licensed under the Apache License, Version 2.0 (the "License");
you may not use this file except in compliance with the License.
You may obtain a copy of the License at

    http://www.apache.org/licenses/LICENSE-2.0

Unless required by applicable law or agreed to in writing, software
distributed under the License is distributed on an "AS IS" BASIS,
WITHOUT WARRANTIES OR CONDITIONS OF ANY KIND, either express or implied.
See the License for the specific language governing permissions and
limitations under the License.
'''
import numpy as np

<<<<<<< HEAD
from climateeconomics.glossarycore import GlossaryCore
=======
>>>>>>> 87d775bb
from energy_models.core.stream_type.carbon_models.carbon_capture import CarbonCapture
from energy_models.core.techno_type.techno_disc import TechnoDiscipline
from energy_models.glossaryenergy import GlossaryEnergy
from sostrades_core.tools.post_processing.charts.two_axes_instanciated_chart \
    import InstanciatedSeries, TwoAxesInstanciatedChart


class CCTechnoDiscipline(TechnoDiscipline):

    # ontology information
    _ontology_data = {
        'label': 'Carbon Capture Techology Model',
        'type': 'Research',
        'source': 'SoSTrades Project',
        'validated': '',
        'validated_by': 'SoSTrades Project',
        'last_modification_date': '',
        'category': '',
        'definition': '',
        'icon': 'fas fa-air-freshener fa-fw',
        'version': '',
    }
    DESC_IN = {GlossaryEnergy.TransportCostValue: {'type': 'dataframe', 'unit': '$/t', 'visibility': TechnoDiscipline.SHARED_VISIBILITY,
                                  'namespace': 'ns_carbon_capture',
                                  'dataframe_descriptor': {GlossaryEnergy.Years: ('int',  [1900, 2100], False),
                                                           'transport': ('float',  None, True)},
                                  'dataframe_edition_locked': False},
               GlossaryEnergy.TransportMarginValue: {'type': 'dataframe', 'unit': '%', 'visibility': TechnoDiscipline.SHARED_VISIBILITY,
                                    'namespace': 'ns_carbon_capture',
                                    'dataframe_descriptor': {GlossaryEnergy.Years: ('int',  [1900, 2100], False),
                                                             GlossaryEnergy.MarginValue: ('float',  None, True)},
                                    'dataframe_edition_locked': False},
               'fg_ratio_effect': {'type': 'bool', 'visibility': TechnoDiscipline.SHARED_VISIBILITY,
                                   'namespace': 'ns_carbon_capture', 'default': True},
               'data_fuel_dict': {'type': 'dict', 'visibility': TechnoDiscipline.SHARED_VISIBILITY,
                                  'namespace': 'ns_carbon_capture', 'default': CarbonCapture.data_energy_dict,
                                  'unit': 'defined in dict'},

               }
    DESC_IN.update(TechnoDiscipline.DESC_IN)

    _maturity = 'Research'

    energy_name = CarbonCapture.name

    def set_partial_derivatives_flue_gas(self, energy_name='electricity'):

        inputs_dict = self.get_sosdisc_inputs()
        scaling_factor_invest_level = inputs_dict['scaling_factor_invest_level']
        scaling_factor_techno_consumption = self.get_sosdisc_inputs(
            'scaling_factor_techno_consumption')
        scaling_factor_techno_production = self.get_sosdisc_inputs(
            'scaling_factor_techno_production')
        dcapex_dfluegas = self.techno_model.compute_dcapex_dfg_ratio(
            inputs_dict[GlossaryEnergy.FlueGasMean][GlossaryEnergy.FlueGasMean].values,
            inputs_dict[GlossaryEnergy.InvestLevelValue].loc[inputs_dict[GlossaryEnergy.InvestLevelValue][GlossaryEnergy.Years] <=
                                            inputs_dict[GlossaryEnergy.YearEnd]][GlossaryEnergy.InvestValue].values,
            inputs_dict['techno_infos_dict'], inputs_dict['fg_ratio_effect'])

        crf = self.techno_model.compute_crf(inputs_dict['techno_infos_dict'])
        dfactory_dfluegas = dcapex_dfluegas * \
            (crf + inputs_dict['techno_infos_dict']['Opex_percentage'])

        delec_dflue_gas = self.techno_model.compute_delec_dfg_ratio(
            inputs_dict[GlossaryEnergy.FlueGasMean][GlossaryEnergy.FlueGasMean].values, inputs_dict['fg_ratio_effect'], energy_name)

        margin = inputs_dict[GlossaryEnergy.MarginValue].loc[inputs_dict[GlossaryEnergy.MarginValue][GlossaryEnergy.Years]
                                           <= inputs_dict[GlossaryEnergy.YearEnd]][GlossaryEnergy.MarginValue].values

        dprice_dfluegas = (dfactory_dfluegas + delec_dflue_gas) * np.split(margin, len(margin)) / \
            100.0

        self.set_partial_derivative_for_other_types(
            (GlossaryEnergy.TechnoPricesValue, f'{self.techno_name}'), (GlossaryEnergy.FlueGasMean, GlossaryEnergy.FlueGasMean), dprice_dfluegas)

        self.set_partial_derivative_for_other_types(
            (GlossaryEnergy.TechnoPricesValue, f'{self.techno_name}_wotaxes'), (GlossaryEnergy.FlueGasMean, GlossaryEnergy.FlueGasMean), dprice_dfluegas)

        capex = self.get_sosdisc_outputs(GlossaryEnergy.TechnoDetailedPricesValue)[
            f'Capex_{self.techno_name}'].values

        dprod_dfluegas = self.techno_model.compute_dprod_dfluegas(
            capex, inputs_dict[GlossaryEnergy.InvestLevelValue][GlossaryEnergy.InvestValue].values,
            inputs_dict[GlossaryEnergy.InvestmentBeforeYearStartValue][GlossaryEnergy.InvestValue].values,
            inputs_dict['techno_infos_dict'], dcapex_dfluegas)

        self.set_partial_derivative_for_other_types(
            (GlossaryEnergy.TechnoProductionValue, f'{self.energy_name} ({self.techno_model.product_energy_unit})'), (
                GlossaryEnergy.FlueGasMean, GlossaryEnergy.FlueGasMean),
            dprod_dfluegas * self.techno_model.applied_ratio['applied_ratio'].values[:, np.newaxis] * scaling_factor_invest_level / scaling_factor_techno_production)

        production, consumption = self.get_sosdisc_outputs(
            [GlossaryEnergy.TechnoProductionValue, GlossaryEnergy.TechnoConsumptionValue])
        for column in consumption:
            dprod_column_dfluegas = dprod_dfluegas.copy()
<<<<<<< HEAD
            if column != GlossaryCore.Years:
=======
            if column != GlossaryEnergy.Years:
>>>>>>> 87d775bb
                var_cons = (consumption[column] /
                            production[f'{self.energy_name} ({self.techno_model.product_energy_unit})']).fillna(
                    0)
                for line in range(len(consumption[column].values)):
                    dprod_column_dfluegas[line, :] = dprod_dfluegas[line,
                                                                    :] * var_cons[line]
                self.set_partial_derivative_for_other_types(
                    (GlossaryEnergy.TechnoConsumptionValue, column), (GlossaryEnergy.FlueGasMean, GlossaryEnergy.FlueGasMean),
                    dprod_column_dfluegas * self.techno_model.applied_ratio['applied_ratio'].values[:, np.newaxis] * scaling_factor_invest_level / scaling_factor_techno_production)
                self.set_partial_derivative_for_other_types(
                    (GlossaryEnergy.TechnoConsumptionWithoutRatioValue,
                     column), (GlossaryEnergy.FlueGasMean, GlossaryEnergy.FlueGasMean),
                    dprod_column_dfluegas * scaling_factor_invest_level / scaling_factor_techno_production)

        dnon_use_capital_dflue_gas_mean, dtechnocapital_dflue_gas_mean = self.techno_model.compute_dnon_usecapital_dfluegas(
            dcapex_dfluegas, dprod_dfluegas)

        self.set_partial_derivative_for_other_types(
            ('non_use_capital', self.techno_model.name), (GlossaryEnergy.FlueGasMean, GlossaryEnergy.FlueGasMean), dnon_use_capital_dflue_gas_mean)
        self.set_partial_derivative_for_other_types(
            (GlossaryEnergy.TechnoCapitalValue, GlossaryEnergy.Capital),
<<<<<<< HEAD
            (GlossaryCore.FlueGasMean, GlossaryCore.FlueGasMean), dtechnocapital_dflue_gas_mean)
=======
            (GlossaryEnergy.FlueGasMean, GlossaryEnergy.FlueGasMean), dtechnocapital_dflue_gas_mean)
>>>>>>> 87d775bb

    def get_chart_filter_list(self):

        chart_filters = super().get_chart_filter_list()
        chart_filters[0].remove(
            [
                'CO2 emissions',
                'Non-Use Capital',
                'Power production',
                'Factory Mean Age'
            ]
        )
        return chart_filters

    def get_post_processing_list(self, filters=None):

        # For the outputs, making a graph for block fuel vs range and blocktime vs
        # range

        instanciated_charts = []
        charts = []
        price_unit_list = ['$/tCO2']
        # Overload default value with chart filter
        if filters is not None:
            for chart_filter in filters:
                if chart_filter.filter_key == 'charts':
                    charts = chart_filter.selected_values
                if chart_filter.filter_key == 'price_unit':
                    price_unit_list = chart_filter.selected_values

        if 'Detailed prices' in charts and '$/tCO2' in price_unit_list:
            new_chart = self.get_chart_detailed_price_in_dollar_tCO2()
            if new_chart is not None:
                instanciated_charts.append(new_chart)

<<<<<<< HEAD
        if GlossaryCore.UtilisationRatioValue in charts:
=======
        if GlossaryEnergy.UtilisationRatioValue in charts:
>>>>>>> 87d775bb
            new_chart = self.get_utilisation_ratio_chart()
            instanciated_charts.append(new_chart)

        if 'Consumption and production' in charts:
            new_chart = self.get_chart_investments()
            if new_chart is not None:
                instanciated_charts.append(new_chart)

            new_charts = self.get_charts_consumption_and_production()
            for new_chart in new_charts:
                if new_chart is not None:
                    instanciated_charts.append(new_chart)

            new_charts = self.get_charts_consumption_and_production_energy()
            for new_chart in new_charts:
                if new_chart is not None:
                    instanciated_charts.append(new_chart)

        if 'Applied Ratio' in charts:
            new_chart = self.get_chart_applied_ratio()
            if new_chart is not None:
                instanciated_charts.append(new_chart)

        if 'Initial Production' in charts:
            if 'initial_production' in self.get_data_in():
                new_chart = self.get_chart_initial_production()
                if new_chart is not None:
                    instanciated_charts.append(new_chart)

        return instanciated_charts

    def get_chart_detailed_price_in_dollar_tCO2(self):

        techno_detailed_prices = self.get_sosdisc_outputs(
            GlossaryEnergy.TechnoDetailedPricesValue)

        chart_name = f'Detailed prices of {self.techno_name} technology over the years'
        year_start = min(techno_detailed_prices[GlossaryEnergy.Years].values.tolist())
        year_end = max(techno_detailed_prices[GlossaryEnergy.Years].values.tolist())
        minimum = 0
        maximum = max(
            (techno_detailed_prices[self.techno_name].values).tolist()) * 1.2

        new_chart = TwoAxesInstanciatedChart(GlossaryEnergy.Years, 'Prices [$/tCO2]', [year_start, year_end], [minimum, maximum],
                                             chart_name=chart_name)

        if 'percentage_resource' in self.get_data_in():
            percentage_resource = self.get_sosdisc_inputs(
                'percentage_resource')
            new_chart.annotation_upper_left = {
                'Percentage of total price at starting year': f'{percentage_resource[self.energy_name][0]} %'}
            tot_price = (techno_detailed_prices[self.techno_name].values) / \
                (percentage_resource[self.energy_name] / 100.)
            serie = InstanciatedSeries(
                techno_detailed_prices[GlossaryEnergy.Years].values.tolist(),
                tot_price.tolist(), 'Total price without percentage', 'lines')
            new_chart.series.append(serie)
        # Add total price
        serie = InstanciatedSeries(
            techno_detailed_prices[GlossaryEnergy.Years].values.tolist(),
            (techno_detailed_prices[self.techno_name].values).tolist(), 'Total price with margin', 'lines')

        new_chart.series.append(serie)

        # Factory price
        serie = InstanciatedSeries(
            techno_detailed_prices[GlossaryEnergy.Years].values.tolist(),
            (techno_detailed_prices[f'{self.techno_name}_factory'].values).tolist(), 'Factory', 'lines')

        new_chart.series.append(serie)

        if 'energy_costs' in techno_detailed_prices:
            # energy_costs
            serie = InstanciatedSeries(
                techno_detailed_prices[GlossaryEnergy.Years].values.tolist(),
                (techno_detailed_prices['energy_costs'].values).tolist(), 'Energy costs', 'lines')

            new_chart.series.append(serie)

        # Transport price
        serie = InstanciatedSeries(
            techno_detailed_prices[GlossaryEnergy.Years].values.tolist(),
            (techno_detailed_prices['transport'].values).tolist(), 'Transport', 'lines')

        new_chart.series.append(serie)
        # CO2 taxes
        serie = InstanciatedSeries(
            techno_detailed_prices[GlossaryEnergy.Years].values.tolist(),
            (techno_detailed_prices['CO2_taxes_factory'].values).tolist(), 'CO2 taxes due to production', 'lines')
        new_chart.series.append(serie)

        return new_chart

    def get_chart_investments(self):
        # Chart for input investments
        input_investments = self.get_sosdisc_inputs(GlossaryEnergy.InvestLevelValue)

        chart_name = f'Input investments over the years'

        new_chart = TwoAxesInstanciatedChart(GlossaryEnergy.Years, 'Investments [G$]',
                                             chart_name=chart_name, stacked_bar=True)
        invest = input_investments[GlossaryEnergy.InvestValue].values
        serie = InstanciatedSeries(
            input_investments[GlossaryEnergy.Years].values.tolist(),
            invest.tolist(), '', 'bar')

        new_chart.series.append(serie)

        return new_chart

    def get_charts_consumption_and_production(self):
        instanciated_charts = []
        # Charts for consumption and prod
        techno_consumption = self.get_sosdisc_outputs(
            GlossaryEnergy.TechnoDetailedConsumptionValue)
        techno_production = self.get_sosdisc_outputs(
            GlossaryEnergy.TechnoDetailedProductionValue)
        chart_name = f'{self.techno_name} resources production & consumption <br>with input investments'

        new_chart = TwoAxesInstanciatedChart(GlossaryEnergy.Years, 'Mass [Mt]',
                                             chart_name=chart_name, stacked_bar=True)

        for reactant in techno_consumption.columns:
            if reactant != GlossaryEnergy.Years and reactant.endswith('(Mt)'):
                energy_twh = -techno_consumption[reactant].values
                legend_title = f'{reactant} consumption'.replace(
                    "(Mt)", "")
                serie = InstanciatedSeries(
                    techno_consumption[GlossaryEnergy.Years].values.tolist(),
                    energy_twh.tolist(), legend_title, 'bar')

                new_chart.series.append(serie)

        for products in techno_production.columns:
            if products != GlossaryEnergy.Years and products.endswith('(Mt)'):
                energy_twh = techno_production[products].values
                legend_title = f'{products} product'.replace(
                    "(Mt)", "")
                serie = InstanciatedSeries(
                    techno_production[GlossaryEnergy.Years].values.tolist(),
                    energy_twh.tolist(), legend_title, 'bar')

                new_chart.series.append(serie)
        instanciated_charts.append(new_chart)

        return instanciated_charts

    def get_charts_consumption_and_production_energy(self):
        instanciated_charts = []
        # Charts for consumption and prod
        techno_consumption = self.get_sosdisc_outputs(
            GlossaryEnergy.TechnoDetailedConsumptionValue)
        techno_production = self.get_sosdisc_outputs(
            GlossaryEnergy.TechnoDetailedProductionValue)
        chart_name = f'{self.techno_name} energy production & consumption<br>with input investments'

        new_chart = TwoAxesInstanciatedChart(GlossaryEnergy.Years, 'Energy [TWh]',
                                             chart_name=chart_name, stacked_bar=True)

        for reactant in techno_consumption.columns:
            if reactant != GlossaryEnergy.Years and reactant.endswith('(TWh)'):
                energy_twh = -techno_consumption[reactant].values
                legend_title = f'{reactant} consumption'.replace(
                    "(TWh)", "")
                serie = InstanciatedSeries(
                    techno_consumption[GlossaryEnergy.Years].values.tolist(),
                    energy_twh.tolist(), legend_title, 'bar')

                new_chart.series.append(serie)

        for products in techno_production.columns:
            if products != GlossaryEnergy.Years and products.endswith('(TWh)'):
                energy_twh = techno_production[products].values
                legend_title = f'{products}'.replace(
                    "(TWh)", "")
                serie = InstanciatedSeries(
                    techno_production[GlossaryEnergy.Years].values.tolist(),
                    energy_twh.tolist(), legend_title, 'bar')

                new_chart.series.append(serie)
        instanciated_charts.append(new_chart)

        return instanciated_charts

    def get_chart_initial_production(self):

        year_start = self.get_sosdisc_inputs(
            GlossaryEnergy.YearStart)
        initial_production = self.get_sosdisc_inputs(
            'initial_production')
        initial_age_distrib = self.get_sosdisc_inputs(
            'initial_age_distrib')
        initial_prod = initial_age_distrib.copy(deep=True)
        initial_prod['CO2 (Mt)'] = initial_prod['distrib'] / \
            100.0 * initial_production
        initial_prod[GlossaryEnergy.Years] = year_start - initial_prod['age']
        initial_prod.sort_values(GlossaryEnergy.Years, inplace=True)
        initial_prod['cum CO2 (Mt)'] = initial_prod['CO2 (Mt)'].cumsum()

        study_production = self.get_sosdisc_outputs(
            GlossaryEnergy.TechnoDetailedProductionValue)
        chart_name = f'World CO2 capture via {self.techno_name}<br>with 2020 factories distribution'

        new_chart = TwoAxesInstanciatedChart(GlossaryEnergy.Years, f'{self.energy_name} (Mt)',
                                             chart_name=chart_name)

        serie = InstanciatedSeries(
            initial_prod[GlossaryEnergy.Years].values.tolist(),
            initial_prod[f'cum CO2 (Mt)'].values.tolist(), 'Initial carbon capture by 2020 factories', 'lines')
        study_prod = study_production[f'{self.energy_name} (Mt)'].values
        new_chart.series.append(serie)
        years_study = study_production[GlossaryEnergy.Years].values.tolist()
        years_study.insert(0, year_start - 1)
        study_prod_l = study_prod.tolist()
        study_prod_l.insert(
            0, initial_prod[f'cum CO2 (Mt)'].values.tolist()[-1])
        serie = InstanciatedSeries(
            years_study,
            study_prod_l, 'Predicted carbon capture', 'lines')
        new_chart.series.append(serie)

        return new_chart<|MERGE_RESOLUTION|>--- conflicted
+++ resolved
@@ -16,10 +16,6 @@
 '''
 import numpy as np
 
-<<<<<<< HEAD
-from climateeconomics.glossarycore import GlossaryCore
-=======
->>>>>>> 87d775bb
 from energy_models.core.stream_type.carbon_models.carbon_capture import CarbonCapture
 from energy_models.core.techno_type.techno_disc import TechnoDiscipline
 from energy_models.glossaryenergy import GlossaryEnergy
@@ -115,11 +111,7 @@
             [GlossaryEnergy.TechnoProductionValue, GlossaryEnergy.TechnoConsumptionValue])
         for column in consumption:
             dprod_column_dfluegas = dprod_dfluegas.copy()
-<<<<<<< HEAD
-            if column != GlossaryCore.Years:
-=======
             if column != GlossaryEnergy.Years:
->>>>>>> 87d775bb
                 var_cons = (consumption[column] /
                             production[f'{self.energy_name} ({self.techno_model.product_energy_unit})']).fillna(
                     0)
@@ -141,11 +133,7 @@
             ('non_use_capital', self.techno_model.name), (GlossaryEnergy.FlueGasMean, GlossaryEnergy.FlueGasMean), dnon_use_capital_dflue_gas_mean)
         self.set_partial_derivative_for_other_types(
             (GlossaryEnergy.TechnoCapitalValue, GlossaryEnergy.Capital),
-<<<<<<< HEAD
-            (GlossaryCore.FlueGasMean, GlossaryCore.FlueGasMean), dtechnocapital_dflue_gas_mean)
-=======
             (GlossaryEnergy.FlueGasMean, GlossaryEnergy.FlueGasMean), dtechnocapital_dflue_gas_mean)
->>>>>>> 87d775bb
 
     def get_chart_filter_list(self):
 
@@ -181,11 +169,7 @@
             if new_chart is not None:
                 instanciated_charts.append(new_chart)
 
-<<<<<<< HEAD
-        if GlossaryCore.UtilisationRatioValue in charts:
-=======
         if GlossaryEnergy.UtilisationRatioValue in charts:
->>>>>>> 87d775bb
             new_chart = self.get_utilisation_ratio_chart()
             instanciated_charts.append(new_chart)
 
