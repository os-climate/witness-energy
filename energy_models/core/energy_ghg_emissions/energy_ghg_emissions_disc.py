'''
Copyright 2022 Airbus SAS
Modifications on 2023/04/19-2023/11/16 Copyright 2023 Capgemini

Licensed under the Apache License, Version 2.0 (the "License");
you may not use this file except in compliance with the License.
You may obtain a copy of the License at

    http://www.apache.org/licenses/LICENSE-2.0

Unless required by applicable law or agreed to in writing, software
distributed under the License is distributed on an "AS IS" BASIS,
WITHOUT WARRANTIES OR CONDITIONS OF ANY KIND, either express or implied.
See the License for the specific language governing permissions and
limitations under the License.
'''
import numpy as np

from climateeconomics.core.core_emissions.ghg_emissions_model import GHGEmissions
from climateeconomics.core.core_witness.climateeco_discipline import ClimateEcoDiscipline
<<<<<<< HEAD
from climateeconomics.glossarycore import GlossaryCore
=======
>>>>>>> 87d775bb
from climateeconomics.sos_wrapping.sos_wrapping_agriculture.agriculture.agriculture_mix_disc import \
    AgricultureMixDiscipline
from climateeconomics.sos_wrapping.sos_wrapping_emissions.ghgemissions.ghgemissions_discipline import \
    GHGemissionsDiscipline
from energy_models.core.ccus.ccus import CCUS
from energy_models.core.energy_ghg_emissions.energy_ghg_emissions import EnergyGHGEmissions
from energy_models.core.energy_mix.energy_mix import EnergyMix
from energy_models.core.stream_type.energy_models.biomass_dry import BiomassDry
from energy_models.glossaryenergy import GlossaryEnergy
from sostrades_core.execution_engine.sos_wrapp import SoSWrapp
from sostrades_core.tools.post_processing.charts.chart_filter import ChartFilter
from sostrades_core.tools.post_processing.charts.two_axes_instanciated_chart import InstanciatedSeries, \
    TwoAxesInstanciatedChart


class EnergyGHGEmissionsDiscipline(SoSWrapp):
    # ontology information
    _ontology_data = {
        'label': 'Energy GHG emissions Model',
        'type': 'Research',
        'source': 'SoSTrades Project',
        'validated': '',
        'validated_by': 'SoSTrades Project',
        'last_modification_date': '',
        'category': '',
        'definition': '',
        'icon': 'fas fa-cloud fa-fw',
        'version': '',
    }

    DESC_IN = {
        GlossaryEnergy.YearStart: ClimateEcoDiscipline.YEAR_START_DESC_IN,
        GlossaryEnergy.YearEnd: ClimateEcoDiscipline.YEAR_END_DESC_IN,
        GlossaryEnergy.energy_list: {'type': 'list', 'subtype_descriptor': {'list': 'string'},
                        'possible_values': EnergyMix.energy_list,
                        'visibility': SoSWrapp.SHARED_VISIBILITY, 'namespace': 'ns_energy_study',
                        'editable': False, 'structuring': True},
        'scaling_factor_energy_production': {'type': 'float', 'default': 1e3, 'unit': '-', 'user_level': 2,
                                             'visibility': SoSWrapp.SHARED_VISIBILITY, 'namespace': 'ns_public'},
        'scaling_factor_energy_consumption': {'type': 'float', 'default': 1e3, 'unit': '-', 'user_level': 2,
                                              'visibility': SoSWrapp.SHARED_VISIBILITY, 'namespace': 'ns_public'},
        'GHG_global_warming_potential20': {'type': 'dict','subtype_descriptor':{'dict':'float'}, 'unit': 'kgCO2eq/kg',
                                           'default': ClimateEcoDiscipline.GWP_20_default,
                                           'visibility': ClimateEcoDiscipline.SHARED_VISIBILITY,
                                           'namespace': 'ns_witness', 'user_level': 3},
        'GHG_global_warming_potential100': {'type': 'dict','subtype_descriptor':{'dict':'float'}, 'unit': 'kgCO2eq/kg',
                                            'default': ClimateEcoDiscipline.GWP_100_default,
                                            'visibility': ClimateEcoDiscipline.SHARED_VISIBILITY,
                                            'namespace': 'ns_witness', 'user_level': 3},
        GlossaryEnergy.EnergyProductionDetailedValue: {'type': 'dataframe', 'unit': 'TWh',
                                       'visibility': SoSWrapp.SHARED_VISIBILITY, 'namespace': 'ns_energy',
                                       'dataframe_descriptor': {GlossaryEnergy.Years: ('float', None, True),
                                                                'production fuel.ethanol (TWh)': ('float', None, True),
                                                                'production methane (TWh)': ('float', None, True),
                                                                'production hydrogen.gaseous_hydrogen (TWh)': ('float', None, True),
                                                                'production biogas (TWh)': ('float', None, True),
                                                                'production syngas (TWh)': ('float', None, True),
                                                                'production fuel.liquid_fuel (TWh)': (
                                                                'float', None, True),
                                                                'production fuel.hydrotreated_oil_fuel (TWh)': (
                                                                'float', None, True),
                                                                'production solid_fuel (TWh)': ('float', None, True),
                                                                'production biomass_dry (TWh)': ('float', None, True),
                                                                'production electricity (TWh)': ('float', None, True),
                                                                'production fuel.biodiesel (TWh)': (
                                                                'float', None, True),
                                                                'production hydrogen.liquid_hydrogen (TWh)': (
                                                                'float', None, True),
                                                                'production carbon_capture (Mt)': ('float', None, True),
                                                                'production carbon_storage (Mt)': ('float', None, True),
                                                                'Total production': ('float', None, True),
                                                                'Total production (uncut)': ('float', None, True),
<<<<<<< HEAD
=======
                                                                'production heat.hightemperatureheat (TWh)': ('float', None, True),
                                                                'production heat.mediumtemperatureheat (TWh)': ('float', None, True),
                                                                'production heat.lowtemperatureheat (TWh)': ('float', None, True),
>>>>>>> 87d775bb
                                                                },
              },
        'co2_emissions_ccus_Gt': {'type': 'dataframe', 'unit': 'Gt',
                                  'visibility': ClimateEcoDiscipline.SHARED_VISIBILITY, 'namespace': 'ns_ccs',
                                  'dataframe_descriptor': {GlossaryEnergy.Years: ('float', None, True),
                                                           'carbon_storage Limited by capture (Gt)': (
                                                           'float', None, True), },}
                                  ,
        'co2_emissions_needed_by_energy_mix': {'type': 'dataframe', 'unit': 'Gt',
                                               'visibility': ClimateEcoDiscipline.SHARED_VISIBILITY,
                                               'namespace': 'ns_energy',
                                               'dataframe_descriptor': {GlossaryEnergy.Years: ('float', None, True),
                                                                        'carbon_capture needed by energy mix (Gt)': ('float', None, True),}},
        GlossaryEnergy.ccs_list: {'type': 'list', 'subtype_descriptor': {'list': 'string'}, 'possible_values': CCUS.ccs_list,
                     'visibility': SoSWrapp.SHARED_VISIBILITY, 'namespace': 'ns_energy_study', 'editable': False,
                     'structuring': True},
    }

    DESC_OUT = {
        'CO2_emissions_sources': {'type': 'dataframe', 'unit': 'Gt'},
        'CO2_emissions_sinks': {'type': 'dataframe', 'unit': 'Gt'},
        'GHG_total_energy_emissions': {'type': 'dataframe', 'unit': 'Gt',
                                       'visibility': ClimateEcoDiscipline.SHARED_VISIBILITY, 'namespace': 'ns_witness'},
        'GHG_emissions_per_energy': {'type': 'dict', 'subtype_descriptor': {'dict': 'dataframe'}, 'unit': 'Gt'},
        'GWP_emissions': {'type': 'dataframe', 'unit': 'GtCO2eq'},
    }

    name = f'{GHGemissionsDiscipline.name}.Energy'

    def init_execution(self):
        inputs_dict = self.get_sosdisc_inputs()
        self.model = EnergyGHGEmissions(self.name)
        self.model.configure_parameters(inputs_dict)

    def setup_sos_disciplines(self):

        dynamic_inputs = {}
        dynamic_outputs = {}

        if GlossaryEnergy.energy_list in self.get_data_in():
            energy_list = self.get_sosdisc_inputs(GlossaryEnergy.energy_list)
            if energy_list is not None:
                for energy in energy_list:
                    if energy == BiomassDry.name:
                        for ghg in GHGEmissions.GHG_TYPE_LIST:
                            dynamic_inputs[f'{AgricultureMixDiscipline.name}.{ghg}_per_use'] = {
                                'type': 'dataframe', 'unit': 'kg/kWh', 'namespace': 'ns_witness',
                                'visibility': SoSWrapp.SHARED_VISIBILITY,
                            'dataframe_descriptor': {GlossaryEnergy.Years: ('float', None, True),
                                                     'N2O_per_use': ('float', None, True),
                                                     'CO2_per_use': ('float', None, True),
                                                     'CH4_per_use': ('float', None, True),}}
                        dynamic_inputs[f'{AgricultureMixDiscipline.name}.{GlossaryEnergy.EnergyConsumptionValue}'] = {
                            'type': 'dataframe', 'unit': 'PWh', 'namespace': 'ns_witness',
                            'visibility': SoSWrapp.SHARED_VISIBILITY,
                            'dataframe_descriptor': {GlossaryEnergy.Years: ('float', None, True),
                                                     'electricity (TWh)': ('float', None, True),
                                                     'CO2_resource (Mt)': ('float', None, True),}}

                        dynamic_inputs[f'{AgricultureMixDiscipline.name}.{GlossaryEnergy.EnergyProductionValue}'] = {
                            'type': 'dataframe', 'unit': 'PWh', 'namespace': 'ns_witness',
                            'visibility': SoSWrapp.SHARED_VISIBILITY,
                            'dataframe_descriptor': {GlossaryEnergy.Years: ('float', None, True),
                                                     'biomass_dry': ('float', None, True),
                                                     'CO2_resource (Mt)': ('float', None, True),}}
                    else:
                        for ghg in GHGEmissions.GHG_TYPE_LIST:
                            dynamic_inputs[f'{energy}.{ghg}_per_use'] = {
                                'type': 'dataframe', 'unit': 'kg/kWh',
                                'visibility': SoSWrapp.SHARED_VISIBILITY,
                                'namespace': 'ns_energy',
                                'dataframe_descriptor': {GlossaryEnergy.Years: ('float', None, True),
                                                         'N2O_per_use': ('float', None, True),
                                                         'CO2_per_use': ('float', None, True),
                                                         'CH4_per_use': ('float', None, True),}
                            }
                        dynamic_inputs[f'{energy}.{GlossaryEnergy.EnergyConsumptionValue}'] = {
                            'type': 'dataframe', 'unit': 'PWh',
                            'visibility': SoSWrapp.SHARED_VISIBILITY,
                            'namespace': 'ns_energy',
                            'dataframe_descriptor': {GlossaryEnergy.Years: ('float', None, True),
                                                     'heat.hightemperatureheat (TWh)': ('float', None, True),
                                                     'heat.mediumtemperatureheat (TWh)': ('float', None, True),
                                                     'heat.lowtemperatureheat (TWh)': ('float', None, True),
                                                     'platinum_resource (Mt)': ('float', None, True),
                                                     'hydrogen.gaseous_hydrogen': ('float', None, True),
                                                     'O2 (Mt)': ('float', None, True),
                                                     'carbon_resource (Mt)': ('float', None, True),
                                                     'oil_resource (Mt)': ('float', None, True),
                                                     'syngas (TWh)': ('float', None, True),
                                                     'fuel.liquid_fuel': ('float', None, True),
                                                     'kerosene (TWh)': ('float', None, True),
                                                     'gasoline (TWh)': ('float', None, True),
                                                     'liquefied_petroleum_gas (TWh)': ('float', None, True),
                                                     'heating_oil (TWh)': ('float', None, True),
                                                     'ultra_low_sulfur_diesel (TWh)': ('float', None, True),
                                                     'fuel.hydrotreated_oil_fuel': ('float', None, True),
                                                     'copper_resource (Mt)': ('float', None, True),
                                                     'uranium_resource (Mt)': ('float', None, True),
                                                     'fuel.liquid_fuel (TWh)': ('float', None, True),
                                                     'electricity': ('float', None, True),
                                                     'N2O (Mt)': ('float', None, True),
                                                     'natural_gas_resource (Mt)': ('float', None, True),
                                                     'biogas (TWh)': ('float', None, True),
                                                     'mono_ethanol_amine_resource (Mt)': ('float', None, True),
                                                     'methane': ('float', None, True),
                                                     'wet_biomass (Mt)': ('float', None, True),
                                                     'biogas': ('float', None, True),
                                                     'sodium_hydroxide_resource (Mt)': ('float', None, True),
                                                     'natural_oil_resource (TWh)': ('float', None, True),
                                                     'methanol_resource (Mt)': ('float', None, True),
                                                     'fuel.biodiesel': ('float', None, True),
                                                     'glycerol_resource (Mt)': ('float', None, True),
                                                     'coal_resource (Mt)': ('float', None, True),
                                                     'solid_fuel': ('float', None, True),
                                                     'CO2_resource (Mt)': ('float', None, True),
                                                     'methane (TWh)': ('float', None, True),
                                                     'solid_fuel (TWh)': ('float', None, True),
                                                     'wood (Mt)': ('float', None, True),
                                                     'carbon_capture (Mt)': ('float', None, True),
                                                     'syngas': ('float', None, True),
                                                     'char (Mt)': ('float', None, True),
                                                     'bio_oil (Mt)': ('float', None, True),
                                                     'hydrogen.gaseous_hydrogen (TWh)': ('float', None, True),
                                                     'hydrogen.liquid_hydrogen': ('float', None, True),
                                                     'biomass_dry (TWh)': ('float', None, True),
                                                     'electricity (TWh)': ('float', None, True),
                                                     'water_resource (Mt)': ('float', None, True),
                                                     'dioxygen_resource (Mt)': ('float', None, True),
                                                     }
                        }
                        dynamic_inputs[f'{energy}.{GlossaryEnergy.EnergyProductionValue}'] = {
                            'type': 'dataframe', 'unit': 'PWh',
                            'visibility': SoSWrapp.SHARED_VISIBILITY,
                            'namespace': 'ns_energy',
                            'dataframe_descriptor': {GlossaryEnergy.Years: ('float', None, True),
                                                     'heat.hightemperatureheat (TWh)': ('float', None, True),
                                                     'heat.mediumtemperatureheat (TWh)': ('float', None, True),
                                                     'heat.lowtemperatureheat (TWh)': ('float', None, True),
                                                     'platinum_resource (Mt)': ('float', None, True),
                                                     'hydrogen.gaseous_hydrogen': ('float', None, True),
                                                     'O2 (Mt)': ('float', None, True),
                                                     'carbon_resource (Mt)': ('float', None, True),
                                                     'oil_resource (Mt)': ('float', None, True),
                                                     'syngas (TWh)': ('float', None, True),
                                                     'fuel.liquid_fuel': ('float', None, True),
                                                     'kerosene (TWh)': ('float', None, True),
                                                     'gasoline (TWh)': ('float', None, True),
                                                     'liquefied_petroleum_gas (TWh)': ('float', None, True),
                                                     'heating_oil (TWh)': ('float', None, True),
                                                     'ultra_low_sulfur_diesel (TWh)': ('float', None, True),
                                                     'fuel.hydrotreated_oil_fuel': ('float', None, True),
                                                     'copper_resource (Mt)': ('float', None, True),
                                                     'uranium_resource (Mt)': ('float', None, True),
                                                     'fuel.liquid_fuel (TWh)': ('float', None, True),
                                                     'electricity': ('float', None, True),
                                                     'N2O (Mt)': ('float', None, True),
                                                     'natural_gas_resource (Mt)': ('float', None, True),
                                                     'biogas (TWh)': ('float', None, True),
                                                     'mono_ethanol_amine_resource (Mt)': ('float', None, True),
                                                     'methane': ('float', None, True),
                                                     'wet_biomass (Mt)': ('float', None, True),
                                                     'biogas': ('float', None, True),
                                                     'sodium_hydroxide_resource (Mt)': ('float', None, True),
                                                     'natural_oil_resource (TWh)': ('float', None, True),
                                                     'methanol_resource (Mt)': ('float', None, True),
                                                     'fuel.biodiesel': ('float', None, True),
                                                     'glycerol_resource (Mt)': ('float', None, True),
                                                     'coal_resource (Mt)': ('float', None, True),
                                                     'solid_fuel': ('float', None, True),
                                                     'CO2_resource (Mt)': ('float', None, True),
                                                     'methane (TWh)': ('float', None, True),
                                                     'solid_fuel (TWh)': ('float', None, True),
                                                     'wood (Mt)': ('float', None, True),
                                                     'carbon_capture (Mt)': ('float', None, True),
                                                     'syngas': ('float', None, True),
                                                     'char (Mt)': ('float', None, True),
                                                     'bio_oil (Mt)': ('float', None, True),
                                                     'hydrogen.gaseous_hydrogen (TWh)': ('float', None, True),
                                                     'hydrogen.liquid_hydrogen': ('float', None, True),
                                                     'CH4 (Mt)': ('float', None, True),
                                                     'CO2 from Flue Gas (Mt)': ('float', None, True),
                                                     'water_resource (Mt)': ('float', None, True),
                                                     'dioxygen_resource (Mt)': ('float', None, True),
                                                     }
                        }
            if GlossaryEnergy.ccs_list in self.get_data_in():
                ccs_list = self.get_sosdisc_inputs(GlossaryEnergy.ccs_list)
                if ccs_list is not None:
                    for ccs in ccs_list:
                        dynamic_inputs[f'{ccs}.{GlossaryEnergy.EnergyProductionValue}'] = {
                            'type': 'dataframe', 'unit': 'PWh',
                            'visibility': SoSWrapp.SHARED_VISIBILITY,
                            'namespace': 'ns_ccs',
                            'dataframe_descriptor': {GlossaryEnergy.Years: ('float', None, True),
                                                     'carbon_capture': ('float', None, True),
                                                     'carbon_storage': ('float', None, True),
                                                     'CO2 from Flue Gas (Mt)': ('float', None, True),
                                                     }
                        }

        self.add_inputs(dynamic_inputs)
        self.add_outputs(dynamic_outputs)

    def run(self):
        # -- get inputs
        inputs_dict = self.get_sosdisc_inputs()

        self.model.configure_parameters_update(inputs_dict)
        self.model.compute_ghg_emissions()

        outputs_dict = {
            'GHG_total_energy_emissions': self.model.ghg_total_emissions,
            'GHG_emissions_per_energy': self.model.ghg_production_dict,
            'CO2_emissions_sources': self.model.CO2_sources_Gt,
            'CO2_emissions_sinks': self.model.CO2_sinks_Gt,
            'GWP_emissions': self.model.gwp_emissions

        }
        self.store_sos_outputs_values(outputs_dict)

    def compute_sos_jacobian(self):
        inputs_dict = self.get_sosdisc_inputs()
        outputs_dict = self.get_sosdisc_outputs()
        years = np.arange(inputs_dict[GlossaryEnergy.YearStart],
                          inputs_dict[GlossaryEnergy.YearEnd] + 1)
        energy_list = inputs_dict[GlossaryEnergy.energy_list]
        ccs_list = inputs_dict[GlossaryEnergy.ccs_list]

        scaling_factor_energy_production = inputs_dict['scaling_factor_energy_production']
        scaling_factor_energy_consumption = inputs_dict['scaling_factor_energy_consumption']
        CO2_emissions_sources = outputs_dict['CO2_emissions_sources']
        CO2_emissions_sinks = outputs_dict['CO2_emissions_sinks']
        energy_production_detailed = inputs_dict[
            GlossaryEnergy.EnergyProductionDetailedValue]

        # ------------------------------------#
        # -- CO2 emissions sources gradients--#
        # ------------------------------------#
        dtot_co2_emissions_sources = self.model.compute_grad_CO2_emissions_sources(
            energy_production_detailed)

        for key, value in dtot_co2_emissions_sources.items():
            co2_emission_column = key.split(' vs ')[0]
            energy_prod_info = key.split(' vs ')[1]
            energy = energy_prod_info.split('#')[0]
            last_part_key = energy_prod_info.split('#')[1]
            if co2_emission_column in CO2_emissions_sources.columns and energy in energy_list:
                ns_energy = energy
                if energy == BiomassDry.name:
                    ns_energy = AgricultureMixDiscipline.name
                if last_part_key == 'prod':
                    if 'Total CO2 by use' in co2_emission_column:
                        self.set_partial_derivative_for_other_types(
                            ('CO2_emissions_sources',
                             co2_emission_column), (GlossaryEnergy.EnergyProductionDetailedValue, f'production {energy} (TWh)'),
                            np.identity(len(years)) * value / 1e3)
                    else:
                        self.set_partial_derivative_for_other_types(
                            ('CO2_emissions_sources',
                             co2_emission_column), (f'{ns_energy}.{GlossaryEnergy.EnergyProductionValue}', energy),
                            np.identity(len(years)) * scaling_factor_energy_production * value / 1e3)
                elif last_part_key == 'cons':
                    for energy_df in energy_list:
                        list_columnsenergycons = list(
                            inputs_dict[f'{energy_df}.{GlossaryEnergy.EnergyConsumptionValue}'].columns)
                        if f'{energy} (TWh)' in list_columnsenergycons:
                            self.set_partial_derivative_for_other_types(
                                ('CO2_emissions_sources', co2_emission_column), (
                                    f'{energy_df}.{GlossaryEnergy.EnergyConsumptionValue}', f'{energy} (TWh)'),
                                np.identity(len(years)) * scaling_factor_energy_consumption * value / 1e3)
                #                 elif last_part_key == 'co2_per_use':
                #                     self.set_partial_derivative_for_other_types(
                #                         ('CO2_emissions_sources',
                #                          co2_emission_column), (f'{ns_energy}.CO2_per_use', 'CO2_per_use'),
                #                         np.identity(len(years)) * value / 1e3)

                else:
                    very_last_part_key = energy_prod_info.split('#')[2]
                    if very_last_part_key == 'prod':
                        self.set_partial_derivative_for_other_types(
                            ('CO2_emissions_sources', co2_emission_column), (
                                f'{ns_energy}.{GlossaryEnergy.EnergyProductionValue}', last_part_key),
                            np.identity(len(years)) * scaling_factor_energy_production * value / 1e3)
                        self.set_partial_derivative_for_other_types(
                            ('GHG_total_energy_emissions', 'Total CO2 emissions'), (
                                f'{ns_energy}.{GlossaryEnergy.EnergyProductionValue}', last_part_key),
                            np.identity(len(years)) * scaling_factor_energy_production * value / 1e3)
                    elif very_last_part_key == 'cons':
                        self.set_partial_derivative_for_other_types(
                            ('CO2_emissions_sources', co2_emission_column), (
                                f'{ns_energy}.{GlossaryEnergy.EnergyConsumptionValue}', last_part_key),
                            np.identity(len(years)) * scaling_factor_energy_production * value / 1e3)
                        self.set_partial_derivative_for_other_types(
                            ('GHG_total_energy_emissions', 'Total CO2 emissions'), (
                                f'{ns_energy}.{GlossaryEnergy.EnergyConsumptionValue}', last_part_key),
                            np.identity(len(years)) * scaling_factor_energy_production * value / 1e3)

            elif co2_emission_column in CO2_emissions_sources.columns and energy in ccs_list:
                ns_energy = energy
                if last_part_key not in ['co2_per_use', 'cons', 'prod']:
                    very_last_part_key = energy_prod_info.split('#')[2]
                    if very_last_part_key == 'prod':
                        self.set_partial_derivative_for_other_types(
                            ('CO2_emissions_sources', co2_emission_column), (
                                f'{ns_energy}.{GlossaryEnergy.EnergyProductionValue}', last_part_key),
                            np.identity(len(years)) * scaling_factor_energy_production * value / 1e3)
                        self.set_partial_derivative_for_other_types(
                            ('GHG_total_energy_emissions', 'Total CO2 emissions'), (
                                f'{ns_energy}.{GlossaryEnergy.EnergyProductionValue}', last_part_key),
                            np.identity(len(years)) * scaling_factor_energy_production * value / 1e3)

        dtot_co2_emissions = self.model.compute_grad_total_co2_emissions(
            energy_production_detailed)

        for energy in energy_list:
            max_prod_grad = dtot_co2_emissions_sources[
                f'Total CO2 by use (Gt) vs {energy}#co2_per_use']
            if energy == 'biomass_dry':
                for ghg in self.model.GHG_TYPE_LIST:
                    self.set_partial_derivative_for_other_types(
                        ('GHG_total_energy_emissions',
                         f'Total {ghg} emissions'),
                        (f'{AgricultureMixDiscipline.name}.{ghg}_per_use', f'{ghg}_per_use'),
                        np.identity(len(years)) * max_prod_grad / 1e3)

            else:
                for ghg in self.model.GHG_TYPE_LIST:
                    self.set_partial_derivative_for_other_types(
                        ('GHG_total_energy_emissions',
                         f'Total {ghg} emissions'), (f'{energy}.{ghg}_per_use', f'{ghg}_per_use'),
                        np.identity(len(years)) * max_prod_grad / 1e3)
            for ghg in self.model.GHG_TYPE_LIST:
                value = dtot_co2_emissions[f'Total {ghg} emissions vs prod{energy}']
                self.set_partial_derivative_for_other_types(
                    ('GHG_total_energy_emissions',
                     f'Total {ghg} emissions'), (GlossaryEnergy.EnergyProductionDetailedValue, f'production {energy} (TWh)'),
                    np.identity(len(years)) * value / 1e3)
            ns_energy = energy
            if energy == 'biomass_dry':
                ns_energy = AgricultureMixDiscipline.name
            for col in self.model.sub_production_dict[energy].keys():
                for ghg in self.model.GHG_TYPE_LIST:
                    if col == f'{ghg} {self.model.ghg_input_unit}':
                        self.set_partial_derivative_for_other_types(
                            ('GHG_total_energy_emissions',
                             f'Total {ghg} emissions'), (
                                f'{ns_energy}.{GlossaryEnergy.EnergyProductionValue}', col),
                            np.identity(len(years)))

        # ------------------------------------#
        # -- CO2 emissions sinks gradients--#
        # ------------------------------------#
        dtot_co2_emissions_sinks = self.model.compute_grad_CO2_emissions_sinks(
            energy_production_detailed)

        for key, value in dtot_co2_emissions_sinks.items():
            co2_emission_column = key.split(' vs ')[0]
            energy_prod_info = key.split(' vs ')[1]
            energy = energy_prod_info.split('#')[0]
            last_part_key = energy_prod_info.split('#')[1]
            if co2_emission_column in CO2_emissions_sinks.columns and energy in energy_list:
                ns_energy = energy
                if energy == BiomassDry.name:
                    ns_energy = AgricultureMixDiscipline.name
                if last_part_key == 'prod':
                    self.set_partial_derivative_for_other_types(
                        ('CO2_emissions_sinks',
                         co2_emission_column), (f'{ns_energy}.{GlossaryEnergy.EnergyProductionValue}', energy),
                        np.identity(len(years)) * scaling_factor_energy_production * value / 1e3)
                elif last_part_key == 'cons':
                    for energy_df in energy_list:
                        list_columnsenergycons = list(
                            inputs_dict[f'{energy_df}.{GlossaryEnergy.EnergyConsumptionValue}'].columns)
                        if f'{energy} (TWh)' in list_columnsenergycons:
                            self.set_partial_derivative_for_other_types(
                                ('CO2_emissions_sinks', co2_emission_column), (
                                    f'{energy_df}.{GlossaryEnergy.EnergyConsumptionValue}', f'{energy} (TWh)'),
                                np.identity(len(years)) * scaling_factor_energy_consumption * value / 1e3)
                elif last_part_key == 'co2_per_use':
                    self.set_partial_derivative_for_other_types(
                        ('CO2_emissions_sinks',
                         co2_emission_column), (f'{ns_energy}.CO2_per_use', 'CO2_per_use'),
                        np.identity(len(years)) * value / 1e3)
                else:
                    very_last_part_key = energy_prod_info.split('#')[2]
                    if very_last_part_key == 'prod':
                        self.set_partial_derivative_for_other_types(
                            ('CO2_emissions_sinks', co2_emission_column), (
                                f'{ns_energy}.{GlossaryEnergy.EnergyProductionValue}', last_part_key),
                            np.identity(len(years)) * scaling_factor_energy_production * value / 1e3)
                        self.set_partial_derivative_for_other_types(
                            ('GHG_total_energy_emissions',
                             f'Total CO2 emissions'), (
                                f'{ns_energy}.{GlossaryEnergy.EnergyProductionValue}', last_part_key),
                            -np.identity(len(years)) * scaling_factor_energy_production * value / 1e3)
                    elif very_last_part_key == 'cons':
                        self.set_partial_derivative_for_other_types(
                            ('CO2_emissions_sinks', co2_emission_column), (
                                f'{ns_energy}.{GlossaryEnergy.EnergyConsumptionValue}', last_part_key),
                            np.identity(len(years)) * scaling_factor_energy_production * value / 1e3)
                        self.set_partial_derivative_for_other_types(
                            ('GHG_total_energy_emissions',
                             f'Total CO2 emissions'), (
                                f'{ns_energy}.{GlossaryEnergy.EnergyConsumptionValue}', last_part_key),
                            -np.identity(len(years)) * scaling_factor_energy_production * value / 1e3)
        self.set_partial_derivative_for_other_types(
            ('GHG_total_energy_emissions',
             'Total CO2 emissions'), ('co2_emissions_ccus_Gt', 'carbon_storage Limited by capture (Gt)'),
            -np.identity(len(years)))
        self.set_partial_derivative_for_other_types(
            ('GHG_total_energy_emissions',
             'Total CO2 emissions'), ('co2_emissions_needed_by_energy_mix', 'carbon_capture needed by energy mix (Gt)'),
            -np.identity(len(years)))

    def get_chart_filter_list(self):

        chart_filters = []
        chart_list = ['Global Warming Potential', 'Total CO2 emissions',
                      'Emissions per energy',
                      'CO2 sources', 'CO2 sinks']

        chart_filters.append(ChartFilter(
            'Charts', chart_list, chart_list, 'charts'))

        return chart_filters

    def get_post_processing_list(self, filters=None):

        # For the outputs, making a graph for block fuel vs range and blocktime vs
        # range

        instanciated_charts = []
        charts = []
        if filters is not None:
            for chart_filter in filters:
                charts = chart_filter.selected_values

        if 'Global Warming Potential' in charts:
            for gwp_year in [20, 100]:
                new_chart = self.get_chart_gwp(gwp_year)
                if new_chart is not None:
                    instanciated_charts.append(new_chart)

        if 'Total CO2 emissions' in charts:

            new_chart = self.get_chart_total_co2_emissions()
            if new_chart is not None:
                instanciated_charts.append(new_chart)

        if 'Emissions per energy' in charts:
            for ghg in EnergyGHGEmissions.GHG_TYPE_LIST:
                new_chart = self.get_chart_ghg_emissions_per_energy(ghg)
                if new_chart is not None:
                    instanciated_charts.append(new_chart)
        if 'CO2 sources' in charts:

            new_chart = self.get_chart_CO2_sources()
            if new_chart is not None:
                instanciated_charts.append(new_chart)

        if 'CO2 sinks' in charts:
            new_chart = self.get_chart_CO2_sinks()
            if new_chart is not None:
                instanciated_charts.append(new_chart)

        return instanciated_charts

    def get_chart_total_co2_emissions(self):
        GHG_total_energy_emissions = self.get_sosdisc_outputs(
            'GHG_total_energy_emissions')

        chart_name = f'Total CO2 emissions for energy sector'
        new_chart = TwoAxesInstanciatedChart(
            GlossaryEnergy.Years, 'CO2 emissions [Gt]', chart_name=chart_name)

        new_serie = InstanciatedSeries(list(GHG_total_energy_emissions[GlossaryEnergy.Years].values),
                                       list(GHG_total_energy_emissions['Total CO2 emissions'].values),
                                       'lines')

        new_chart.series.append(new_serie)

        return new_chart

    def get_chart_gwp(self, gwp_year):
        GWP_emissions = self.get_sosdisc_outputs(
            'GWP_emissions')

        chart_name = f'Global warming potential for energy sector emissions at {gwp_year} years'
        new_chart = TwoAxesInstanciatedChart(
            GlossaryEnergy.Years, 'GWP [GtCO2]', chart_name=chart_name, stacked_bar=True)

        for ghg in EnergyGHGEmissions.GHG_TYPE_LIST:
            new_serie = InstanciatedSeries(list(GWP_emissions[GlossaryEnergy.Years].values),
                                           list(GWP_emissions[f'{ghg}_{gwp_year}'].values),
                                           ghg, 'bar')

            new_chart.series.append(new_serie)

        return new_chart

    def get_chart_ghg_emissions_per_energy(self, ghg):
        GHG_emissions_per_energy = self.get_sosdisc_outputs(
            'GHG_emissions_per_energy')

        chart_name = f'{ghg} emissions per energy'
        new_chart = TwoAxesInstanciatedChart(
            GlossaryEnergy.Years, f'{ghg} emissions [Mt]', chart_name=chart_name, stacked_bar=True)
        energy_list = self.get_sosdisc_inputs(GlossaryEnergy.energy_list)
        for energy in energy_list:
            ghg_energy = GHG_emissions_per_energy[ghg][[
                col for col in GHG_emissions_per_energy[ghg] if energy in col]].sum(axis=1).values
            if not (ghg_energy == 0).all():
                new_serie = InstanciatedSeries(list(GHG_emissions_per_energy[ghg][GlossaryEnergy.Years].values), list(ghg_energy),
                                               energy,
                                               'bar')

                new_chart.series.append(new_serie)

        return new_chart

    def get_chart_CO2_sources(self):
        CO2_emissions_sources = self.get_sosdisc_outputs(
            'CO2_emissions_sources')

        chart_name = f'CO2 emissions by consumption - Sources'
        new_chart = TwoAxesInstanciatedChart(
            GlossaryEnergy.Years, 'CO2 emissions [Gt]', chart_name=chart_name)

        for col in CO2_emissions_sources:
            if col != GlossaryEnergy.Years:
                new_serie = InstanciatedSeries(list(CO2_emissions_sources[GlossaryEnergy.Years].values),
                                               list(CO2_emissions_sources[col].values),
                                               col, 'lines')

                new_chart.series.append(new_serie)

        return new_chart

    def get_chart_CO2_sinks(self):
        CO2_emissions_sinks = self.get_sosdisc_outputs(
            'CO2_emissions_sinks')

        chart_name = f'CO2 emissions by consumption - Sinks'
        new_chart = TwoAxesInstanciatedChart(
            GlossaryEnergy.Years, 'CO2 emissions [Gt]', chart_name=chart_name)

        for col in CO2_emissions_sinks:
            if col != GlossaryEnergy.Years:
                new_serie = InstanciatedSeries(list(CO2_emissions_sinks[GlossaryEnergy.Years].values),
                                               list(CO2_emissions_sinks[col].values),
                                               col, 'lines')

                new_chart.series.append(new_serie)

        return new_chart<|MERGE_RESOLUTION|>--- conflicted
+++ resolved
@@ -18,10 +18,6 @@
 
 from climateeconomics.core.core_emissions.ghg_emissions_model import GHGEmissions
 from climateeconomics.core.core_witness.climateeco_discipline import ClimateEcoDiscipline
-<<<<<<< HEAD
-from climateeconomics.glossarycore import GlossaryCore
-=======
->>>>>>> 87d775bb
 from climateeconomics.sos_wrapping.sos_wrapping_agriculture.agriculture.agriculture_mix_disc import \
     AgricultureMixDiscipline
 from climateeconomics.sos_wrapping.sos_wrapping_emissions.ghgemissions.ghgemissions_discipline import \
@@ -94,12 +90,9 @@
                                                                 'production carbon_storage (Mt)': ('float', None, True),
                                                                 'Total production': ('float', None, True),
                                                                 'Total production (uncut)': ('float', None, True),
-<<<<<<< HEAD
-=======
                                                                 'production heat.hightemperatureheat (TWh)': ('float', None, True),
                                                                 'production heat.mediumtemperatureheat (TWh)': ('float', None, True),
                                                                 'production heat.lowtemperatureheat (TWh)': ('float', None, True),
->>>>>>> 87d775bb
                                                                 },
               },
         'co2_emissions_ccus_Gt': {'type': 'dataframe', 'unit': 'Gt',
