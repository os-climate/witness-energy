--- conflicted
+++ resolved
@@ -195,10 +195,6 @@
                                                      'methane': ('float', None, True),
                                                      'wet_biomass (Mt)': ('float', None, True),
                                                      'biogas': ('float', None, True),
-<<<<<<< HEAD
-                                                     # 'biomass_dry': ('float', None, True),
-=======
->>>>>>> 2b0571a3
                                                      'sodium_hydroxide_resource (Mt)': ('float', None, True),
                                                      'natural_oil_resource (TWh)': ('float', None, True),
                                                      'methanol_resource (Mt)': ('float', None, True),
